/*
 *
 *  hda_intel.c - Implementation of primary alsa driver code base
 *                for Intel HD Audio.
 *
 *  Copyright(c) 2004 Intel Corporation. All rights reserved.
 *
 *  Copyright (c) 2004 Takashi Iwai <tiwai@suse.de>
 *                     PeiSen Hou <pshou@realtek.com.tw>
 *
 *  This program is free software; you can redistribute it and/or modify it
 *  under the terms of the GNU General Public License as published by the Free
 *  Software Foundation; either version 2 of the License, or (at your option)
 *  any later version.
 *
 *  This program is distributed in the hope that it will be useful, but WITHOUT
 *  ANY WARRANTY; without even the implied warranty of MERCHANTABILITY or
 *  FITNESS FOR A PARTICULAR PURPOSE.  See the GNU General Public License for
 *  more details.
 *
 *  You should have received a copy of the GNU General Public License along with
 *  this program; if not, write to the Free Software Foundation, Inc., 59
 *  Temple Place - Suite 330, Boston, MA  02111-1307, USA.
 *
 *  CONTACTS:
 *
 *  Matt Jared		matt.jared@intel.com
 *  Andy Kopp		andy.kopp@intel.com
 *  Dan Kogan		dan.d.kogan@intel.com
 *
 *  CHANGES:
 *
 *  2004.12.01	Major rewrite by tiwai, merged the work of pshou
 * 
 */

#include <asm/io.h>
#include <linux/delay.h>
#include <linux/interrupt.h>
#include <linux/kernel.h>
#include <linux/module.h>
#include <linux/dma-mapping.h>
#include <linux/moduleparam.h>
#include <linux/init.h>
#include <linux/slab.h>
#include <linux/pci.h>
#include <linux/mutex.h>
#include <linux/reboot.h>
#include <sound/core.h>
#include <sound/initval.h>
#include "hda_codec.h"


static int index[SNDRV_CARDS] = SNDRV_DEFAULT_IDX;
static char *id[SNDRV_CARDS] = SNDRV_DEFAULT_STR;
static int enable[SNDRV_CARDS] = SNDRV_DEFAULT_ENABLE_PNP;
static char *model[SNDRV_CARDS];
static int position_fix[SNDRV_CARDS];
static int bdl_pos_adj[SNDRV_CARDS] = {[0 ... (SNDRV_CARDS-1)] = -1};
static int probe_mask[SNDRV_CARDS] = {[0 ... (SNDRV_CARDS-1)] = -1};
static int probe_only[SNDRV_CARDS];
static int single_cmd;
static int enable_msi;
#ifdef CONFIG_SND_HDA_PATCH_LOADER
static char *patch[SNDRV_CARDS];
#endif

module_param_array(index, int, NULL, 0444);
MODULE_PARM_DESC(index, "Index value for Intel HD audio interface.");
module_param_array(id, charp, NULL, 0444);
MODULE_PARM_DESC(id, "ID string for Intel HD audio interface.");
module_param_array(enable, bool, NULL, 0444);
MODULE_PARM_DESC(enable, "Enable Intel HD audio interface.");
module_param_array(model, charp, NULL, 0444);
MODULE_PARM_DESC(model, "Use the given board model.");
module_param_array(position_fix, int, NULL, 0444);
MODULE_PARM_DESC(position_fix, "Fix DMA pointer "
		 "(0 = auto, 1 = none, 2 = POSBUF).");
module_param_array(bdl_pos_adj, int, NULL, 0644);
MODULE_PARM_DESC(bdl_pos_adj, "BDL position adjustment offset.");
module_param_array(probe_mask, int, NULL, 0444);
MODULE_PARM_DESC(probe_mask, "Bitmask to probe codecs (default = -1).");
module_param_array(probe_only, bool, NULL, 0444);
MODULE_PARM_DESC(probe_only, "Only probing and no codec initialization.");
module_param(single_cmd, bool, 0444);
MODULE_PARM_DESC(single_cmd, "Use single command to communicate with codecs "
		 "(for debugging only).");
module_param(enable_msi, int, 0444);
MODULE_PARM_DESC(enable_msi, "Enable Message Signaled Interrupt (MSI)");
#ifdef CONFIG_SND_HDA_PATCH_LOADER
module_param_array(patch, charp, NULL, 0444);
MODULE_PARM_DESC(patch, "Patch file for Intel HD audio interface.");
#endif

#ifdef CONFIG_SND_HDA_POWER_SAVE
static int power_save = CONFIG_SND_HDA_POWER_SAVE_DEFAULT;
module_param(power_save, int, 0644);
MODULE_PARM_DESC(power_save, "Automatic power-saving timeout "
		 "(in second, 0 = disable).");

/* reset the HD-audio controller in power save mode.
 * this may give more power-saving, but will take longer time to
 * wake up.
 */
static int power_save_controller = 1;
module_param(power_save_controller, bool, 0644);
MODULE_PARM_DESC(power_save_controller, "Reset controller in power save mode.");
#endif

MODULE_LICENSE("GPL");
MODULE_SUPPORTED_DEVICE("{{Intel, ICH6},"
			 "{Intel, ICH6M},"
			 "{Intel, ICH7},"
			 "{Intel, ESB2},"
			 "{Intel, ICH8},"
			 "{Intel, ICH9},"
			 "{Intel, ICH10},"
			 "{Intel, PCH},"
			 "{Intel, SCH},"
			 "{ATI, SB450},"
			 "{ATI, SB600},"
			 "{ATI, RS600},"
			 "{ATI, RS690},"
			 "{ATI, RS780},"
			 "{ATI, R600},"
			 "{ATI, RV630},"
			 "{ATI, RV610},"
			 "{ATI, RV670},"
			 "{ATI, RV635},"
			 "{ATI, RV620},"
			 "{ATI, RV770},"
			 "{VIA, VT8251},"
			 "{VIA, VT8237A},"
			 "{SiS, SIS966},"
			 "{ULI, M5461}}");
MODULE_DESCRIPTION("Intel HDA driver");

#ifdef CONFIG_SND_VERBOSE_PRINTK
#define SFX	/* nop */
#else
#define SFX	"hda-intel: "
#endif

/*
 * registers
 */
#define ICH6_REG_GCAP			0x00
#define   ICH6_GCAP_64OK	(1 << 0)   /* 64bit address support */
#define   ICH6_GCAP_NSDO	(3 << 1)   /* # of serial data out signals */
#define   ICH6_GCAP_BSS		(31 << 3)  /* # of bidirectional streams */
#define   ICH6_GCAP_ISS		(15 << 8)  /* # of input streams */
#define   ICH6_GCAP_OSS		(15 << 12) /* # of output streams */
#define ICH6_REG_VMIN			0x02
#define ICH6_REG_VMAJ			0x03
#define ICH6_REG_OUTPAY			0x04
#define ICH6_REG_INPAY			0x06
#define ICH6_REG_GCTL			0x08
#define   ICH6_GCTL_RESET	(1 << 0)   /* controller reset */
#define   ICH6_GCTL_FCNTRL	(1 << 1)   /* flush control */
#define   ICH6_GCTL_UNSOL	(1 << 8)   /* accept unsol. response enable */
#define ICH6_REG_WAKEEN			0x0c
#define ICH6_REG_STATESTS		0x0e
#define ICH6_REG_GSTS			0x10
#define   ICH6_GSTS_FSTS	(1 << 1)   /* flush status */
#define ICH6_REG_INTCTL			0x20
#define ICH6_REG_INTSTS			0x24
#define ICH6_REG_WALCLK			0x30
#define ICH6_REG_SYNC			0x34	
#define ICH6_REG_CORBLBASE		0x40
#define ICH6_REG_CORBUBASE		0x44
#define ICH6_REG_CORBWP			0x48
#define ICH6_REG_CORBRP			0x4a
#define   ICH6_CORBRP_RST	(1 << 15)  /* read pointer reset */
#define ICH6_REG_CORBCTL		0x4c
#define   ICH6_CORBCTL_RUN	(1 << 1)   /* enable DMA */
#define   ICH6_CORBCTL_CMEIE	(1 << 0)   /* enable memory error irq */
#define ICH6_REG_CORBSTS		0x4d
#define   ICH6_CORBSTS_CMEI	(1 << 0)   /* memory error indication */
#define ICH6_REG_CORBSIZE		0x4e

#define ICH6_REG_RIRBLBASE		0x50
#define ICH6_REG_RIRBUBASE		0x54
#define ICH6_REG_RIRBWP			0x58
#define   ICH6_RIRBWP_RST	(1 << 15)  /* write pointer reset */
#define ICH6_REG_RINTCNT		0x5a
#define ICH6_REG_RIRBCTL		0x5c
#define   ICH6_RBCTL_IRQ_EN	(1 << 0)   /* enable IRQ */
#define   ICH6_RBCTL_DMA_EN	(1 << 1)   /* enable DMA */
#define   ICH6_RBCTL_OVERRUN_EN	(1 << 2)   /* enable overrun irq */
#define ICH6_REG_RIRBSTS		0x5d
#define   ICH6_RBSTS_IRQ	(1 << 0)   /* response irq */
#define   ICH6_RBSTS_OVERRUN	(1 << 2)   /* overrun irq */
#define ICH6_REG_RIRBSIZE		0x5e

#define ICH6_REG_IC			0x60
#define ICH6_REG_IR			0x64
#define ICH6_REG_IRS			0x68
#define   ICH6_IRS_VALID	(1<<1)
#define   ICH6_IRS_BUSY		(1<<0)

#define ICH6_REG_DPLBASE		0x70
#define ICH6_REG_DPUBASE		0x74
#define   ICH6_DPLBASE_ENABLE	0x1	/* Enable position buffer */

/* SD offset: SDI0=0x80, SDI1=0xa0, ... SDO3=0x160 */
enum { SDI0, SDI1, SDI2, SDI3, SDO0, SDO1, SDO2, SDO3 };

/* stream register offsets from stream base */
#define ICH6_REG_SD_CTL			0x00
#define ICH6_REG_SD_STS			0x03
#define ICH6_REG_SD_LPIB		0x04
#define ICH6_REG_SD_CBL			0x08
#define ICH6_REG_SD_LVI			0x0c
#define ICH6_REG_SD_FIFOW		0x0e
#define ICH6_REG_SD_FIFOSIZE		0x10
#define ICH6_REG_SD_FORMAT		0x12
#define ICH6_REG_SD_BDLPL		0x18
#define ICH6_REG_SD_BDLPU		0x1c

/* PCI space */
#define ICH6_PCIREG_TCSEL	0x44

/*
 * other constants
 */

/* max number of SDs */
/* ICH, ATI and VIA have 4 playback and 4 capture */
#define ICH6_NUM_CAPTURE	4
#define ICH6_NUM_PLAYBACK	4

/* ULI has 6 playback and 5 capture */
#define ULI_NUM_CAPTURE		5
#define ULI_NUM_PLAYBACK	6

/* ATI HDMI has 1 playback and 0 capture */
#define ATIHDMI_NUM_CAPTURE	0
#define ATIHDMI_NUM_PLAYBACK	1

/* TERA has 4 playback and 3 capture */
#define TERA_NUM_CAPTURE	3
#define TERA_NUM_PLAYBACK	4

/* this number is statically defined for simplicity */
#define MAX_AZX_DEV		16

/* max number of fragments - we may use more if allocating more pages for BDL */
#define BDL_SIZE		4096
#define AZX_MAX_BDL_ENTRIES	(BDL_SIZE / 16)
#define AZX_MAX_FRAG		32
/* max buffer size - no h/w limit, you can increase as you like */
#define AZX_MAX_BUF_SIZE	(1024*1024*1024)
/* max number of PCM devics per card */
#define AZX_MAX_PCMS		8

/* RIRB int mask: overrun[2], response[0] */
#define RIRB_INT_RESPONSE	0x01
#define RIRB_INT_OVERRUN	0x04
#define RIRB_INT_MASK		0x05

/* STATESTS int mask: S3,SD2,SD1,SD0 */
#define AZX_MAX_CODECS		4
#define STATESTS_INT_MASK	((1 << AZX_MAX_CODECS) - 1)

/* SD_CTL bits */
#define SD_CTL_STREAM_RESET	0x01	/* stream reset bit */
#define SD_CTL_DMA_START	0x02	/* stream DMA start bit */
#define SD_CTL_STRIPE		(3 << 16)	/* stripe control */
#define SD_CTL_TRAFFIC_PRIO	(1 << 18)	/* traffic priority */
#define SD_CTL_DIR		(1 << 19)	/* bi-directional stream */
#define SD_CTL_STREAM_TAG_MASK	(0xf << 20)
#define SD_CTL_STREAM_TAG_SHIFT	20

/* SD_CTL and SD_STS */
#define SD_INT_DESC_ERR		0x10	/* descriptor error interrupt */
#define SD_INT_FIFO_ERR		0x08	/* FIFO error interrupt */
#define SD_INT_COMPLETE		0x04	/* completion interrupt */
#define SD_INT_MASK		(SD_INT_DESC_ERR|SD_INT_FIFO_ERR|\
				 SD_INT_COMPLETE)

/* SD_STS */
#define SD_STS_FIFO_READY	0x20	/* FIFO ready */

/* INTCTL and INTSTS */
#define ICH6_INT_ALL_STREAM	0xff	   /* all stream interrupts */
#define ICH6_INT_CTRL_EN	0x40000000 /* controller interrupt enable bit */
#define ICH6_INT_GLOBAL_EN	0x80000000 /* global interrupt enable bit */

/* below are so far hardcoded - should read registers in future */
#define ICH6_MAX_CORB_ENTRIES	256
#define ICH6_MAX_RIRB_ENTRIES	256

/* position fix mode */
enum {
	POS_FIX_AUTO,
	POS_FIX_LPIB,
	POS_FIX_POSBUF,
};

/* Defines for ATI HD Audio support in SB450 south bridge */
#define ATI_SB450_HDAUDIO_MISC_CNTR2_ADDR   0x42
#define ATI_SB450_HDAUDIO_ENABLE_SNOOP      0x02

/* Defines for Nvidia HDA support */
#define NVIDIA_HDA_TRANSREG_ADDR      0x4e
#define NVIDIA_HDA_ENABLE_COHBITS     0x0f
#define NVIDIA_HDA_ISTRM_COH          0x4d
#define NVIDIA_HDA_OSTRM_COH          0x4c
#define NVIDIA_HDA_ENABLE_COHBIT      0x01

/* Defines for Intel SCH HDA snoop control */
#define INTEL_SCH_HDA_DEVC      0x78
#define INTEL_SCH_HDA_DEVC_NOSNOOP       (0x1<<11)

/* Define IN stream 0 FIFO size offset in VIA controller */
#define VIA_IN_STREAM0_FIFO_SIZE_OFFSET	0x90
/* Define VIA HD Audio Device ID*/
#define VIA_HDAC_DEVICE_ID		0x3288

/* HD Audio class code */
#define PCI_CLASS_MULTIMEDIA_HD_AUDIO	0x0403

/*
 */

struct azx_dev {
	struct snd_dma_buffer bdl; /* BDL buffer */
	u32 *posbuf;		/* position buffer pointer */

	unsigned int bufsize;	/* size of the play buffer in bytes */
	unsigned int period_bytes; /* size of the period in bytes */
	unsigned int frags;	/* number for period in the play buffer */
	unsigned int fifo_size;	/* FIFO size */
	unsigned long start_jiffies;	/* start + minimum jiffies */
	unsigned long min_jiffies;	/* minimum jiffies before position is valid */

	void __iomem *sd_addr;	/* stream descriptor pointer */

	u32 sd_int_sta_mask;	/* stream int status mask */

	/* pcm support */
	struct snd_pcm_substream *substream;	/* assigned substream,
						 * set in PCM open
						 */
	unsigned int format_val;	/* format value to be set in the
					 * controller and the codec
					 */
	unsigned char stream_tag;	/* assigned stream */
	unsigned char index;		/* stream index */

	unsigned int opened :1;
	unsigned int running :1;
	unsigned int irq_pending :1;
	unsigned int start_flag: 1;	/* stream full start flag */
	/*
	 * For VIA:
	 *  A flag to ensure DMA position is 0
	 *  when link position is not greater than FIFO size
	 */
	unsigned int insufficient :1;
};

/* CORB/RIRB */
struct azx_rb {
	u32 *buf;		/* CORB/RIRB buffer
				 * Each CORB entry is 4byte, RIRB is 8byte
				 */
	dma_addr_t addr;	/* physical address of CORB/RIRB buffer */
	/* for RIRB */
	unsigned short rp, wp;	/* read/write pointers */
	int cmds[AZX_MAX_CODECS];	/* number of pending requests */
	u32 res[AZX_MAX_CODECS];	/* last read value */
};

struct azx {
	struct snd_card *card;
	struct pci_dev *pci;
	int dev_index;

	/* chip type specific */
	int driver_type;
	int playback_streams;
	int playback_index_offset;
	int capture_streams;
	int capture_index_offset;
	int num_streams;

	/* pci resources */
	unsigned long addr;
	void __iomem *remap_addr;
	int irq;

	/* locks */
	spinlock_t reg_lock;
	struct mutex open_mutex;

	/* streams (x num_streams) */
	struct azx_dev *azx_dev;

	/* PCM */
	struct snd_pcm *pcm[AZX_MAX_PCMS];

	/* HD codec */
	unsigned short codec_mask;
	int  codec_probe_mask; /* copied from probe_mask option */
	struct hda_bus *bus;

	/* CORB/RIRB */
	struct azx_rb corb;
	struct azx_rb rirb;

	/* CORB/RIRB and position buffers */
	struct snd_dma_buffer rb;
	struct snd_dma_buffer posbuf;

	/* flags */
	int position_fix;
	unsigned int running :1;
	unsigned int initialized :1;
	unsigned int single_cmd :1;
	unsigned int polling_mode :1;
	unsigned int msi :1;
	unsigned int irq_pending_warned :1;
	unsigned int via_dmapos_patch :1; /* enable DMA-position fix for VIA */
	unsigned int probing :1; /* codec probing phase */

	/* for debugging */
	unsigned int last_cmd[AZX_MAX_CODECS];

	/* for pending irqs */
	struct work_struct irq_pending_work;

	/* reboot notifier (for mysterious hangup problem at power-down) */
	struct notifier_block reboot_notifier;
};

/* driver types */
enum {
	AZX_DRIVER_ICH,
	AZX_DRIVER_SCH,
	AZX_DRIVER_ATI,
	AZX_DRIVER_ATIHDMI,
	AZX_DRIVER_VIA,
	AZX_DRIVER_SIS,
	AZX_DRIVER_ULI,
	AZX_DRIVER_NVIDIA,
	AZX_DRIVER_TERA,
	AZX_DRIVER_GENERIC,
	AZX_NUM_DRIVERS, /* keep this as last entry */
};

static char *driver_short_names[] __devinitdata = {
	[AZX_DRIVER_ICH] = "HDA Intel",
	[AZX_DRIVER_SCH] = "HDA Intel MID",
	[AZX_DRIVER_ATI] = "HDA ATI SB",
	[AZX_DRIVER_ATIHDMI] = "HDA ATI HDMI",
	[AZX_DRIVER_VIA] = "HDA VIA VT82xx",
	[AZX_DRIVER_SIS] = "HDA SIS966",
	[AZX_DRIVER_ULI] = "HDA ULI M5461",
	[AZX_DRIVER_NVIDIA] = "HDA NVidia",
	[AZX_DRIVER_TERA] = "HDA Teradici", 
	[AZX_DRIVER_GENERIC] = "HD-Audio Generic",
};

/*
 * macros for easy use
 */
#define azx_writel(chip,reg,value) \
	writel(value, (chip)->remap_addr + ICH6_REG_##reg)
#define azx_readl(chip,reg) \
	readl((chip)->remap_addr + ICH6_REG_##reg)
#define azx_writew(chip,reg,value) \
	writew(value, (chip)->remap_addr + ICH6_REG_##reg)
#define azx_readw(chip,reg) \
	readw((chip)->remap_addr + ICH6_REG_##reg)
#define azx_writeb(chip,reg,value) \
	writeb(value, (chip)->remap_addr + ICH6_REG_##reg)
#define azx_readb(chip,reg) \
	readb((chip)->remap_addr + ICH6_REG_##reg)

#define azx_sd_writel(dev,reg,value) \
	writel(value, (dev)->sd_addr + ICH6_REG_##reg)
#define azx_sd_readl(dev,reg) \
	readl((dev)->sd_addr + ICH6_REG_##reg)
#define azx_sd_writew(dev,reg,value) \
	writew(value, (dev)->sd_addr + ICH6_REG_##reg)
#define azx_sd_readw(dev,reg) \
	readw((dev)->sd_addr + ICH6_REG_##reg)
#define azx_sd_writeb(dev,reg,value) \
	writeb(value, (dev)->sd_addr + ICH6_REG_##reg)
#define azx_sd_readb(dev,reg) \
	readb((dev)->sd_addr + ICH6_REG_##reg)

/* for pcm support */
#define get_azx_dev(substream) (substream->runtime->private_data)

static int azx_acquire_irq(struct azx *chip, int do_disconnect);

/*
 * Interface for HD codec
 */

/*
 * CORB / RIRB interface
 */
static int azx_alloc_cmd_io(struct azx *chip)
{
	int err;

	/* single page (at least 4096 bytes) must suffice for both ringbuffes */
	err = snd_dma_alloc_pages(SNDRV_DMA_TYPE_DEV,
				  snd_dma_pci_data(chip->pci),
				  PAGE_SIZE, &chip->rb);
	if (err < 0) {
		snd_printk(KERN_ERR SFX "cannot allocate CORB/RIRB\n");
		return err;
	}
	return 0;
}

static void azx_init_cmd_io(struct azx *chip)
{
	spin_lock_irq(&chip->reg_lock);
	/* CORB set up */
	chip->corb.addr = chip->rb.addr;
	chip->corb.buf = (u32 *)chip->rb.area;
	azx_writel(chip, CORBLBASE, (u32)chip->corb.addr);
	azx_writel(chip, CORBUBASE, upper_32_bits(chip->corb.addr));

	/* set the corb size to 256 entries (ULI requires explicitly) */
	azx_writeb(chip, CORBSIZE, 0x02);
	/* set the corb write pointer to 0 */
	azx_writew(chip, CORBWP, 0);
	/* reset the corb hw read pointer */
	azx_writew(chip, CORBRP, ICH6_CORBRP_RST);
	/* enable corb dma */
	azx_writeb(chip, CORBCTL, ICH6_CORBCTL_RUN);

	/* RIRB set up */
	chip->rirb.addr = chip->rb.addr + 2048;
	chip->rirb.buf = (u32 *)(chip->rb.area + 2048);
	chip->rirb.wp = chip->rirb.rp = 0;
	memset(chip->rirb.cmds, 0, sizeof(chip->rirb.cmds));
	azx_writel(chip, RIRBLBASE, (u32)chip->rirb.addr);
	azx_writel(chip, RIRBUBASE, upper_32_bits(chip->rirb.addr));

	/* set the rirb size to 256 entries (ULI requires explicitly) */
	azx_writeb(chip, RIRBSIZE, 0x02);
	/* reset the rirb hw write pointer */
	azx_writew(chip, RIRBWP, ICH6_RIRBWP_RST);
	/* set N=1, get RIRB response interrupt for new entry */
	azx_writew(chip, RINTCNT, 1);
	/* enable rirb dma and response irq */
	azx_writeb(chip, RIRBCTL, ICH6_RBCTL_DMA_EN | ICH6_RBCTL_IRQ_EN);
	spin_unlock_irq(&chip->reg_lock);
}

static void azx_free_cmd_io(struct azx *chip)
{
	spin_lock_irq(&chip->reg_lock);
	/* disable ringbuffer DMAs */
	azx_writeb(chip, RIRBCTL, 0);
	azx_writeb(chip, CORBCTL, 0);
	spin_unlock_irq(&chip->reg_lock);
}

static unsigned int azx_command_addr(u32 cmd)
{
	unsigned int addr = cmd >> 28;

	if (addr >= AZX_MAX_CODECS) {
		snd_BUG();
		addr = 0;
	}

	return addr;
}

static unsigned int azx_response_addr(u32 res)
{
	unsigned int addr = res & 0xf;

	if (addr >= AZX_MAX_CODECS) {
		snd_BUG();
		addr = 0;
	}

	return addr;
}

/* send a command */
static int azx_corb_send_cmd(struct hda_bus *bus, u32 val)
{
	struct azx *chip = bus->private_data;
	unsigned int addr = azx_command_addr(val);
	unsigned int wp;

	spin_lock_irq(&chip->reg_lock);

	/* add command to corb */
	wp = azx_readb(chip, CORBWP);
	wp++;
	wp %= ICH6_MAX_CORB_ENTRIES;

	chip->rirb.cmds[addr]++;
	chip->corb.buf[wp] = cpu_to_le32(val);
	azx_writel(chip, CORBWP, wp);

	spin_unlock_irq(&chip->reg_lock);

	return 0;
}

#define ICH6_RIRB_EX_UNSOL_EV	(1<<4)

/* retrieve RIRB entry - called from interrupt handler */
static void azx_update_rirb(struct azx *chip)
{
	unsigned int rp, wp;
	unsigned int addr;
	u32 res, res_ex;

	wp = azx_readb(chip, RIRBWP);
	if (wp == chip->rirb.wp)
		return;
	chip->rirb.wp = wp;

	while (chip->rirb.rp != wp) {
		chip->rirb.rp++;
		chip->rirb.rp %= ICH6_MAX_RIRB_ENTRIES;

		rp = chip->rirb.rp << 1; /* an RIRB entry is 8-bytes */
		res_ex = le32_to_cpu(chip->rirb.buf[rp + 1]);
		res = le32_to_cpu(chip->rirb.buf[rp]);
		addr = azx_response_addr(res_ex);
		if (res_ex & ICH6_RIRB_EX_UNSOL_EV)
			snd_hda_queue_unsol_event(chip->bus, res, res_ex);
		else if (chip->rirb.cmds[addr]) {
			chip->rirb.res[addr] = res;
			smp_wmb();
			chip->rirb.cmds[addr]--;
		} else
			snd_printk(KERN_ERR SFX "spurious response %#x:%#x, "
				   "last cmd=%#08x\n",
				   res, res_ex,
				   chip->last_cmd[addr]);
	}
}

/* receive a response */
static unsigned int azx_rirb_get_response(struct hda_bus *bus,
					  unsigned int addr)
{
	struct azx *chip = bus->private_data;
	unsigned long timeout;

 again:
	timeout = jiffies + msecs_to_jiffies(1000);
	for (;;) {
		if (chip->polling_mode) {
			spin_lock_irq(&chip->reg_lock);
			azx_update_rirb(chip);
			spin_unlock_irq(&chip->reg_lock);
		}
		if (!chip->rirb.cmds[addr]) {
			smp_rmb();
			bus->rirb_error = 0;
			return chip->rirb.res[addr]; /* the last value */
		}
		if (time_after(jiffies, timeout))
			break;
		if (bus->needs_damn_long_delay)
			msleep(2); /* temporary workaround */
		else {
			udelay(10);
			cond_resched();
		}
	}

	if (chip->msi) {
		snd_printk(KERN_WARNING SFX "No response from codec, "
			   "disabling MSI: last cmd=0x%08x\n",
			   chip->last_cmd[addr]);
		free_irq(chip->irq, chip);
		chip->irq = -1;
		pci_disable_msi(chip->pci);
		chip->msi = 0;
		if (azx_acquire_irq(chip, 1) < 0) {
			bus->rirb_error = 1;
			return -1;
		}
		goto again;
	}

	if (!chip->polling_mode) {
		snd_printk(KERN_WARNING SFX "azx_get_response timeout, "
			   "switching to polling mode: last cmd=0x%08x\n",
			   chip->last_cmd[addr]);
		chip->polling_mode = 1;
		goto again;
	}

	if (chip->probing) {
		/* If this critical timeout happens during the codec probing
		 * phase, this is likely an access to a non-existing codec
		 * slot.  Better to return an error and reset the system.
		 */
		return -1;
	}

	/* a fatal communication error; need either to reset or to fallback
	 * to the single_cmd mode
	 */
	bus->rirb_error = 1;
	if (bus->allow_bus_reset && !bus->response_reset && !bus->in_reset) {
		bus->response_reset = 1;
		return -1; /* give a chance to retry */
	}

	snd_printk(KERN_ERR "hda_intel: azx_get_response timeout, "
		   "switching to single_cmd mode: last cmd=0x%08x\n",
		   chip->last_cmd[addr]);
	chip->single_cmd = 1;
	bus->response_reset = 0;
	/* re-initialize CORB/RIRB */
	azx_free_cmd_io(chip);
	azx_init_cmd_io(chip);
	return -1;
}

/*
 * Use the single immediate command instead of CORB/RIRB for simplicity
 *
 * Note: according to Intel, this is not preferred use.  The command was
 *       intended for the BIOS only, and may get confused with unsolicited
 *       responses.  So, we shouldn't use it for normal operation from the
 *       driver.
 *       I left the codes, however, for debugging/testing purposes.
 */

/* receive a response */
static int azx_single_wait_for_response(struct azx *chip, unsigned int addr)
{
	int timeout = 50;

	while (timeout--) {
		/* check IRV busy bit */
		if (azx_readw(chip, IRS) & ICH6_IRS_VALID) {
			/* reuse rirb.res as the response return value */
			chip->rirb.res[addr] = azx_readl(chip, IR);
			return 0;
		}
		udelay(1);
	}
	if (printk_ratelimit())
		snd_printd(SFX "get_response timeout: IRS=0x%x\n",
			   azx_readw(chip, IRS));
	chip->rirb.res[addr] = -1;
	return -EIO;
}

/* send a command */
static int azx_single_send_cmd(struct hda_bus *bus, u32 val)
{
	struct azx *chip = bus->private_data;
	unsigned int addr = azx_command_addr(val);
	int timeout = 50;

	bus->rirb_error = 0;
	while (timeout--) {
		/* check ICB busy bit */
		if (!((azx_readw(chip, IRS) & ICH6_IRS_BUSY))) {
			/* Clear IRV valid bit */
			azx_writew(chip, IRS, azx_readw(chip, IRS) |
				   ICH6_IRS_VALID);
			azx_writel(chip, IC, val);
			azx_writew(chip, IRS, azx_readw(chip, IRS) |
				   ICH6_IRS_BUSY);
			return azx_single_wait_for_response(chip, addr);
		}
		udelay(1);
	}
	if (printk_ratelimit())
		snd_printd(SFX "send_cmd timeout: IRS=0x%x, val=0x%x\n",
			   azx_readw(chip, IRS), val);
	return -EIO;
}

/* receive a response */
static unsigned int azx_single_get_response(struct hda_bus *bus,
					    unsigned int addr)
{
	struct azx *chip = bus->private_data;
	return chip->rirb.res[addr];
}

/*
 * The below are the main callbacks from hda_codec.
 *
 * They are just the skeleton to call sub-callbacks according to the
 * current setting of chip->single_cmd.
 */

/* send a command */
static int azx_send_cmd(struct hda_bus *bus, unsigned int val)
{
	struct azx *chip = bus->private_data;

	chip->last_cmd[azx_command_addr(val)] = val;
	if (chip->single_cmd)
		return azx_single_send_cmd(bus, val);
	else
		return azx_corb_send_cmd(bus, val);
}

/* get a response */
static unsigned int azx_get_response(struct hda_bus *bus,
				     unsigned int addr)
{
	struct azx *chip = bus->private_data;
	if (chip->single_cmd)
		return azx_single_get_response(bus, addr);
	else
		return azx_rirb_get_response(bus, addr);
}

#ifdef CONFIG_SND_HDA_POWER_SAVE
static void azx_power_notify(struct hda_bus *bus);
#endif

/* reset codec link */
static int azx_reset(struct azx *chip)
{
	int count;

	/* clear STATESTS */
	azx_writeb(chip, STATESTS, STATESTS_INT_MASK);

	/* reset controller */
	azx_writel(chip, GCTL, azx_readl(chip, GCTL) & ~ICH6_GCTL_RESET);

	count = 50;
	while (azx_readb(chip, GCTL) && --count)
		msleep(1);

	/* delay for >= 100us for codec PLL to settle per spec
	 * Rev 0.9 section 5.5.1
	 */
	msleep(1);

	/* Bring controller out of reset */
	azx_writeb(chip, GCTL, azx_readb(chip, GCTL) | ICH6_GCTL_RESET);

	count = 50;
	while (!azx_readb(chip, GCTL) && --count)
		msleep(1);

	/* Brent Chartrand said to wait >= 540us for codecs to initialize */
	msleep(1);

	/* check to see if controller is ready */
	if (!azx_readb(chip, GCTL)) {
		snd_printd(SFX "azx_reset: controller not ready!\n");
		return -EBUSY;
	}

	/* Accept unsolicited responses */
	azx_writel(chip, GCTL, azx_readl(chip, GCTL) | ICH6_GCTL_UNSOL);

	/* detect codecs */
	if (!chip->codec_mask) {
		chip->codec_mask = azx_readw(chip, STATESTS);
		snd_printdd(SFX "codec_mask = 0x%x\n", chip->codec_mask);
	}

	return 0;
}


/*
 * Lowlevel interface
 */  

/* enable interrupts */
static void azx_int_enable(struct azx *chip)
{
	/* enable controller CIE and GIE */
	azx_writel(chip, INTCTL, azx_readl(chip, INTCTL) |
		   ICH6_INT_CTRL_EN | ICH6_INT_GLOBAL_EN);
}

/* disable interrupts */
static void azx_int_disable(struct azx *chip)
{
	int i;

	/* disable interrupts in stream descriptor */
	for (i = 0; i < chip->num_streams; i++) {
		struct azx_dev *azx_dev = &chip->azx_dev[i];
		azx_sd_writeb(azx_dev, SD_CTL,
			      azx_sd_readb(azx_dev, SD_CTL) & ~SD_INT_MASK);
	}

	/* disable SIE for all streams */
	azx_writeb(chip, INTCTL, 0);

	/* disable controller CIE and GIE */
	azx_writel(chip, INTCTL, azx_readl(chip, INTCTL) &
		   ~(ICH6_INT_CTRL_EN | ICH6_INT_GLOBAL_EN));
}

/* clear interrupts */
static void azx_int_clear(struct azx *chip)
{
	int i;

	/* clear stream status */
	for (i = 0; i < chip->num_streams; i++) {
		struct azx_dev *azx_dev = &chip->azx_dev[i];
		azx_sd_writeb(azx_dev, SD_STS, SD_INT_MASK);
	}

	/* clear STATESTS */
	azx_writeb(chip, STATESTS, STATESTS_INT_MASK);

	/* clear rirb status */
	azx_writeb(chip, RIRBSTS, RIRB_INT_MASK);

	/* clear int status */
	azx_writel(chip, INTSTS, ICH6_INT_CTRL_EN | ICH6_INT_ALL_STREAM);
}

/* start a stream */
static void azx_stream_start(struct azx *chip, struct azx_dev *azx_dev)
{
	/*
	 * Before stream start, initialize parameter
	 */
	azx_dev->insufficient = 1;

	/* enable SIE */
	azx_writeb(chip, INTCTL,
		   azx_readb(chip, INTCTL) | (1 << azx_dev->index));
	/* set DMA start and interrupt mask */
	azx_sd_writeb(azx_dev, SD_CTL, azx_sd_readb(azx_dev, SD_CTL) |
		      SD_CTL_DMA_START | SD_INT_MASK);
}

/* stop DMA */
static void azx_stream_clear(struct azx *chip, struct azx_dev *azx_dev)
{
	azx_sd_writeb(azx_dev, SD_CTL, azx_sd_readb(azx_dev, SD_CTL) &
		      ~(SD_CTL_DMA_START | SD_INT_MASK));
	azx_sd_writeb(azx_dev, SD_STS, SD_INT_MASK); /* to be sure */
}

/* stop a stream */
static void azx_stream_stop(struct azx *chip, struct azx_dev *azx_dev)
{
	azx_stream_clear(chip, azx_dev);
	/* disable SIE */
	azx_writeb(chip, INTCTL,
		   azx_readb(chip, INTCTL) & ~(1 << azx_dev->index));
}


/*
 * reset and start the controller registers
 */
static void azx_init_chip(struct azx *chip)
{
	if (chip->initialized)
		return;

	/* reset controller */
	azx_reset(chip);

	/* initialize interrupts */
	azx_int_clear(chip);
	azx_int_enable(chip);

	/* initialize the codec command I/O */
	azx_init_cmd_io(chip);

	/* program the position buffer */
	azx_writel(chip, DPLBASE, (u32)chip->posbuf.addr);
	azx_writel(chip, DPUBASE, upper_32_bits(chip->posbuf.addr));

	chip->initialized = 1;
}

/*
 * initialize the PCI registers
 */
/* update bits in a PCI register byte */
static void update_pci_byte(struct pci_dev *pci, unsigned int reg,
			    unsigned char mask, unsigned char val)
{
	unsigned char data;

	pci_read_config_byte(pci, reg, &data);
	data &= ~mask;
	data |= (val & mask);
	pci_write_config_byte(pci, reg, data);
}

static void azx_init_pci(struct azx *chip)
{
	unsigned short snoop;

	/* Clear bits 0-2 of PCI register TCSEL (at offset 0x44)
	 * TCSEL == Traffic Class Select Register, which sets PCI express QOS
	 * Ensuring these bits are 0 clears playback static on some HD Audio
	 * codecs
	 */
	update_pci_byte(chip->pci, ICH6_PCIREG_TCSEL, 0x07, 0);

	switch (chip->driver_type) {
	case AZX_DRIVER_ATI:
		/* For ATI SB450 azalia HD audio, we need to enable snoop */
		update_pci_byte(chip->pci,
				ATI_SB450_HDAUDIO_MISC_CNTR2_ADDR, 
				0x07, ATI_SB450_HDAUDIO_ENABLE_SNOOP);
		break;
	case AZX_DRIVER_NVIDIA:
		/* For NVIDIA HDA, enable snoop */
		update_pci_byte(chip->pci,
				NVIDIA_HDA_TRANSREG_ADDR,
				0x0f, NVIDIA_HDA_ENABLE_COHBITS);
		update_pci_byte(chip->pci,
				NVIDIA_HDA_ISTRM_COH,
				0x01, NVIDIA_HDA_ENABLE_COHBIT);
		update_pci_byte(chip->pci,
				NVIDIA_HDA_OSTRM_COH,
				0x01, NVIDIA_HDA_ENABLE_COHBIT);
		break;
	case AZX_DRIVER_SCH:
		pci_read_config_word(chip->pci, INTEL_SCH_HDA_DEVC, &snoop);
		if (snoop & INTEL_SCH_HDA_DEVC_NOSNOOP) {
			pci_write_config_word(chip->pci, INTEL_SCH_HDA_DEVC,
				snoop & (~INTEL_SCH_HDA_DEVC_NOSNOOP));
			pci_read_config_word(chip->pci,
				INTEL_SCH_HDA_DEVC, &snoop);
			snd_printdd(SFX "HDA snoop disabled, enabling ... %s\n",
				(snoop & INTEL_SCH_HDA_DEVC_NOSNOOP)
				? "Failed" : "OK");
		}
		break;

        }
}


static int azx_position_ok(struct azx *chip, struct azx_dev *azx_dev);

/*
 * interrupt handler
 */
static irqreturn_t azx_interrupt(int irq, void *dev_id)
{
	struct azx *chip = dev_id;
	struct azx_dev *azx_dev;
	u32 status;
	int i, ok;

	spin_lock(&chip->reg_lock);

	status = azx_readl(chip, INTSTS);
	if (status == 0) {
		spin_unlock(&chip->reg_lock);
		return IRQ_NONE;
	}
	
	for (i = 0; i < chip->num_streams; i++) {
		azx_dev = &chip->azx_dev[i];
		if (status & azx_dev->sd_int_sta_mask) {
			azx_sd_writeb(azx_dev, SD_STS, SD_INT_MASK);
			if (!azx_dev->substream || !azx_dev->running)
				continue;
			/* check whether this IRQ is really acceptable */
			ok = azx_position_ok(chip, azx_dev);
			if (ok == 1) {
				azx_dev->irq_pending = 0;
				spin_unlock(&chip->reg_lock);
				snd_pcm_period_elapsed(azx_dev->substream);
				spin_lock(&chip->reg_lock);
			} else if (ok == 0 && chip->bus && chip->bus->workq) {
				/* bogus IRQ, process it later */
				azx_dev->irq_pending = 1;
				queue_work(chip->bus->workq,
					   &chip->irq_pending_work);
			}
		}
	}

	/* clear rirb int */
	status = azx_readb(chip, RIRBSTS);
	if (status & RIRB_INT_MASK) {
		if (status & RIRB_INT_RESPONSE)
			azx_update_rirb(chip);
		azx_writeb(chip, RIRBSTS, RIRB_INT_MASK);
	}

#if 0
	/* clear state status int */
	if (azx_readb(chip, STATESTS) & 0x04)
		azx_writeb(chip, STATESTS, 0x04);
#endif
	spin_unlock(&chip->reg_lock);
	
	return IRQ_HANDLED;
}


/*
 * set up a BDL entry
 */
static int setup_bdle(struct snd_pcm_substream *substream,
		      struct azx_dev *azx_dev, u32 **bdlp,
		      int ofs, int size, int with_ioc)
{
	u32 *bdl = *bdlp;

	while (size > 0) {
		dma_addr_t addr;
		int chunk;

		if (azx_dev->frags >= AZX_MAX_BDL_ENTRIES)
			return -EINVAL;

		addr = snd_pcm_sgbuf_get_addr(substream, ofs);
		/* program the address field of the BDL entry */
		bdl[0] = cpu_to_le32((u32)addr);
		bdl[1] = cpu_to_le32(upper_32_bits(addr));
		/* program the size field of the BDL entry */
		chunk = snd_pcm_sgbuf_get_chunk_size(substream, ofs, size);
		bdl[2] = cpu_to_le32(chunk);
		/* program the IOC to enable interrupt
		 * only when the whole fragment is processed
		 */
		size -= chunk;
		bdl[3] = (size || !with_ioc) ? 0 : cpu_to_le32(0x01);
		bdl += 4;
		azx_dev->frags++;
		ofs += chunk;
	}
	*bdlp = bdl;
	return ofs;
}

/*
 * set up BDL entries
 */
static int azx_setup_periods(struct azx *chip,
			     struct snd_pcm_substream *substream,
			     struct azx_dev *azx_dev)
{
	u32 *bdl;
	int i, ofs, periods, period_bytes;
	int pos_adj;

	/* reset BDL address */
	azx_sd_writel(azx_dev, SD_BDLPL, 0);
	azx_sd_writel(azx_dev, SD_BDLPU, 0);

	period_bytes = azx_dev->period_bytes;
	periods = azx_dev->bufsize / period_bytes;

	/* program the initial BDL entries */
	bdl = (u32 *)azx_dev->bdl.area;
	ofs = 0;
	azx_dev->frags = 0;
	pos_adj = bdl_pos_adj[chip->dev_index];
	if (pos_adj > 0) {
		struct snd_pcm_runtime *runtime = substream->runtime;
		int pos_align = pos_adj;
		pos_adj = (pos_adj * runtime->rate + 47999) / 48000;
		if (!pos_adj)
			pos_adj = pos_align;
		else
			pos_adj = ((pos_adj + pos_align - 1) / pos_align) *
				pos_align;
		pos_adj = frames_to_bytes(runtime, pos_adj);
		if (pos_adj >= period_bytes) {
			snd_printk(KERN_WARNING SFX "Too big adjustment %d\n",
				   bdl_pos_adj[chip->dev_index]);
			pos_adj = 0;
		} else {
			ofs = setup_bdle(substream, azx_dev,
					 &bdl, ofs, pos_adj, 1);
			if (ofs < 0)
				goto error;
		}
	} else
		pos_adj = 0;
	for (i = 0; i < periods; i++) {
		if (i == periods - 1 && pos_adj)
			ofs = setup_bdle(substream, azx_dev, &bdl, ofs,
					 period_bytes - pos_adj, 0);
		else
			ofs = setup_bdle(substream, azx_dev, &bdl, ofs,
					 period_bytes, 1);
		if (ofs < 0)
			goto error;
	}
	return 0;

 error:
	snd_printk(KERN_ERR SFX "Too many BDL entries: buffer=%d, period=%d\n",
		   azx_dev->bufsize, period_bytes);
	return -EINVAL;
}

/* reset stream */
static void azx_stream_reset(struct azx *chip, struct azx_dev *azx_dev)
{
	unsigned char val;
	int timeout;

	azx_stream_clear(chip, azx_dev);

	azx_sd_writeb(azx_dev, SD_CTL, azx_sd_readb(azx_dev, SD_CTL) |
		      SD_CTL_STREAM_RESET);
	udelay(3);
	timeout = 300;
	while (!((val = azx_sd_readb(azx_dev, SD_CTL)) & SD_CTL_STREAM_RESET) &&
	       --timeout)
		;
	val &= ~SD_CTL_STREAM_RESET;
	azx_sd_writeb(azx_dev, SD_CTL, val);
	udelay(3);

	timeout = 300;
	/* waiting for hardware to report that the stream is out of reset */
	while (((val = azx_sd_readb(azx_dev, SD_CTL)) & SD_CTL_STREAM_RESET) &&
	       --timeout)
		;

	/* reset first position - may not be synced with hw at this time */
	*azx_dev->posbuf = 0;
}

/*
 * set up the SD for streaming
 */
static int azx_setup_controller(struct azx *chip, struct azx_dev *azx_dev)
{
	/* make sure the run bit is zero for SD */
	azx_stream_clear(chip, azx_dev);
	/* program the stream_tag */
	azx_sd_writel(azx_dev, SD_CTL,
		      (azx_sd_readl(azx_dev, SD_CTL) & ~SD_CTL_STREAM_TAG_MASK)|
		      (azx_dev->stream_tag << SD_CTL_STREAM_TAG_SHIFT));

	/* program the length of samples in cyclic buffer */
	azx_sd_writel(azx_dev, SD_CBL, azx_dev->bufsize);

	/* program the stream format */
	/* this value needs to be the same as the one programmed */
	azx_sd_writew(azx_dev, SD_FORMAT, azx_dev->format_val);

	/* program the stream LVI (last valid index) of the BDL */
	azx_sd_writew(azx_dev, SD_LVI, azx_dev->frags - 1);

	/* program the BDL address */
	/* lower BDL address */
	azx_sd_writel(azx_dev, SD_BDLPL, (u32)azx_dev->bdl.addr);
	/* upper BDL address */
	azx_sd_writel(azx_dev, SD_BDLPU, upper_32_bits(azx_dev->bdl.addr));

	/* enable the position buffer */
	if (chip->position_fix == POS_FIX_POSBUF ||
	    chip->position_fix == POS_FIX_AUTO ||
	    chip->via_dmapos_patch) {
		if (!(azx_readl(chip, DPLBASE) & ICH6_DPLBASE_ENABLE))
			azx_writel(chip, DPLBASE,
				(u32)chip->posbuf.addr | ICH6_DPLBASE_ENABLE);
	}

	/* set the interrupt enable bits in the descriptor control register */
	azx_sd_writel(azx_dev, SD_CTL,
		      azx_sd_readl(azx_dev, SD_CTL) | SD_INT_MASK);

	return 0;
}

/*
 * Probe the given codec address
 */
static int probe_codec(struct azx *chip, int addr)
{
	unsigned int cmd = (addr << 28) | (AC_NODE_ROOT << 20) |
		(AC_VERB_PARAMETERS << 8) | AC_PAR_VENDOR_ID;
	unsigned int res;

	mutex_lock(&chip->bus->cmd_mutex);
	chip->probing = 1;
	azx_send_cmd(chip->bus, cmd);
	res = azx_get_response(chip->bus, addr);
	chip->probing = 0;
	mutex_unlock(&chip->bus->cmd_mutex);
	if (res == -1)
		return -EIO;
	snd_printdd(SFX "codec #%d probed OK\n", addr);
	return 0;
}

static int azx_attach_pcm_stream(struct hda_bus *bus, struct hda_codec *codec,
				 struct hda_pcm *cpcm);
static void azx_stop_chip(struct azx *chip);

static void azx_bus_reset(struct hda_bus *bus)
{
	struct azx *chip = bus->private_data;

	bus->in_reset = 1;
	azx_stop_chip(chip);
	azx_init_chip(chip);
#ifdef CONFIG_PM
	if (chip->initialized) {
		int i;

		for (i = 0; i < AZX_MAX_PCMS; i++)
			snd_pcm_suspend_all(chip->pcm[i]);
		snd_hda_suspend(chip->bus);
		snd_hda_resume(chip->bus);
	}
#endif
	bus->in_reset = 0;
}

/*
 * Codec initialization
 */

/* number of codec slots for each chipset: 0 = default slots (i.e. 4) */
static unsigned int azx_max_codecs[AZX_NUM_DRIVERS] __devinitdata = {
	[AZX_DRIVER_TERA] = 1,
};

static int __devinit azx_codec_create(struct azx *chip, const char *model)
{
	struct hda_bus_template bus_temp;
	int c, codecs, err;
	int max_slots;

	memset(&bus_temp, 0, sizeof(bus_temp));
	bus_temp.private_data = chip;
	bus_temp.modelname = model;
	bus_temp.pci = chip->pci;
	bus_temp.ops.command = azx_send_cmd;
	bus_temp.ops.get_response = azx_get_response;
	bus_temp.ops.attach_pcm = azx_attach_pcm_stream;
	bus_temp.ops.bus_reset = azx_bus_reset;
#ifdef CONFIG_SND_HDA_POWER_SAVE
	bus_temp.power_save = &power_save;
	bus_temp.ops.pm_notify = azx_power_notify;
#endif

	err = snd_hda_bus_new(chip->card, &bus_temp, &chip->bus);
	if (err < 0)
		return err;

	if (chip->driver_type == AZX_DRIVER_NVIDIA)
		chip->bus->needs_damn_long_delay = 1;

	codecs = 0;
	max_slots = azx_max_codecs[chip->driver_type];
	if (!max_slots)
		max_slots = AZX_MAX_CODECS;

	/* First try to probe all given codec slots */
	for (c = 0; c < max_slots; c++) {
		if ((chip->codec_mask & (1 << c)) & chip->codec_probe_mask) {
			if (probe_codec(chip, c) < 0) {
				/* Some BIOSen give you wrong codec addresses
				 * that don't exist
				 */
				snd_printk(KERN_WARNING SFX
					   "Codec #%d probe error; "
					   "disabling it...\n", c);
				chip->codec_mask &= ~(1 << c);
				/* More badly, accessing to a non-existing
				 * codec often screws up the controller chip,
				 * and distrubs the further communications.
				 * Thus if an error occurs during probing,
				 * better to reset the controller chip to
				 * get back to the sanity state.
				 */
				azx_stop_chip(chip);
				azx_init_chip(chip);
			}
		}
	}

	/* Then create codec instances */
	for (c = 0; c < max_slots; c++) {
		if ((chip->codec_mask & (1 << c)) & chip->codec_probe_mask) {
			struct hda_codec *codec;
			err = snd_hda_codec_new(chip->bus, c, &codec);
			if (err < 0)
				continue;
			codecs++;
		}
	}
	if (!codecs) {
		snd_printk(KERN_ERR SFX "no codecs initialized\n");
		return -ENXIO;
	}
	return 0;
}

/* configure each codec instance */
static int __devinit azx_codec_configure(struct azx *chip)
{
	struct hda_codec *codec;
	list_for_each_entry(codec, &chip->bus->codec_list, list) {
		snd_hda_codec_configure(codec);
	}
	return 0;
}


/*
 * PCM support
 */

/* assign a stream for the PCM */
static inline struct azx_dev *azx_assign_device(struct azx *chip, int stream)
{
	int dev, i, nums;
	if (stream == SNDRV_PCM_STREAM_PLAYBACK) {
		dev = chip->playback_index_offset;
		nums = chip->playback_streams;
	} else {
		dev = chip->capture_index_offset;
		nums = chip->capture_streams;
	}
	for (i = 0; i < nums; i++, dev++)
		if (!chip->azx_dev[dev].opened) {
			chip->azx_dev[dev].opened = 1;
			return &chip->azx_dev[dev];
		}
	return NULL;
}

/* release the assigned stream */
static inline void azx_release_device(struct azx_dev *azx_dev)
{
	azx_dev->opened = 0;
}

static struct snd_pcm_hardware azx_pcm_hw = {
	.info =			(SNDRV_PCM_INFO_MMAP |
				 SNDRV_PCM_INFO_INTERLEAVED |
				 SNDRV_PCM_INFO_BLOCK_TRANSFER |
				 SNDRV_PCM_INFO_MMAP_VALID |
				 /* No full-resume yet implemented */
				 /* SNDRV_PCM_INFO_RESUME |*/
				 SNDRV_PCM_INFO_PAUSE |
				 SNDRV_PCM_INFO_SYNC_START),
	.formats =		SNDRV_PCM_FMTBIT_S16_LE,
	.rates =		SNDRV_PCM_RATE_48000,
	.rate_min =		48000,
	.rate_max =		48000,
	.channels_min =		2,
	.channels_max =		2,
	.buffer_bytes_max =	AZX_MAX_BUF_SIZE,
	.period_bytes_min =	128,
	.period_bytes_max =	AZX_MAX_BUF_SIZE / 2,
	.periods_min =		2,
	.periods_max =		AZX_MAX_FRAG,
	.fifo_size =		0,
};

struct azx_pcm {
	struct azx *chip;
	struct hda_codec *codec;
	struct hda_pcm_stream *hinfo[2];
};

static int azx_pcm_open(struct snd_pcm_substream *substream)
{
	struct azx_pcm *apcm = snd_pcm_substream_chip(substream);
	struct hda_pcm_stream *hinfo = apcm->hinfo[substream->stream];
	struct azx *chip = apcm->chip;
	struct azx_dev *azx_dev;
	struct snd_pcm_runtime *runtime = substream->runtime;
	unsigned long flags;
	int err;

	mutex_lock(&chip->open_mutex);
	azx_dev = azx_assign_device(chip, substream->stream);
	if (azx_dev == NULL) {
		mutex_unlock(&chip->open_mutex);
		return -EBUSY;
	}
	runtime->hw = azx_pcm_hw;
	runtime->hw.channels_min = hinfo->channels_min;
	runtime->hw.channels_max = hinfo->channels_max;
	runtime->hw.formats = hinfo->formats;
	runtime->hw.rates = hinfo->rates;
	snd_pcm_limit_hw_rates(runtime);
	snd_pcm_hw_constraint_integer(runtime, SNDRV_PCM_HW_PARAM_PERIODS);
	snd_pcm_hw_constraint_step(runtime, 0, SNDRV_PCM_HW_PARAM_BUFFER_BYTES,
				   128);
	snd_pcm_hw_constraint_step(runtime, 0, SNDRV_PCM_HW_PARAM_PERIOD_BYTES,
				   128);
	snd_hda_power_up(apcm->codec);
	err = hinfo->ops.open(hinfo, apcm->codec, substream);
	if (err < 0) {
		azx_release_device(azx_dev);
		snd_hda_power_down(apcm->codec);
		mutex_unlock(&chip->open_mutex);
		return err;
	}
	snd_pcm_limit_hw_rates(runtime);
	/* sanity check */
	if (snd_BUG_ON(!runtime->hw.channels_min) ||
	    snd_BUG_ON(!runtime->hw.channels_max) ||
	    snd_BUG_ON(!runtime->hw.formats) ||
	    snd_BUG_ON(!runtime->hw.rates)) {
		azx_release_device(azx_dev);
		hinfo->ops.close(hinfo, apcm->codec, substream);
		snd_hda_power_down(apcm->codec);
		mutex_unlock(&chip->open_mutex);
		return -EINVAL;
	}
	spin_lock_irqsave(&chip->reg_lock, flags);
	azx_dev->substream = substream;
	azx_dev->running = 0;
	spin_unlock_irqrestore(&chip->reg_lock, flags);

	runtime->private_data = azx_dev;
	snd_pcm_set_sync(substream);
	mutex_unlock(&chip->open_mutex);
	return 0;
}

static int azx_pcm_close(struct snd_pcm_substream *substream)
{
	struct azx_pcm *apcm = snd_pcm_substream_chip(substream);
	struct hda_pcm_stream *hinfo = apcm->hinfo[substream->stream];
	struct azx *chip = apcm->chip;
	struct azx_dev *azx_dev = get_azx_dev(substream);
	unsigned long flags;

	mutex_lock(&chip->open_mutex);
	spin_lock_irqsave(&chip->reg_lock, flags);
	azx_dev->substream = NULL;
	azx_dev->running = 0;
	spin_unlock_irqrestore(&chip->reg_lock, flags);
	azx_release_device(azx_dev);
	hinfo->ops.close(hinfo, apcm->codec, substream);
	snd_hda_power_down(apcm->codec);
	mutex_unlock(&chip->open_mutex);
	return 0;
}

static int azx_pcm_hw_params(struct snd_pcm_substream *substream,
			     struct snd_pcm_hw_params *hw_params)
{
	struct azx_dev *azx_dev = get_azx_dev(substream);

	azx_dev->bufsize = 0;
	azx_dev->period_bytes = 0;
	azx_dev->format_val = 0;
	return snd_pcm_lib_malloc_pages(substream,
					params_buffer_bytes(hw_params));
}

static int azx_pcm_hw_free(struct snd_pcm_substream *substream)
{
	struct azx_pcm *apcm = snd_pcm_substream_chip(substream);
	struct azx_dev *azx_dev = get_azx_dev(substream);
	struct hda_pcm_stream *hinfo = apcm->hinfo[substream->stream];

	/* reset BDL address */
	azx_sd_writel(azx_dev, SD_BDLPL, 0);
	azx_sd_writel(azx_dev, SD_BDLPU, 0);
	azx_sd_writel(azx_dev, SD_CTL, 0);
	azx_dev->bufsize = 0;
	azx_dev->period_bytes = 0;
	azx_dev->format_val = 0;

	hinfo->ops.cleanup(hinfo, apcm->codec, substream);

	return snd_pcm_lib_free_pages(substream);
}

static int azx_pcm_prepare(struct snd_pcm_substream *substream)
{
	struct azx_pcm *apcm = snd_pcm_substream_chip(substream);
	struct azx *chip = apcm->chip;
	struct azx_dev *azx_dev = get_azx_dev(substream);
	struct hda_pcm_stream *hinfo = apcm->hinfo[substream->stream];
	struct snd_pcm_runtime *runtime = substream->runtime;
	unsigned int bufsize, period_bytes, format_val;
	int err;

	azx_stream_reset(chip, azx_dev);
	format_val = snd_hda_calc_stream_format(runtime->rate,
						runtime->channels,
						runtime->format,
						hinfo->maxbps);
	if (!format_val) {
		snd_printk(KERN_ERR SFX
			   "invalid format_val, rate=%d, ch=%d, format=%d\n",
			   runtime->rate, runtime->channels, runtime->format);
		return -EINVAL;
	}

	bufsize = snd_pcm_lib_buffer_bytes(substream);
	period_bytes = snd_pcm_lib_period_bytes(substream);

	snd_printdd(SFX "azx_pcm_prepare: bufsize=0x%x, format=0x%x\n",
		    bufsize, format_val);

	if (bufsize != azx_dev->bufsize ||
	    period_bytes != azx_dev->period_bytes ||
	    format_val != azx_dev->format_val) {
		azx_dev->bufsize = bufsize;
		azx_dev->period_bytes = period_bytes;
		azx_dev->format_val = format_val;
		err = azx_setup_periods(chip, substream, azx_dev);
		if (err < 0)
			return err;
	}

	azx_dev->min_jiffies = (runtime->period_size * HZ) /
						(runtime->rate * 2);
	azx_setup_controller(chip, azx_dev);
	if (substream->stream == SNDRV_PCM_STREAM_PLAYBACK)
		azx_dev->fifo_size = azx_sd_readw(azx_dev, SD_FIFOSIZE) + 1;
	else
		azx_dev->fifo_size = 0;

	return hinfo->ops.prepare(hinfo, apcm->codec, azx_dev->stream_tag,
				  azx_dev->format_val, substream);
}

static int azx_pcm_trigger(struct snd_pcm_substream *substream, int cmd)
{
	struct azx_pcm *apcm = snd_pcm_substream_chip(substream);
	struct azx *chip = apcm->chip;
	struct azx_dev *azx_dev;
	struct snd_pcm_substream *s;
	int rstart = 0, start, nsync = 0, sbits = 0;
	int nwait, timeout;

	switch (cmd) {
	case SNDRV_PCM_TRIGGER_START:
		rstart = 1;
	case SNDRV_PCM_TRIGGER_PAUSE_RELEASE:
	case SNDRV_PCM_TRIGGER_RESUME:
		start = 1;
		break;
	case SNDRV_PCM_TRIGGER_PAUSE_PUSH:
	case SNDRV_PCM_TRIGGER_SUSPEND:
	case SNDRV_PCM_TRIGGER_STOP:
		start = 0;
		break;
	default:
		return -EINVAL;
	}

	snd_pcm_group_for_each_entry(s, substream) {
		if (s->pcm->card != substream->pcm->card)
			continue;
		azx_dev = get_azx_dev(s);
		sbits |= 1 << azx_dev->index;
		nsync++;
		snd_pcm_trigger_done(s, substream);
	}

	spin_lock(&chip->reg_lock);
	if (nsync > 1) {
		/* first, set SYNC bits of corresponding streams */
		azx_writel(chip, SYNC, azx_readl(chip, SYNC) | sbits);
	}
	snd_pcm_group_for_each_entry(s, substream) {
		if (s->pcm->card != substream->pcm->card)
			continue;
		azx_dev = get_azx_dev(s);
		if (rstart) {
			azx_dev->start_flag = 1;
			azx_dev->start_jiffies = jiffies + azx_dev->min_jiffies;
		}
		if (start)
			azx_stream_start(chip, azx_dev);
		else
			azx_stream_stop(chip, azx_dev);
		azx_dev->running = start;
	}
	spin_unlock(&chip->reg_lock);
	if (start) {
		if (nsync == 1)
			return 0;
		/* wait until all FIFOs get ready */
		for (timeout = 5000; timeout; timeout--) {
			nwait = 0;
			snd_pcm_group_for_each_entry(s, substream) {
				if (s->pcm->card != substream->pcm->card)
					continue;
				azx_dev = get_azx_dev(s);
				if (!(azx_sd_readb(azx_dev, SD_STS) &
				      SD_STS_FIFO_READY))
					nwait++;
			}
			if (!nwait)
				break;
			cpu_relax();
		}
	} else {
		/* wait until all RUN bits are cleared */
		for (timeout = 5000; timeout; timeout--) {
			nwait = 0;
			snd_pcm_group_for_each_entry(s, substream) {
				if (s->pcm->card != substream->pcm->card)
					continue;
				azx_dev = get_azx_dev(s);
				if (azx_sd_readb(azx_dev, SD_CTL) &
				    SD_CTL_DMA_START)
					nwait++;
			}
			if (!nwait)
				break;
			cpu_relax();
		}
	}
	if (nsync > 1) {
		spin_lock(&chip->reg_lock);
		/* reset SYNC bits */
		azx_writel(chip, SYNC, azx_readl(chip, SYNC) & ~sbits);
		spin_unlock(&chip->reg_lock);
	}
	return 0;
}

/* get the current DMA position with correction on VIA chips */
static unsigned int azx_via_get_position(struct azx *chip,
					 struct azx_dev *azx_dev)
{
	unsigned int link_pos, mini_pos, bound_pos;
	unsigned int mod_link_pos, mod_dma_pos, mod_mini_pos;
	unsigned int fifo_size;

	link_pos = azx_sd_readl(azx_dev, SD_LPIB);
	if (azx_dev->index >= 4) {
		/* Playback, no problem using link position */
		return link_pos;
	}

	/* Capture */
	/* For new chipset,
	 * use mod to get the DMA position just like old chipset
	 */
	mod_dma_pos = le32_to_cpu(*azx_dev->posbuf);
	mod_dma_pos %= azx_dev->period_bytes;

	/* azx_dev->fifo_size can't get FIFO size of in stream.
	 * Get from base address + offset.
	 */
	fifo_size = readw(chip->remap_addr + VIA_IN_STREAM0_FIFO_SIZE_OFFSET);

	if (azx_dev->insufficient) {
		/* Link position never gather than FIFO size */
		if (link_pos <= fifo_size)
			return 0;

		azx_dev->insufficient = 0;
	}

	if (link_pos <= fifo_size)
		mini_pos = azx_dev->bufsize + link_pos - fifo_size;
	else
		mini_pos = link_pos - fifo_size;

	/* Find nearest previous boudary */
	mod_mini_pos = mini_pos % azx_dev->period_bytes;
	mod_link_pos = link_pos % azx_dev->period_bytes;
	if (mod_link_pos >= fifo_size)
		bound_pos = link_pos - mod_link_pos;
	else if (mod_dma_pos >= mod_mini_pos)
		bound_pos = mini_pos - mod_mini_pos;
	else {
		bound_pos = mini_pos - mod_mini_pos + azx_dev->period_bytes;
		if (bound_pos >= azx_dev->bufsize)
			bound_pos = 0;
	}

	/* Calculate real DMA position we want */
	return bound_pos + mod_dma_pos;
}

static unsigned int azx_get_position(struct azx *chip,
				     struct azx_dev *azx_dev)
{
	unsigned int pos;

	if (chip->via_dmapos_patch)
		pos = azx_via_get_position(chip, azx_dev);
	else if (chip->position_fix == POS_FIX_POSBUF ||
		 chip->position_fix == POS_FIX_AUTO) {
		/* use the position buffer */
		pos = le32_to_cpu(*azx_dev->posbuf);
	} else {
		/* read LPIB */
		pos = azx_sd_readl(azx_dev, SD_LPIB);
	}
	if (pos >= azx_dev->bufsize)
		pos = 0;
	return pos;
}

static snd_pcm_uframes_t azx_pcm_pointer(struct snd_pcm_substream *substream)
{
	struct azx_pcm *apcm = snd_pcm_substream_chip(substream);
	struct azx *chip = apcm->chip;
	struct azx_dev *azx_dev = get_azx_dev(substream);
	return bytes_to_frames(substream->runtime,
			       azx_get_position(chip, azx_dev));
}

/*
 * Check whether the current DMA position is acceptable for updating
 * periods.  Returns non-zero if it's OK.
 *
 * Many HD-audio controllers appear pretty inaccurate about
 * the update-IRQ timing.  The IRQ is issued before actually the
 * data is processed.  So, we need to process it afterwords in a
 * workqueue.
 */
static int azx_position_ok(struct azx *chip, struct azx_dev *azx_dev)
{
	unsigned int pos;

	if (azx_dev->start_flag &&
	    time_before_eq(jiffies, azx_dev->start_jiffies))
		return -1;	/* bogus (too early) interrupt */
	azx_dev->start_flag = 0;

	pos = azx_get_position(chip, azx_dev);
	if (chip->position_fix == POS_FIX_AUTO) {
		if (!pos) {
			printk(KERN_WARNING
			       "hda-intel: Invalid position buffer, "
			       "using LPIB read method instead.\n");
			chip->position_fix = POS_FIX_LPIB;
			pos = azx_get_position(chip, azx_dev);
		} else
			chip->position_fix = POS_FIX_POSBUF;
	}

	if (!bdl_pos_adj[chip->dev_index])
		return 1; /* no delayed ack */
	if (pos % azx_dev->period_bytes > azx_dev->period_bytes / 2)
		return 0; /* NG - it's below the period boundary */
	return 1; /* OK, it's fine */
}

/*
 * The work for pending PCM period updates.
 */
static void azx_irq_pending_work(struct work_struct *work)
{
	struct azx *chip = container_of(work, struct azx, irq_pending_work);
	int i, pending;

	if (!chip->irq_pending_warned) {
		printk(KERN_WARNING
		       "hda-intel: IRQ timing workaround is activated "
		       "for card #%d. Suggest a bigger bdl_pos_adj.\n",
		       chip->card->number);
		chip->irq_pending_warned = 1;
	}

	for (;;) {
		pending = 0;
		spin_lock_irq(&chip->reg_lock);
		for (i = 0; i < chip->num_streams; i++) {
			struct azx_dev *azx_dev = &chip->azx_dev[i];
			if (!azx_dev->irq_pending ||
			    !azx_dev->substream ||
			    !azx_dev->running)
				continue;
			if (azx_position_ok(chip, azx_dev)) {
				azx_dev->irq_pending = 0;
				spin_unlock(&chip->reg_lock);
				snd_pcm_period_elapsed(azx_dev->substream);
				spin_lock(&chip->reg_lock);
			} else
				pending++;
		}
		spin_unlock_irq(&chip->reg_lock);
		if (!pending)
			return;
		cond_resched();
	}
}

/* clear irq_pending flags and assure no on-going workq */
static void azx_clear_irq_pending(struct azx *chip)
{
	int i;

	spin_lock_irq(&chip->reg_lock);
	for (i = 0; i < chip->num_streams; i++)
		chip->azx_dev[i].irq_pending = 0;
	spin_unlock_irq(&chip->reg_lock);
}

static struct snd_pcm_ops azx_pcm_ops = {
	.open = azx_pcm_open,
	.close = azx_pcm_close,
	.ioctl = snd_pcm_lib_ioctl,
	.hw_params = azx_pcm_hw_params,
	.hw_free = azx_pcm_hw_free,
	.prepare = azx_pcm_prepare,
	.trigger = azx_pcm_trigger,
	.pointer = azx_pcm_pointer,
	.page = snd_pcm_sgbuf_ops_page,
};

static void azx_pcm_free(struct snd_pcm *pcm)
{
	struct azx_pcm *apcm = pcm->private_data;
	if (apcm) {
		apcm->chip->pcm[pcm->device] = NULL;
		kfree(apcm);
	}
}

static int
azx_attach_pcm_stream(struct hda_bus *bus, struct hda_codec *codec,
		      struct hda_pcm *cpcm)
{
	struct azx *chip = bus->private_data;
	struct snd_pcm *pcm;
	struct azx_pcm *apcm;
	int pcm_dev = cpcm->device;
	int s, err;

	if (pcm_dev >= AZX_MAX_PCMS) {
		snd_printk(KERN_ERR SFX "Invalid PCM device number %d\n",
			   pcm_dev);
		return -EINVAL;
	}
	if (chip->pcm[pcm_dev]) {
		snd_printk(KERN_ERR SFX "PCM %d already exists\n", pcm_dev);
		return -EBUSY;
	}
	err = snd_pcm_new(chip->card, cpcm->name, pcm_dev,
			  cpcm->stream[SNDRV_PCM_STREAM_PLAYBACK].substreams,
			  cpcm->stream[SNDRV_PCM_STREAM_CAPTURE].substreams,
			  &pcm);
	if (err < 0)
		return err;
	strlcpy(pcm->name, cpcm->name, sizeof(pcm->name));
	apcm = kzalloc(sizeof(*apcm), GFP_KERNEL);
	if (apcm == NULL)
		return -ENOMEM;
	apcm->chip = chip;
	apcm->codec = codec;
	pcm->private_data = apcm;
	pcm->private_free = azx_pcm_free;
	if (cpcm->pcm_type == HDA_PCM_TYPE_MODEM)
		pcm->dev_class = SNDRV_PCM_CLASS_MODEM;
	chip->pcm[pcm_dev] = pcm;
	cpcm->pcm = pcm;
	for (s = 0; s < 2; s++) {
		apcm->hinfo[s] = &cpcm->stream[s];
		if (cpcm->stream[s].substreams)
			snd_pcm_set_ops(pcm, s, &azx_pcm_ops);
	}
	/* buffer pre-allocation */
	snd_pcm_lib_preallocate_pages_for_all(pcm, SNDRV_DMA_TYPE_DEV_SG,
					      snd_dma_pci_data(chip->pci),
					      1024 * 64, 32 * 1024 * 1024);
	return 0;
}

/*
 * mixer creation - all stuff is implemented in hda module
 */
static int __devinit azx_mixer_create(struct azx *chip)
{
	return snd_hda_build_controls(chip->bus);
}


/*
 * initialize SD streams
 */
static int __devinit azx_init_stream(struct azx *chip)
{
	int i;

	/* initialize each stream (aka device)
	 * assign the starting bdl address to each stream (device)
	 * and initialize
	 */
	for (i = 0; i < chip->num_streams; i++) {
		struct azx_dev *azx_dev = &chip->azx_dev[i];
		azx_dev->posbuf = (u32 __iomem *)(chip->posbuf.area + i * 8);
		/* offset: SDI0=0x80, SDI1=0xa0, ... SDO3=0x160 */
		azx_dev->sd_addr = chip->remap_addr + (0x20 * i + 0x80);
		/* int mask: SDI0=0x01, SDI1=0x02, ... SDO3=0x80 */
		azx_dev->sd_int_sta_mask = 1 << i;
		/* stream tag: must be non-zero and unique */
		azx_dev->index = i;
		azx_dev->stream_tag = i + 1;
	}

	return 0;
}

static int azx_acquire_irq(struct azx *chip, int do_disconnect)
{
	if (request_irq(chip->pci->irq, azx_interrupt,
			chip->msi ? 0 : IRQF_SHARED,
			"HDA Intel", chip)) {
		printk(KERN_ERR "hda-intel: unable to grab IRQ %d, "
		       "disabling device\n", chip->pci->irq);
		if (do_disconnect)
			snd_card_disconnect(chip->card);
		return -1;
	}
	chip->irq = chip->pci->irq;
	pci_intx(chip->pci, !chip->msi);
	return 0;
}


static void azx_stop_chip(struct azx *chip)
{
	if (!chip->initialized)
		return;

	/* disable interrupts */
	azx_int_disable(chip);
	azx_int_clear(chip);

	/* disable CORB/RIRB */
	azx_free_cmd_io(chip);

	/* disable position buffer */
	azx_writel(chip, DPLBASE, 0);
	azx_writel(chip, DPUBASE, 0);

	chip->initialized = 0;
}

#ifdef CONFIG_SND_HDA_POWER_SAVE
/* power-up/down the controller */
static void azx_power_notify(struct hda_bus *bus)
{
	struct azx *chip = bus->private_data;
	struct hda_codec *c;
	int power_on = 0;

	list_for_each_entry(c, &bus->codec_list, list) {
		if (c->power_on) {
			power_on = 1;
			break;
		}
	}
	if (power_on)
		azx_init_chip(chip);
	else if (chip->running && power_save_controller)
		azx_stop_chip(chip);
}
#endif /* CONFIG_SND_HDA_POWER_SAVE */

#ifdef CONFIG_PM
/*
 * power management
 */

static int snd_hda_codecs_inuse(struct hda_bus *bus)
{
	struct hda_codec *codec;

	list_for_each_entry(codec, &bus->codec_list, list) {
		if (snd_hda_codec_needs_resume(codec))
			return 1;
	}
	return 0;
}

static int azx_suspend(struct pci_dev *pci, pm_message_t state)
{
	struct snd_card *card = pci_get_drvdata(pci);
	struct azx *chip = card->private_data;
	int i;

	snd_power_change_state(card, SNDRV_CTL_POWER_D3hot);
	azx_clear_irq_pending(chip);
	for (i = 0; i < AZX_MAX_PCMS; i++)
		snd_pcm_suspend_all(chip->pcm[i]);
	if (chip->initialized)
		snd_hda_suspend(chip->bus);
	azx_stop_chip(chip);
	if (chip->irq >= 0) {
		free_irq(chip->irq, chip);
		chip->irq = -1;
	}
	if (chip->msi)
		pci_disable_msi(chip->pci);
	pci_disable_device(pci);
	pci_save_state(pci);
	pci_set_power_state(pci, pci_choose_state(pci, state));
	return 0;
}

static int azx_resume(struct pci_dev *pci)
{
	struct snd_card *card = pci_get_drvdata(pci);
	struct azx *chip = card->private_data;

	pci_set_power_state(pci, PCI_D0);
	pci_restore_state(pci);
	if (pci_enable_device(pci) < 0) {
		printk(KERN_ERR "hda-intel: pci_enable_device failed, "
		       "disabling device\n");
		snd_card_disconnect(card);
		return -EIO;
	}
	pci_set_master(pci);
	if (chip->msi)
		if (pci_enable_msi(pci) < 0)
			chip->msi = 0;
	if (azx_acquire_irq(chip, 1) < 0)
		return -EIO;
	azx_init_pci(chip);

	if (snd_hda_codecs_inuse(chip->bus))
		azx_init_chip(chip);

	snd_hda_resume(chip->bus);
	snd_power_change_state(card, SNDRV_CTL_POWER_D0);
	return 0;
}
#endif /* CONFIG_PM */


/*
 * reboot notifier for hang-up problem at power-down
 */
static int azx_halt(struct notifier_block *nb, unsigned long event, void *buf)
{
	struct azx *chip = container_of(nb, struct azx, reboot_notifier);
	azx_stop_chip(chip);
	return NOTIFY_OK;
}

static void azx_notifier_register(struct azx *chip)
{
	chip->reboot_notifier.notifier_call = azx_halt;
	register_reboot_notifier(&chip->reboot_notifier);
}

static void azx_notifier_unregister(struct azx *chip)
{
	if (chip->reboot_notifier.notifier_call)
		unregister_reboot_notifier(&chip->reboot_notifier);
}

/*
 * destructor
 */
static int azx_free(struct azx *chip)
{
	int i;

	azx_notifier_unregister(chip);

	if (chip->initialized) {
		azx_clear_irq_pending(chip);
		for (i = 0; i < chip->num_streams; i++)
			azx_stream_stop(chip, &chip->azx_dev[i]);
		azx_stop_chip(chip);
	}

	if (chip->irq >= 0)
		free_irq(chip->irq, (void*)chip);
	if (chip->msi)
		pci_disable_msi(chip->pci);
	if (chip->remap_addr)
		iounmap(chip->remap_addr);

	if (chip->azx_dev) {
		for (i = 0; i < chip->num_streams; i++)
			if (chip->azx_dev[i].bdl.area)
				snd_dma_free_pages(&chip->azx_dev[i].bdl);
	}
	if (chip->rb.area)
		snd_dma_free_pages(&chip->rb);
	if (chip->posbuf.area)
		snd_dma_free_pages(&chip->posbuf);
	pci_release_regions(chip->pci);
	pci_disable_device(chip->pci);
	kfree(chip->azx_dev);
	kfree(chip);

	return 0;
}

static int azx_dev_free(struct snd_device *device)
{
	return azx_free(device->device_data);
}

/*
 * white/black-listing for position_fix
 */
static struct snd_pci_quirk position_fix_list[] __devinitdata = {
	SND_PCI_QUIRK(0x1028, 0x01cc, "Dell D820", POS_FIX_LPIB),
	SND_PCI_QUIRK(0x1028, 0x01de, "Dell Precision 390", POS_FIX_LPIB),
	SND_PCI_QUIRK(0x1043, 0x813d, "ASUS P5AD2", POS_FIX_LPIB),
	{}
};

static int __devinit check_position_fix(struct azx *chip, int fix)
{
	const struct snd_pci_quirk *q;

	switch (fix) {
	case POS_FIX_LPIB:
	case POS_FIX_POSBUF:
		return fix;
	}

	/* Check VIA/ATI HD Audio Controller exist */
	switch (chip->driver_type) {
	case AZX_DRIVER_VIA:
	case AZX_DRIVER_ATI:
		chip->via_dmapos_patch = 1;
		/* Use link position directly, avoid any transfer problem. */
		return POS_FIX_LPIB;
	}
	chip->via_dmapos_patch = 0;

	q = snd_pci_quirk_lookup(chip->pci, position_fix_list);
	if (q) {
		printk(KERN_INFO
		       "hda_intel: position_fix set to %d "
		       "for device %04x:%04x\n",
		       q->value, q->subvendor, q->subdevice);
		return q->value;
	}
	return POS_FIX_AUTO;
}

/*
 * black-lists for probe_mask
 */
static struct snd_pci_quirk probe_mask_list[] __devinitdata = {
	/* Thinkpad often breaks the controller communication when accessing
	 * to the non-working (or non-existing) modem codec slot.
	 */
	SND_PCI_QUIRK(0x1014, 0x05b7, "Thinkpad Z60", 0x01),
	SND_PCI_QUIRK(0x17aa, 0x2010, "Thinkpad X/T/R60", 0x01),
	SND_PCI_QUIRK(0x17aa, 0x20ac, "Thinkpad X/T/R61", 0x01),
	/* broken BIOS */
	SND_PCI_QUIRK(0x1028, 0x20ac, "Dell Studio Desktop", 0x01),
	/* including bogus ALC268 in slot#2 that conflicts with ALC888 */
	SND_PCI_QUIRK(0x17c0, 0x4085, "Medion MD96630", 0x01),
	/* forced codec slots */
	SND_PCI_QUIRK(0x1043, 0x1262, "ASUS W5Fm", 0x103),
	SND_PCI_QUIRK(0x1046, 0x1262, "ASUS W5F", 0x103),
	{}
};

#define AZX_FORCE_CODEC_MASK	0x100

static void __devinit check_probe_mask(struct azx *chip, int dev)
{
	const struct snd_pci_quirk *q;

	chip->codec_probe_mask = probe_mask[dev];
	if (chip->codec_probe_mask == -1) {
		q = snd_pci_quirk_lookup(chip->pci, probe_mask_list);
		if (q) {
			printk(KERN_INFO
			       "hda_intel: probe_mask set to 0x%x "
			       "for device %04x:%04x\n",
			       q->value, q->subvendor, q->subdevice);
			chip->codec_probe_mask = q->value;
		}
	}

	/* check forced option */
	if (chip->codec_probe_mask != -1 &&
	    (chip->codec_probe_mask & AZX_FORCE_CODEC_MASK)) {
		chip->codec_mask = chip->codec_probe_mask & 0xff;
		printk(KERN_INFO "hda_intel: codec_mask forced to 0x%x\n",
		       chip->codec_mask);
	}
}

/*
 * white-list for enable_msi
 */
static struct snd_pci_quirk msi_white_list[] __devinitdata = {
<<<<<<< HEAD
=======
	SND_PCI_QUIRK(0x103c, 0x30f7, "HP Pavilion dv4t-1300", 1),
>>>>>>> 7fa9742b
	SND_PCI_QUIRK(0x103c, 0x3607, "HP Compa CQ40", 1),
	{}
};

static void __devinit check_msi(struct azx *chip)
{
	const struct snd_pci_quirk *q;

	chip->msi = enable_msi;
	if (chip->msi)
		return;
	q = snd_pci_quirk_lookup(chip->pci, msi_white_list);
	if (q) {
		printk(KERN_INFO
		       "hda_intel: msi for device %04x:%04x set to %d\n",
		       q->subvendor, q->subdevice, q->value);
		chip->msi = q->value;
	}
}


/*
 * constructor
 */
static int __devinit azx_create(struct snd_card *card, struct pci_dev *pci,
				int dev, int driver_type,
				struct azx **rchip)
{
	struct azx *chip;
	int i, err;
	unsigned short gcap;
	static struct snd_device_ops ops = {
		.dev_free = azx_dev_free,
	};

	*rchip = NULL;

	err = pci_enable_device(pci);
	if (err < 0)
		return err;

	chip = kzalloc(sizeof(*chip), GFP_KERNEL);
	if (!chip) {
		snd_printk(KERN_ERR SFX "cannot allocate chip\n");
		pci_disable_device(pci);
		return -ENOMEM;
	}

	spin_lock_init(&chip->reg_lock);
	mutex_init(&chip->open_mutex);
	chip->card = card;
	chip->pci = pci;
	chip->irq = -1;
	chip->driver_type = driver_type;
	check_msi(chip);
	chip->dev_index = dev;
	INIT_WORK(&chip->irq_pending_work, azx_irq_pending_work);

	chip->position_fix = check_position_fix(chip, position_fix[dev]);
	check_probe_mask(chip, dev);

	chip->single_cmd = single_cmd;

	if (bdl_pos_adj[dev] < 0) {
		switch (chip->driver_type) {
		case AZX_DRIVER_ICH:
			bdl_pos_adj[dev] = 1;
			break;
		default:
			bdl_pos_adj[dev] = 32;
			break;
		}
	}

#if BITS_PER_LONG != 64
	/* Fix up base address on ULI M5461 */
	if (chip->driver_type == AZX_DRIVER_ULI) {
		u16 tmp3;
		pci_read_config_word(pci, 0x40, &tmp3);
		pci_write_config_word(pci, 0x40, tmp3 | 0x10);
		pci_write_config_dword(pci, PCI_BASE_ADDRESS_1, 0);
	}
#endif

	err = pci_request_regions(pci, "ICH HD audio");
	if (err < 0) {
		kfree(chip);
		pci_disable_device(pci);
		return err;
	}

	chip->addr = pci_resource_start(pci, 0);
	chip->remap_addr = pci_ioremap_bar(pci, 0);
	if (chip->remap_addr == NULL) {
		snd_printk(KERN_ERR SFX "ioremap error\n");
		err = -ENXIO;
		goto errout;
	}

	if (chip->msi)
		if (pci_enable_msi(pci) < 0)
			chip->msi = 0;

	if (azx_acquire_irq(chip, 0) < 0) {
		err = -EBUSY;
		goto errout;
	}

	pci_set_master(pci);
	synchronize_irq(chip->irq);

	gcap = azx_readw(chip, GCAP);
	snd_printdd(SFX "chipset global capabilities = 0x%x\n", gcap);

	/* disable SB600 64bit support for safety */
	if ((chip->driver_type == AZX_DRIVER_ATI) ||
	    (chip->driver_type == AZX_DRIVER_ATIHDMI)) {
		struct pci_dev *p_smbus;
		p_smbus = pci_get_device(PCI_VENDOR_ID_ATI,
					 PCI_DEVICE_ID_ATI_SBX00_SMBUS,
					 NULL);
		if (p_smbus) {
			if (p_smbus->revision < 0x30)
				gcap &= ~ICH6_GCAP_64OK;
			pci_dev_put(p_smbus);
		}
	}

	/* allow 64bit DMA address if supported by H/W */
	if ((gcap & ICH6_GCAP_64OK) && !pci_set_dma_mask(pci, DMA_BIT_MASK(64)))
		pci_set_consistent_dma_mask(pci, DMA_BIT_MASK(64));
	else {
		pci_set_dma_mask(pci, DMA_BIT_MASK(32));
		pci_set_consistent_dma_mask(pci, DMA_BIT_MASK(32));
	}

	/* read number of streams from GCAP register instead of using
	 * hardcoded value
	 */
	chip->capture_streams = (gcap >> 8) & 0x0f;
	chip->playback_streams = (gcap >> 12) & 0x0f;
	if (!chip->playback_streams && !chip->capture_streams) {
		/* gcap didn't give any info, switching to old method */

		switch (chip->driver_type) {
		case AZX_DRIVER_ULI:
			chip->playback_streams = ULI_NUM_PLAYBACK;
			chip->capture_streams = ULI_NUM_CAPTURE;
			break;
		case AZX_DRIVER_ATIHDMI:
			chip->playback_streams = ATIHDMI_NUM_PLAYBACK;
			chip->capture_streams = ATIHDMI_NUM_CAPTURE;
			break;
		case AZX_DRIVER_GENERIC:
		default:
			chip->playback_streams = ICH6_NUM_PLAYBACK;
			chip->capture_streams = ICH6_NUM_CAPTURE;
			break;
		}
	}
	chip->capture_index_offset = 0;
	chip->playback_index_offset = chip->capture_streams;
	chip->num_streams = chip->playback_streams + chip->capture_streams;
	chip->azx_dev = kcalloc(chip->num_streams, sizeof(*chip->azx_dev),
				GFP_KERNEL);
	if (!chip->azx_dev) {
		snd_printk(KERN_ERR SFX "cannot malloc azx_dev\n");
		goto errout;
	}

	for (i = 0; i < chip->num_streams; i++) {
		/* allocate memory for the BDL for each stream */
		err = snd_dma_alloc_pages(SNDRV_DMA_TYPE_DEV,
					  snd_dma_pci_data(chip->pci),
					  BDL_SIZE, &chip->azx_dev[i].bdl);
		if (err < 0) {
			snd_printk(KERN_ERR SFX "cannot allocate BDL\n");
			goto errout;
		}
	}
	/* allocate memory for the position buffer */
	err = snd_dma_alloc_pages(SNDRV_DMA_TYPE_DEV,
				  snd_dma_pci_data(chip->pci),
				  chip->num_streams * 8, &chip->posbuf);
	if (err < 0) {
		snd_printk(KERN_ERR SFX "cannot allocate posbuf\n");
		goto errout;
	}
	/* allocate CORB/RIRB */
	err = azx_alloc_cmd_io(chip);
	if (err < 0)
		goto errout;

	/* initialize streams */
	azx_init_stream(chip);

	/* initialize chip */
	azx_init_pci(chip);
	azx_init_chip(chip);

	/* codec detection */
	if (!chip->codec_mask) {
		snd_printk(KERN_ERR SFX "no codecs found!\n");
		err = -ENODEV;
		goto errout;
	}

	err = snd_device_new(card, SNDRV_DEV_LOWLEVEL, chip, &ops);
	if (err <0) {
		snd_printk(KERN_ERR SFX "Error creating device [card]!\n");
		goto errout;
	}

	strcpy(card->driver, "HDA-Intel");
	strlcpy(card->shortname, driver_short_names[chip->driver_type],
		sizeof(card->shortname));
	snprintf(card->longname, sizeof(card->longname),
		 "%s at 0x%lx irq %i",
		 card->shortname, chip->addr, chip->irq);

	*rchip = chip;
	return 0;

 errout:
	azx_free(chip);
	return err;
}

static void power_down_all_codecs(struct azx *chip)
{
#ifdef CONFIG_SND_HDA_POWER_SAVE
	/* The codecs were powered up in snd_hda_codec_new().
	 * Now all initialization done, so turn them down if possible
	 */
	struct hda_codec *codec;
	list_for_each_entry(codec, &chip->bus->codec_list, list) {
		snd_hda_power_down(codec);
	}
#endif
}

static int __devinit azx_probe(struct pci_dev *pci,
			       const struct pci_device_id *pci_id)
{
	static int dev;
	struct snd_card *card;
	struct azx *chip;
	int err;

	if (dev >= SNDRV_CARDS)
		return -ENODEV;
	if (!enable[dev]) {
		dev++;
		return -ENOENT;
	}

	err = snd_card_create(index[dev], id[dev], THIS_MODULE, 0, &card);
	if (err < 0) {
		snd_printk(KERN_ERR SFX "Error creating card!\n");
		return err;
	}

	/* set this here since it's referred in snd_hda_load_patch() */
	snd_card_set_dev(card, &pci->dev);

	err = azx_create(card, pci, dev, pci_id->driver_data, &chip);
	if (err < 0)
		goto out_free;
	card->private_data = chip;

	/* create codec instances */
	err = azx_codec_create(chip, model[dev]);
	if (err < 0)
		goto out_free;
#ifdef CONFIG_SND_HDA_PATCH_LOADER
	if (patch[dev]) {
		snd_printk(KERN_ERR SFX "Applying patch firmware '%s'\n",
			   patch[dev]);
		err = snd_hda_load_patch(chip->bus, patch[dev]);
		if (err < 0)
			goto out_free;
	}
#endif
	if (!probe_only[dev]) {
		err = azx_codec_configure(chip);
		if (err < 0)
			goto out_free;
	}

	/* create PCM streams */
	err = snd_hda_build_pcms(chip->bus);
	if (err < 0)
		goto out_free;

	/* create mixer controls */
	err = azx_mixer_create(chip);
	if (err < 0)
		goto out_free;

	err = snd_card_register(card);
	if (err < 0)
		goto out_free;

	pci_set_drvdata(pci, card);
	chip->running = 1;
	power_down_all_codecs(chip);
	azx_notifier_register(chip);

	dev++;
	return err;
out_free:
	snd_card_free(card);
	return err;
}

static void __devexit azx_remove(struct pci_dev *pci)
{
	snd_card_free(pci_get_drvdata(pci));
	pci_set_drvdata(pci, NULL);
}

/* PCI IDs */
static struct pci_device_id azx_ids[] = {
	/* ICH 6..10 */
	{ PCI_DEVICE(0x8086, 0x2668), .driver_data = AZX_DRIVER_ICH },
	{ PCI_DEVICE(0x8086, 0x27d8), .driver_data = AZX_DRIVER_ICH },
	{ PCI_DEVICE(0x8086, 0x269a), .driver_data = AZX_DRIVER_ICH },
	{ PCI_DEVICE(0x8086, 0x284b), .driver_data = AZX_DRIVER_ICH },
	{ PCI_DEVICE(0x8086, 0x2911), .driver_data = AZX_DRIVER_ICH },
	{ PCI_DEVICE(0x8086, 0x293e), .driver_data = AZX_DRIVER_ICH },
	{ PCI_DEVICE(0x8086, 0x293f), .driver_data = AZX_DRIVER_ICH },
	{ PCI_DEVICE(0x8086, 0x3a3e), .driver_data = AZX_DRIVER_ICH },
	{ PCI_DEVICE(0x8086, 0x3a6e), .driver_data = AZX_DRIVER_ICH },
	/* PCH */
	{ PCI_DEVICE(0x8086, 0x3b56), .driver_data = AZX_DRIVER_ICH },
	/* SCH */
	{ PCI_DEVICE(0x8086, 0x811b), .driver_data = AZX_DRIVER_SCH },
	/* ATI SB 450/600 */
	{ PCI_DEVICE(0x1002, 0x437b), .driver_data = AZX_DRIVER_ATI },
	{ PCI_DEVICE(0x1002, 0x4383), .driver_data = AZX_DRIVER_ATI },
	/* ATI HDMI */
	{ PCI_DEVICE(0x1002, 0x793b), .driver_data = AZX_DRIVER_ATIHDMI },
	{ PCI_DEVICE(0x1002, 0x7919), .driver_data = AZX_DRIVER_ATIHDMI },
	{ PCI_DEVICE(0x1002, 0x960f), .driver_data = AZX_DRIVER_ATIHDMI },
	{ PCI_DEVICE(0x1002, 0x970f), .driver_data = AZX_DRIVER_ATIHDMI },
	{ PCI_DEVICE(0x1002, 0xaa00), .driver_data = AZX_DRIVER_ATIHDMI },
	{ PCI_DEVICE(0x1002, 0xaa08), .driver_data = AZX_DRIVER_ATIHDMI },
	{ PCI_DEVICE(0x1002, 0xaa10), .driver_data = AZX_DRIVER_ATIHDMI },
	{ PCI_DEVICE(0x1002, 0xaa18), .driver_data = AZX_DRIVER_ATIHDMI },
	{ PCI_DEVICE(0x1002, 0xaa20), .driver_data = AZX_DRIVER_ATIHDMI },
	{ PCI_DEVICE(0x1002, 0xaa28), .driver_data = AZX_DRIVER_ATIHDMI },
	{ PCI_DEVICE(0x1002, 0xaa30), .driver_data = AZX_DRIVER_ATIHDMI },
	{ PCI_DEVICE(0x1002, 0xaa38), .driver_data = AZX_DRIVER_ATIHDMI },
	{ PCI_DEVICE(0x1002, 0xaa40), .driver_data = AZX_DRIVER_ATIHDMI },
	{ PCI_DEVICE(0x1002, 0xaa48), .driver_data = AZX_DRIVER_ATIHDMI },
	/* VIA VT8251/VT8237A */
	{ PCI_DEVICE(0x1106, 0x3288), .driver_data = AZX_DRIVER_VIA },
	/* SIS966 */
	{ PCI_DEVICE(0x1039, 0x7502), .driver_data = AZX_DRIVER_SIS },
	/* ULI M5461 */
	{ PCI_DEVICE(0x10b9, 0x5461), .driver_data = AZX_DRIVER_ULI },
	/* NVIDIA MCP */
	{ PCI_DEVICE(0x10de, 0x026c), .driver_data = AZX_DRIVER_NVIDIA },
	{ PCI_DEVICE(0x10de, 0x0371), .driver_data = AZX_DRIVER_NVIDIA },
	{ PCI_DEVICE(0x10de, 0x03e4), .driver_data = AZX_DRIVER_NVIDIA },
	{ PCI_DEVICE(0x10de, 0x03f0), .driver_data = AZX_DRIVER_NVIDIA },
	{ PCI_DEVICE(0x10de, 0x044a), .driver_data = AZX_DRIVER_NVIDIA },
	{ PCI_DEVICE(0x10de, 0x044b), .driver_data = AZX_DRIVER_NVIDIA },
	{ PCI_DEVICE(0x10de, 0x055c), .driver_data = AZX_DRIVER_NVIDIA },
	{ PCI_DEVICE(0x10de, 0x055d), .driver_data = AZX_DRIVER_NVIDIA },
	{ PCI_DEVICE(0x10de, 0x0774), .driver_data = AZX_DRIVER_NVIDIA },
	{ PCI_DEVICE(0x10de, 0x0775), .driver_data = AZX_DRIVER_NVIDIA },
	{ PCI_DEVICE(0x10de, 0x0776), .driver_data = AZX_DRIVER_NVIDIA },
	{ PCI_DEVICE(0x10de, 0x0777), .driver_data = AZX_DRIVER_NVIDIA },
	{ PCI_DEVICE(0x10de, 0x07fc), .driver_data = AZX_DRIVER_NVIDIA },
	{ PCI_DEVICE(0x10de, 0x07fd), .driver_data = AZX_DRIVER_NVIDIA },
	{ PCI_DEVICE(0x10de, 0x0ac0), .driver_data = AZX_DRIVER_NVIDIA },
	{ PCI_DEVICE(0x10de, 0x0ac1), .driver_data = AZX_DRIVER_NVIDIA },
	{ PCI_DEVICE(0x10de, 0x0ac2), .driver_data = AZX_DRIVER_NVIDIA },
	{ PCI_DEVICE(0x10de, 0x0ac3), .driver_data = AZX_DRIVER_NVIDIA },
	{ PCI_DEVICE(0x10de, 0x0d94), .driver_data = AZX_DRIVER_NVIDIA },
	{ PCI_DEVICE(0x10de, 0x0d95), .driver_data = AZX_DRIVER_NVIDIA },
	{ PCI_DEVICE(0x10de, 0x0d96), .driver_data = AZX_DRIVER_NVIDIA },
	{ PCI_DEVICE(0x10de, 0x0d97), .driver_data = AZX_DRIVER_NVIDIA },
	/* Teradici */
	{ PCI_DEVICE(0x6549, 0x1200), .driver_data = AZX_DRIVER_TERA },
	/* Creative X-Fi (CA0110-IBG) */
#if !defined(CONFIG_SND_CTXFI) && !defined(CONFIG_SND_CTXFI_MODULE)
	/* the following entry conflicts with snd-ctxfi driver,
	 * as ctxfi driver mutates from HD-audio to native mode with
	 * a special command sequence.
	 */
	{ PCI_DEVICE(PCI_VENDOR_ID_CREATIVE, PCI_ANY_ID),
	  .class = PCI_CLASS_MULTIMEDIA_HD_AUDIO << 8,
	  .class_mask = 0xffffff,
	  .driver_data = AZX_DRIVER_GENERIC },
#else
	/* this entry seems still valid -- i.e. without emu20kx chip */
	{ PCI_DEVICE(0x1102, 0x0009), .driver_data = AZX_DRIVER_GENERIC },
#endif
	/* AMD/ATI Generic, PCI class code and Vendor ID for HD Audio */
	{ PCI_DEVICE(PCI_VENDOR_ID_ATI, PCI_ANY_ID),
	  .class = PCI_CLASS_MULTIMEDIA_HD_AUDIO << 8,
	  .class_mask = 0xffffff,
	  .driver_data = AZX_DRIVER_GENERIC },
	{ PCI_DEVICE(PCI_VENDOR_ID_AMD, PCI_ANY_ID),
	  .class = PCI_CLASS_MULTIMEDIA_HD_AUDIO << 8,
	  .class_mask = 0xffffff,
	  .driver_data = AZX_DRIVER_GENERIC },
	{ 0, }
};
MODULE_DEVICE_TABLE(pci, azx_ids);

/* pci_driver definition */
static struct pci_driver driver = {
	.name = "HDA Intel",
	.id_table = azx_ids,
	.probe = azx_probe,
	.remove = __devexit_p(azx_remove),
#ifdef CONFIG_PM
	.suspend = azx_suspend,
	.resume = azx_resume,
#endif
};

static int __init alsa_card_azx_init(void)
{
	return pci_register_driver(&driver);
}

static void __exit alsa_card_azx_exit(void)
{
	pci_unregister_driver(&driver);
}

module_init(alsa_card_azx_init)
module_exit(alsa_card_azx_exit)<|MERGE_RESOLUTION|>--- conflicted
+++ resolved
@@ -2303,10 +2303,7 @@
  * white-list for enable_msi
  */
 static struct snd_pci_quirk msi_white_list[] __devinitdata = {
-<<<<<<< HEAD
-=======
 	SND_PCI_QUIRK(0x103c, 0x30f7, "HP Pavilion dv4t-1300", 1),
->>>>>>> 7fa9742b
 	SND_PCI_QUIRK(0x103c, 0x3607, "HP Compa CQ40", 1),
 	{}
 };
