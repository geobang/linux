/*
 *
 *  patch_hdmi.c - routines for HDMI/DisplayPort codecs
 *
 *  Copyright(c) 2008-2010 Intel Corporation. All rights reserved.
 *  Copyright (c) 2006 ATI Technologies Inc.
 *  Copyright (c) 2008 NVIDIA Corp.  All rights reserved.
 *  Copyright (c) 2008 Wei Ni <wni@nvidia.com>
 *
 *  Authors:
 *			Wu Fengguang <wfg@linux.intel.com>
 *
 *  Maintained by:
 *			Wu Fengguang <wfg@linux.intel.com>
 *
 *  This program is free software; you can redistribute it and/or modify it
 *  under the terms of the GNU General Public License as published by the Free
 *  Software Foundation; either version 2 of the License, or (at your option)
 *  any later version.
 *
 *  This program is distributed in the hope that it will be useful, but
 *  WITHOUT ANY WARRANTY; without even the implied warranty of MERCHANTABILITY
 *  or FITNESS FOR A PARTICULAR PURPOSE.  See the GNU General Public License
 *  for more details.
 *
 *  You should have received a copy of the GNU General Public License
 *  along with this program; if not, write to the Free Software Foundation,
 *  Inc., 59 Temple Place - Suite 330, Boston, MA  02111-1307, USA.
 */

#include <linux/init.h>
#include <linux/delay.h>
#include <linux/slab.h>
#include <linux/module.h>
#include <sound/core.h>
#include <sound/jack.h>
#include "hda_codec.h"
#include "hda_local.h"
#include "hda_jack.h"

static bool static_hdmi_pcm;
module_param(static_hdmi_pcm, bool, 0644);
MODULE_PARM_DESC(static_hdmi_pcm, "Don't restrict PCM parameters per ELD info");

/*
 * The HDMI/DisplayPort configuration can be highly dynamic. A graphics device
 * could support N independent pipes, each of them can be connected to one or
 * more ports (DVI, HDMI or DisplayPort).
 *
 * The HDA correspondence of pipes/ports are converter/pin nodes.
 */
#define MAX_HDMI_CVTS	8
#define MAX_HDMI_PINS	8

struct hdmi_spec_per_cvt {
	hda_nid_t cvt_nid;
	int assigned;
	unsigned int channels_min;
	unsigned int channels_max;
	u32 rates;
	u64 formats;
	unsigned int maxbps;
};

struct hdmi_spec_per_pin {
	hda_nid_t pin_nid;
	int num_mux_nids;
	hda_nid_t mux_nids[HDA_MAX_CONNECTIONS];

	struct hda_codec *codec;
	struct hdmi_eld sink_eld;
	struct delayed_work work;
	int repoll_count;
};

struct hdmi_spec {
	int num_cvts;
	struct hdmi_spec_per_cvt cvts[MAX_HDMI_CVTS];

	int num_pins;
	struct hdmi_spec_per_pin pins[MAX_HDMI_PINS];
	struct hda_pcm pcm_rec[MAX_HDMI_PINS];

	/*
	 * Non-generic ATI/NVIDIA specific
	 */
	struct hda_multi_out multiout;
	const struct hda_pcm_stream *pcm_playback;
};


struct hdmi_audio_infoframe {
	u8 type; /* 0x84 */
	u8 ver;  /* 0x01 */
	u8 len;  /* 0x0a */

	u8 checksum;

	u8 CC02_CT47;	/* CC in bits 0:2, CT in 4:7 */
	u8 SS01_SF24;
	u8 CXT04;
	u8 CA;
	u8 LFEPBL01_LSV36_DM_INH7;
};

struct dp_audio_infoframe {
	u8 type; /* 0x84 */
	u8 len;  /* 0x1b */
	u8 ver;  /* 0x11 << 2 */

	u8 CC02_CT47;	/* match with HDMI infoframe from this on */
	u8 SS01_SF24;
	u8 CXT04;
	u8 CA;
	u8 LFEPBL01_LSV36_DM_INH7;
};

union audio_infoframe {
	struct hdmi_audio_infoframe hdmi;
	struct dp_audio_infoframe dp;
	u8 bytes[0];
};

/*
 * CEA speaker placement:
 *
 *        FLH       FCH        FRH
 *  FLW    FL  FLC   FC   FRC   FR   FRW
 *
 *                                  LFE
 *                     TC
 *
 *          RL  RLC   RC   RRC   RR
 *
 * The Left/Right Surround channel _notions_ LS/RS in SMPTE 320M corresponds to
 * CEA RL/RR; The SMPTE channel _assignment_ C/LFE is swapped to CEA LFE/FC.
 */
enum cea_speaker_placement {
	FL  = (1 <<  0),	/* Front Left           */
	FC  = (1 <<  1),	/* Front Center         */
	FR  = (1 <<  2),	/* Front Right          */
	FLC = (1 <<  3),	/* Front Left Center    */
	FRC = (1 <<  4),	/* Front Right Center   */
	RL  = (1 <<  5),	/* Rear Left            */
	RC  = (1 <<  6),	/* Rear Center          */
	RR  = (1 <<  7),	/* Rear Right           */
	RLC = (1 <<  8),	/* Rear Left Center     */
	RRC = (1 <<  9),	/* Rear Right Center    */
	LFE = (1 << 10),	/* Low Frequency Effect */
	FLW = (1 << 11),	/* Front Left Wide      */
	FRW = (1 << 12),	/* Front Right Wide     */
	FLH = (1 << 13),	/* Front Left High      */
	FCH = (1 << 14),	/* Front Center High    */
	FRH = (1 << 15),	/* Front Right High     */
	TC  = (1 << 16),	/* Top Center           */
};

/*
 * ELD SA bits in the CEA Speaker Allocation data block
 */
static int eld_speaker_allocation_bits[] = {
	[0] = FL | FR,
	[1] = LFE,
	[2] = FC,
	[3] = RL | RR,
	[4] = RC,
	[5] = FLC | FRC,
	[6] = RLC | RRC,
	/* the following are not defined in ELD yet */
	[7] = FLW | FRW,
	[8] = FLH | FRH,
	[9] = TC,
	[10] = FCH,
};

struct cea_channel_speaker_allocation {
	int ca_index;
	int speakers[8];

	/* derived values, just for convenience */
	int channels;
	int spk_mask;
};

/*
 * ALSA sequence is:
 *
 *       surround40   surround41   surround50   surround51   surround71
 * ch0   front left   =            =            =            =
 * ch1   front right  =            =            =            =
 * ch2   rear left    =            =            =            =
 * ch3   rear right   =            =            =            =
 * ch4                LFE          center       center       center
 * ch5                                          LFE          LFE
 * ch6                                                       side left
 * ch7                                                       side right
 *
 * surround71 = {FL, FR, RLC, RRC, FC, LFE, RL, RR}
 */
static int hdmi_channel_mapping[0x32][8] = {
	/* stereo */
	[0x00] = { 0x00, 0x11, 0xf2, 0xf3, 0xf4, 0xf5, 0xf6, 0xf7 },
	/* 2.1 */
	[0x01] = { 0x00, 0x11, 0x22, 0xf3, 0xf4, 0xf5, 0xf6, 0xf7 },
	/* Dolby Surround */
	[0x02] = { 0x00, 0x11, 0x23, 0xf2, 0xf4, 0xf5, 0xf6, 0xf7 },
	/* surround40 */
	[0x08] = { 0x00, 0x11, 0x24, 0x35, 0xf3, 0xf2, 0xf6, 0xf7 },
	/* 4ch */
	[0x03] = { 0x00, 0x11, 0x23, 0x32, 0x44, 0xf5, 0xf6, 0xf7 },
	/* surround41 */
	[0x09] = { 0x00, 0x11, 0x24, 0x35, 0x42, 0xf3, 0xf6, 0xf7 },
	/* surround50 */
	[0x0a] = { 0x00, 0x11, 0x24, 0x35, 0x43, 0xf2, 0xf6, 0xf7 },
	/* surround51 */
	[0x0b] = { 0x00, 0x11, 0x24, 0x35, 0x43, 0x52, 0xf6, 0xf7 },
	/* 7.1 */
	[0x13] = { 0x00, 0x11, 0x26, 0x37, 0x43, 0x52, 0x64, 0x75 },
};

/*
 * This is an ordered list!
 *
 * The preceding ones have better chances to be selected by
 * hdmi_channel_allocation().
 */
static struct cea_channel_speaker_allocation channel_allocations[] = {
/*			  channel:   7     6    5    4    3     2    1    0  */
{ .ca_index = 0x00,  .speakers = {   0,    0,   0,   0,   0,    0,  FR,  FL } },
				 /* 2.1 */
{ .ca_index = 0x01,  .speakers = {   0,    0,   0,   0,   0,  LFE,  FR,  FL } },
				 /* Dolby Surround */
{ .ca_index = 0x02,  .speakers = {   0,    0,   0,   0,  FC,    0,  FR,  FL } },
				 /* surround40 */
{ .ca_index = 0x08,  .speakers = {   0,    0,  RR,  RL,   0,    0,  FR,  FL } },
				 /* surround41 */
{ .ca_index = 0x09,  .speakers = {   0,    0,  RR,  RL,   0,  LFE,  FR,  FL } },
				 /* surround50 */
{ .ca_index = 0x0a,  .speakers = {   0,    0,  RR,  RL,  FC,    0,  FR,  FL } },
				 /* surround51 */
{ .ca_index = 0x0b,  .speakers = {   0,    0,  RR,  RL,  FC,  LFE,  FR,  FL } },
				 /* 6.1 */
{ .ca_index = 0x0f,  .speakers = {   0,   RC,  RR,  RL,  FC,  LFE,  FR,  FL } },
				 /* surround71 */
{ .ca_index = 0x13,  .speakers = { RRC,  RLC,  RR,  RL,  FC,  LFE,  FR,  FL } },

{ .ca_index = 0x03,  .speakers = {   0,    0,   0,   0,  FC,  LFE,  FR,  FL } },
{ .ca_index = 0x04,  .speakers = {   0,    0,   0,  RC,   0,    0,  FR,  FL } },
{ .ca_index = 0x05,  .speakers = {   0,    0,   0,  RC,   0,  LFE,  FR,  FL } },
{ .ca_index = 0x06,  .speakers = {   0,    0,   0,  RC,  FC,    0,  FR,  FL } },
{ .ca_index = 0x07,  .speakers = {   0,    0,   0,  RC,  FC,  LFE,  FR,  FL } },
{ .ca_index = 0x0c,  .speakers = {   0,   RC,  RR,  RL,   0,    0,  FR,  FL } },
{ .ca_index = 0x0d,  .speakers = {   0,   RC,  RR,  RL,   0,  LFE,  FR,  FL } },
{ .ca_index = 0x0e,  .speakers = {   0,   RC,  RR,  RL,  FC,    0,  FR,  FL } },
{ .ca_index = 0x10,  .speakers = { RRC,  RLC,  RR,  RL,   0,    0,  FR,  FL } },
{ .ca_index = 0x11,  .speakers = { RRC,  RLC,  RR,  RL,   0,  LFE,  FR,  FL } },
{ .ca_index = 0x12,  .speakers = { RRC,  RLC,  RR,  RL,  FC,    0,  FR,  FL } },
{ .ca_index = 0x14,  .speakers = { FRC,  FLC,   0,   0,   0,    0,  FR,  FL } },
{ .ca_index = 0x15,  .speakers = { FRC,  FLC,   0,   0,   0,  LFE,  FR,  FL } },
{ .ca_index = 0x16,  .speakers = { FRC,  FLC,   0,   0,  FC,    0,  FR,  FL } },
{ .ca_index = 0x17,  .speakers = { FRC,  FLC,   0,   0,  FC,  LFE,  FR,  FL } },
{ .ca_index = 0x18,  .speakers = { FRC,  FLC,   0,  RC,   0,    0,  FR,  FL } },
{ .ca_index = 0x19,  .speakers = { FRC,  FLC,   0,  RC,   0,  LFE,  FR,  FL } },
{ .ca_index = 0x1a,  .speakers = { FRC,  FLC,   0,  RC,  FC,    0,  FR,  FL } },
{ .ca_index = 0x1b,  .speakers = { FRC,  FLC,   0,  RC,  FC,  LFE,  FR,  FL } },
{ .ca_index = 0x1c,  .speakers = { FRC,  FLC,  RR,  RL,   0,    0,  FR,  FL } },
{ .ca_index = 0x1d,  .speakers = { FRC,  FLC,  RR,  RL,   0,  LFE,  FR,  FL } },
{ .ca_index = 0x1e,  .speakers = { FRC,  FLC,  RR,  RL,  FC,    0,  FR,  FL } },
{ .ca_index = 0x1f,  .speakers = { FRC,  FLC,  RR,  RL,  FC,  LFE,  FR,  FL } },
{ .ca_index = 0x20,  .speakers = {   0,  FCH,  RR,  RL,  FC,    0,  FR,  FL } },
{ .ca_index = 0x21,  .speakers = {   0,  FCH,  RR,  RL,  FC,  LFE,  FR,  FL } },
{ .ca_index = 0x22,  .speakers = {  TC,    0,  RR,  RL,  FC,    0,  FR,  FL } },
{ .ca_index = 0x23,  .speakers = {  TC,    0,  RR,  RL,  FC,  LFE,  FR,  FL } },
{ .ca_index = 0x24,  .speakers = { FRH,  FLH,  RR,  RL,   0,    0,  FR,  FL } },
{ .ca_index = 0x25,  .speakers = { FRH,  FLH,  RR,  RL,   0,  LFE,  FR,  FL } },
{ .ca_index = 0x26,  .speakers = { FRW,  FLW,  RR,  RL,   0,    0,  FR,  FL } },
{ .ca_index = 0x27,  .speakers = { FRW,  FLW,  RR,  RL,   0,  LFE,  FR,  FL } },
{ .ca_index = 0x28,  .speakers = {  TC,   RC,  RR,  RL,  FC,    0,  FR,  FL } },
{ .ca_index = 0x29,  .speakers = {  TC,   RC,  RR,  RL,  FC,  LFE,  FR,  FL } },
{ .ca_index = 0x2a,  .speakers = { FCH,   RC,  RR,  RL,  FC,    0,  FR,  FL } },
{ .ca_index = 0x2b,  .speakers = { FCH,   RC,  RR,  RL,  FC,  LFE,  FR,  FL } },
{ .ca_index = 0x2c,  .speakers = {  TC,  FCH,  RR,  RL,  FC,    0,  FR,  FL } },
{ .ca_index = 0x2d,  .speakers = {  TC,  FCH,  RR,  RL,  FC,  LFE,  FR,  FL } },
{ .ca_index = 0x2e,  .speakers = { FRH,  FLH,  RR,  RL,  FC,    0,  FR,  FL } },
{ .ca_index = 0x2f,  .speakers = { FRH,  FLH,  RR,  RL,  FC,  LFE,  FR,  FL } },
{ .ca_index = 0x30,  .speakers = { FRW,  FLW,  RR,  RL,  FC,    0,  FR,  FL } },
{ .ca_index = 0x31,  .speakers = { FRW,  FLW,  RR,  RL,  FC,  LFE,  FR,  FL } },
};


/*
 * HDMI routines
 */

static int pin_nid_to_pin_index(struct hdmi_spec *spec, hda_nid_t pin_nid)
{
	int pin_idx;

	for (pin_idx = 0; pin_idx < spec->num_pins; pin_idx++)
		if (spec->pins[pin_idx].pin_nid == pin_nid)
			return pin_idx;

	snd_printk(KERN_WARNING "HDMI: pin nid %d not registered\n", pin_nid);
	return -EINVAL;
}

static int hinfo_to_pin_index(struct hdmi_spec *spec,
			      struct hda_pcm_stream *hinfo)
{
	int pin_idx;

	for (pin_idx = 0; pin_idx < spec->num_pins; pin_idx++)
		if (&spec->pcm_rec[pin_idx].stream[0] == hinfo)
			return pin_idx;

	snd_printk(KERN_WARNING "HDMI: hinfo %p not registered\n", hinfo);
	return -EINVAL;
}

static int cvt_nid_to_cvt_index(struct hdmi_spec *spec, hda_nid_t cvt_nid)
{
	int cvt_idx;

	for (cvt_idx = 0; cvt_idx < spec->num_cvts; cvt_idx++)
		if (spec->cvts[cvt_idx].cvt_nid == cvt_nid)
			return cvt_idx;

	snd_printk(KERN_WARNING "HDMI: cvt nid %d not registered\n", cvt_nid);
	return -EINVAL;
}

static int hdmi_eld_ctl_info(struct snd_kcontrol *kcontrol,
			struct snd_ctl_elem_info *uinfo)
{
	struct hda_codec *codec = snd_kcontrol_chip(kcontrol);
	struct hdmi_spec *spec;
	int pin_idx;

	spec = codec->spec;
	uinfo->type = SNDRV_CTL_ELEM_TYPE_BYTES;

	pin_idx = kcontrol->private_value;
	uinfo->count = spec->pins[pin_idx].sink_eld.eld_size;

	return 0;
}

static int hdmi_eld_ctl_get(struct snd_kcontrol *kcontrol,
			struct snd_ctl_elem_value *ucontrol)
{
	struct hda_codec *codec = snd_kcontrol_chip(kcontrol);
	struct hdmi_spec *spec;
	int pin_idx;

	spec = codec->spec;
	pin_idx = kcontrol->private_value;

	memcpy(ucontrol->value.bytes.data,
		spec->pins[pin_idx].sink_eld.eld_buffer, ELD_MAX_SIZE);

	return 0;
}

static struct snd_kcontrol_new eld_bytes_ctl = {
	.access = SNDRV_CTL_ELEM_ACCESS_READ | SNDRV_CTL_ELEM_ACCESS_VOLATILE,
	.iface = SNDRV_CTL_ELEM_IFACE_PCM,
	.name = "ELD",
	.info = hdmi_eld_ctl_info,
	.get = hdmi_eld_ctl_get,
};

static int hdmi_create_eld_ctl(struct hda_codec *codec, int pin_idx,
			int device)
{
	struct snd_kcontrol *kctl;
	struct hdmi_spec *spec = codec->spec;
	int err;

	kctl = snd_ctl_new1(&eld_bytes_ctl, codec);
	if (!kctl)
		return -ENOMEM;
	kctl->private_value = pin_idx;
	kctl->id.device = device;

	err = snd_hda_ctl_add(codec, spec->pins[pin_idx].pin_nid, kctl);
	if (err < 0)
		return err;

	return 0;
}

#ifdef BE_PARANOID
static void hdmi_get_dip_index(struct hda_codec *codec, hda_nid_t pin_nid,
				int *packet_index, int *byte_index)
{
	int val;

	val = snd_hda_codec_read(codec, pin_nid, 0,
				 AC_VERB_GET_HDMI_DIP_INDEX, 0);

	*packet_index = val >> 5;
	*byte_index = val & 0x1f;
}
#endif

static void hdmi_set_dip_index(struct hda_codec *codec, hda_nid_t pin_nid,
				int packet_index, int byte_index)
{
	int val;

	val = (packet_index << 5) | (byte_index & 0x1f);

	snd_hda_codec_write(codec, pin_nid, 0, AC_VERB_SET_HDMI_DIP_INDEX, val);
}

static void hdmi_write_dip_byte(struct hda_codec *codec, hda_nid_t pin_nid,
				unsigned char val)
{
	snd_hda_codec_write(codec, pin_nid, 0, AC_VERB_SET_HDMI_DIP_DATA, val);
}

static void hdmi_init_pin(struct hda_codec *codec, hda_nid_t pin_nid)
{
	/* Unmute */
	if (get_wcaps(codec, pin_nid) & AC_WCAP_OUT_AMP)
		snd_hda_codec_write(codec, pin_nid, 0,
				AC_VERB_SET_AMP_GAIN_MUTE, AMP_OUT_UNMUTE);
	/* Disable pin out until stream is active*/
	snd_hda_codec_write(codec, pin_nid, 0,
			    AC_VERB_SET_PIN_WIDGET_CONTROL, 0);
}

static int hdmi_get_channel_count(struct hda_codec *codec, hda_nid_t cvt_nid)
{
	return 1 + snd_hda_codec_read(codec, cvt_nid, 0,
					AC_VERB_GET_CVT_CHAN_COUNT, 0);
}

static void hdmi_set_channel_count(struct hda_codec *codec,
				   hda_nid_t cvt_nid, int chs)
{
	if (chs != hdmi_get_channel_count(codec, cvt_nid))
		snd_hda_codec_write(codec, cvt_nid, 0,
				    AC_VERB_SET_CVT_CHAN_COUNT, chs - 1);
}


/*
 * Channel mapping routines
 */

/*
 * Compute derived values in channel_allocations[].
 */
static void init_channel_allocations(void)
{
	int i, j;
	struct cea_channel_speaker_allocation *p;

	for (i = 0; i < ARRAY_SIZE(channel_allocations); i++) {
		p = channel_allocations + i;
		p->channels = 0;
		p->spk_mask = 0;
		for (j = 0; j < ARRAY_SIZE(p->speakers); j++)
			if (p->speakers[j]) {
				p->channels++;
				p->spk_mask |= p->speakers[j];
			}
	}
}

/*
 * The transformation takes two steps:
 *
 *	eld->spk_alloc => (eld_speaker_allocation_bits[]) => spk_mask
 *	      spk_mask => (channel_allocations[])         => ai->CA
 *
 * TODO: it could select the wrong CA from multiple candidates.
*/
static int hdmi_channel_allocation(struct hdmi_eld *eld, int channels)
{
	int i;
	int ca = 0;
	int spk_mask = 0;
	char buf[SND_PRINT_CHANNEL_ALLOCATION_ADVISED_BUFSIZE];

	/*
	 * CA defaults to 0 for basic stereo audio
	 */
	if (channels <= 2)
		return 0;

	/*
	 * expand ELD's speaker allocation mask
	 *
	 * ELD tells the speaker mask in a compact(paired) form,
	 * expand ELD's notions to match the ones used by Audio InfoFrame.
	 */
	for (i = 0; i < ARRAY_SIZE(eld_speaker_allocation_bits); i++) {
		if (eld->spk_alloc & (1 << i))
			spk_mask |= eld_speaker_allocation_bits[i];
	}

	/* search for the first working match in the CA table */
	for (i = 0; i < ARRAY_SIZE(channel_allocations); i++) {
		if (channels == channel_allocations[i].channels &&
		    (spk_mask & channel_allocations[i].spk_mask) ==
				channel_allocations[i].spk_mask) {
			ca = channel_allocations[i].ca_index;
			break;
		}
	}

	snd_print_channel_allocation(eld->spk_alloc, buf, sizeof(buf));
	snd_printdd("HDMI: select CA 0x%x for %d-channel allocation: %s\n",
		    ca, channels, buf);

	return ca;
}

static void hdmi_debug_channel_mapping(struct hda_codec *codec,
				       hda_nid_t pin_nid)
{
#ifdef CONFIG_SND_DEBUG_VERBOSE
	int i;
	int slot;

	for (i = 0; i < 8; i++) {
		slot = snd_hda_codec_read(codec, pin_nid, 0,
						AC_VERB_GET_HDMI_CHAN_SLOT, i);
		printk(KERN_DEBUG "HDMI: ASP channel %d => slot %d\n",
						slot >> 4, slot & 0xf);
	}
#endif
}


static void hdmi_setup_channel_mapping(struct hda_codec *codec,
				       hda_nid_t pin_nid,
				       int ca)
{
	int i;
	int err;

	if (hdmi_channel_mapping[ca][1] == 0) {
		for (i = 0; i < channel_allocations[ca].channels; i++)
			hdmi_channel_mapping[ca][i] = i | (i << 4);
		for (; i < 8; i++)
			hdmi_channel_mapping[ca][i] = 0xf | (i << 4);
	}

	for (i = 0; i < 8; i++) {
		err = snd_hda_codec_write(codec, pin_nid, 0,
					  AC_VERB_SET_HDMI_CHAN_SLOT,
					  hdmi_channel_mapping[ca][i]);
		if (err) {
			snd_printdd(KERN_NOTICE
				    "HDMI: channel mapping failed\n");
			break;
		}
	}

	hdmi_debug_channel_mapping(codec, pin_nid);
}


/*
 * Audio InfoFrame routines
 */

/*
 * Enable Audio InfoFrame Transmission
 */
static void hdmi_start_infoframe_trans(struct hda_codec *codec,
				       hda_nid_t pin_nid)
{
	hdmi_set_dip_index(codec, pin_nid, 0x0, 0x0);
	snd_hda_codec_write(codec, pin_nid, 0, AC_VERB_SET_HDMI_DIP_XMIT,
						AC_DIPXMIT_BEST);
}

/*
 * Disable Audio InfoFrame Transmission
 */
static void hdmi_stop_infoframe_trans(struct hda_codec *codec,
				      hda_nid_t pin_nid)
{
	hdmi_set_dip_index(codec, pin_nid, 0x0, 0x0);
	snd_hda_codec_write(codec, pin_nid, 0, AC_VERB_SET_HDMI_DIP_XMIT,
						AC_DIPXMIT_DISABLE);
}

static void hdmi_debug_dip_size(struct hda_codec *codec, hda_nid_t pin_nid)
{
#ifdef CONFIG_SND_DEBUG_VERBOSE
	int i;
	int size;

	size = snd_hdmi_get_eld_size(codec, pin_nid);
	printk(KERN_DEBUG "HDMI: ELD buf size is %d\n", size);

	for (i = 0; i < 8; i++) {
		size = snd_hda_codec_read(codec, pin_nid, 0,
						AC_VERB_GET_HDMI_DIP_SIZE, i);
		printk(KERN_DEBUG "HDMI: DIP GP[%d] buf size is %d\n", i, size);
	}
#endif
}

static void hdmi_clear_dip_buffers(struct hda_codec *codec, hda_nid_t pin_nid)
{
#ifdef BE_PARANOID
	int i, j;
	int size;
	int pi, bi;
	for (i = 0; i < 8; i++) {
		size = snd_hda_codec_read(codec, pin_nid, 0,
						AC_VERB_GET_HDMI_DIP_SIZE, i);
		if (size == 0)
			continue;

		hdmi_set_dip_index(codec, pin_nid, i, 0x0);
		for (j = 1; j < 1000; j++) {
			hdmi_write_dip_byte(codec, pin_nid, 0x0);
			hdmi_get_dip_index(codec, pin_nid, &pi, &bi);
			if (pi != i)
				snd_printd(KERN_INFO "dip index %d: %d != %d\n",
						bi, pi, i);
			if (bi == 0) /* byte index wrapped around */
				break;
		}
		snd_printd(KERN_INFO
			"HDMI: DIP GP[%d] buf reported size=%d, written=%d\n",
			i, size, j);
	}
#endif
}

static void hdmi_checksum_audio_infoframe(struct hdmi_audio_infoframe *hdmi_ai)
{
	u8 *bytes = (u8 *)hdmi_ai;
	u8 sum = 0;
	int i;

	hdmi_ai->checksum = 0;

	for (i = 0; i < sizeof(*hdmi_ai); i++)
		sum += bytes[i];

	hdmi_ai->checksum = -sum;
}

static void hdmi_fill_audio_infoframe(struct hda_codec *codec,
				      hda_nid_t pin_nid,
				      u8 *dip, int size)
{
	int i;

	hdmi_debug_dip_size(codec, pin_nid);
	hdmi_clear_dip_buffers(codec, pin_nid); /* be paranoid */

	hdmi_set_dip_index(codec, pin_nid, 0x0, 0x0);
	for (i = 0; i < size; i++)
		hdmi_write_dip_byte(codec, pin_nid, dip[i]);
}

static bool hdmi_infoframe_uptodate(struct hda_codec *codec, hda_nid_t pin_nid,
				    u8 *dip, int size)
{
	u8 val;
	int i;

	if (snd_hda_codec_read(codec, pin_nid, 0, AC_VERB_GET_HDMI_DIP_XMIT, 0)
							    != AC_DIPXMIT_BEST)
		return false;

	hdmi_set_dip_index(codec, pin_nid, 0x0, 0x0);
	for (i = 0; i < size; i++) {
		val = snd_hda_codec_read(codec, pin_nid, 0,
					 AC_VERB_GET_HDMI_DIP_DATA, 0);
		if (val != dip[i])
			return false;
	}

	return true;
}

static void hdmi_setup_audio_infoframe(struct hda_codec *codec, int pin_idx,
					struct snd_pcm_substream *substream)
{
	struct hdmi_spec *spec = codec->spec;
	struct hdmi_spec_per_pin *per_pin = &spec->pins[pin_idx];
	hda_nid_t pin_nid = per_pin->pin_nid;
	int channels = substream->runtime->channels;
	struct hdmi_eld *eld;
	int ca;
	union audio_infoframe ai;

	eld = &spec->pins[pin_idx].sink_eld;
	if (!eld->monitor_present)
		return;

	ca = hdmi_channel_allocation(eld, channels);

	memset(&ai, 0, sizeof(ai));
	if (eld->conn_type == 0) { /* HDMI */
		struct hdmi_audio_infoframe *hdmi_ai = &ai.hdmi;

		hdmi_ai->type		= 0x84;
		hdmi_ai->ver		= 0x01;
		hdmi_ai->len		= 0x0a;
		hdmi_ai->CC02_CT47	= channels - 1;
		hdmi_ai->CA		= ca;
		hdmi_checksum_audio_infoframe(hdmi_ai);
	} else if (eld->conn_type == 1) { /* DisplayPort */
		struct dp_audio_infoframe *dp_ai = &ai.dp;

		dp_ai->type		= 0x84;
		dp_ai->len		= 0x1b;
		dp_ai->ver		= 0x11 << 2;
		dp_ai->CC02_CT47	= channels - 1;
		dp_ai->CA		= ca;
	} else {
		snd_printd("HDMI: unknown connection type at pin %d\n",
			    pin_nid);
		return;
	}

	/*
	 * sizeof(ai) is used instead of sizeof(*hdmi_ai) or
	 * sizeof(*dp_ai) to avoid partial match/update problems when
	 * the user switches between HDMI/DP monitors.
	 */
	if (!hdmi_infoframe_uptodate(codec, pin_nid, ai.bytes,
					sizeof(ai))) {
		snd_printdd("hdmi_setup_audio_infoframe: "
			    "pin=%d channels=%d\n",
			    pin_nid,
			    channels);
		hdmi_setup_channel_mapping(codec, pin_nid, ca);
		hdmi_stop_infoframe_trans(codec, pin_nid);
		hdmi_fill_audio_infoframe(codec, pin_nid,
					    ai.bytes, sizeof(ai));
		hdmi_start_infoframe_trans(codec, pin_nid);
	}
}


/*
 * Unsolicited events
 */

static void hdmi_present_sense(struct hdmi_spec_per_pin *per_pin, int repoll);

static void hdmi_intrinsic_event(struct hda_codec *codec, unsigned int res)
{
	struct hdmi_spec *spec = codec->spec;
	int tag = res >> AC_UNSOL_RES_TAG_SHIFT;
	int pin_nid;
	int pd = !!(res & AC_UNSOL_RES_PD);
	int eldv = !!(res & AC_UNSOL_RES_ELDV);
	int pin_idx;
	struct hda_jack_tbl *jack;

	jack = snd_hda_jack_tbl_get_from_tag(codec, tag);
	if (!jack)
		return;
	pin_nid = jack->nid;
	jack->jack_dirty = 1;

	printk(KERN_INFO
		"HDMI hot plug event: Codec=%d Pin=%d Presence_Detect=%d ELD_Valid=%d\n",
		codec->addr, pin_nid, pd, eldv);

	pin_idx = pin_nid_to_pin_index(spec, pin_nid);
	if (pin_idx < 0)
		return;

<<<<<<< HEAD
	hdmi_present_sense(&spec->pins[pin_idx], 1);
=======
	hdmi_present_sense(&spec->pins[pin_idx], true);
	snd_hda_jack_report_sync(codec);
>>>>>>> 31ef2257
}

static void hdmi_non_intrinsic_event(struct hda_codec *codec, unsigned int res)
{
	int tag = res >> AC_UNSOL_RES_TAG_SHIFT;
	int subtag = (res & AC_UNSOL_RES_SUBTAG) >> AC_UNSOL_RES_SUBTAG_SHIFT;
	int cp_state = !!(res & AC_UNSOL_RES_CP_STATE);
	int cp_ready = !!(res & AC_UNSOL_RES_CP_READY);

	printk(KERN_INFO
		"HDMI CP event: CODEC=%d PIN=%d SUBTAG=0x%x CP_STATE=%d CP_READY=%d\n",
		codec->addr,
		tag,
		subtag,
		cp_state,
		cp_ready);

	/* TODO */
	if (cp_state)
		;
	if (cp_ready)
		;
}


static void hdmi_unsol_event(struct hda_codec *codec, unsigned int res)
{
	struct hdmi_spec *spec = codec->spec;
	int tag = res >> AC_UNSOL_RES_TAG_SHIFT;
	int subtag = (res & AC_UNSOL_RES_SUBTAG) >> AC_UNSOL_RES_SUBTAG_SHIFT;

	if (!snd_hda_jack_tbl_get_from_tag(codec, tag)) {
		snd_printd(KERN_INFO "Unexpected HDMI event tag 0x%x\n", tag);
		return;
	}

	if (subtag == 0)
		hdmi_intrinsic_event(codec, res);
	else
		hdmi_non_intrinsic_event(codec, res);
}

/*
 * Callbacks
 */

/* HBR should be Non-PCM, 8 channels */
#define is_hbr_format(format) \
	((format & AC_FMT_TYPE_NON_PCM) && (format & AC_FMT_CHAN_MASK) == 7)

static int hdmi_setup_stream(struct hda_codec *codec, hda_nid_t cvt_nid,
			      hda_nid_t pin_nid, u32 stream_tag, int format)
{
	int pinctl;
	int new_pinctl = 0;

	if (snd_hda_query_pin_caps(codec, pin_nid) & AC_PINCAP_HBR) {
		pinctl = snd_hda_codec_read(codec, pin_nid, 0,
					    AC_VERB_GET_PIN_WIDGET_CONTROL, 0);

		new_pinctl = pinctl & ~AC_PINCTL_EPT;
		if (is_hbr_format(format))
			new_pinctl |= AC_PINCTL_EPT_HBR;
		else
			new_pinctl |= AC_PINCTL_EPT_NATIVE;

		snd_printdd("hdmi_setup_stream: "
			    "NID=0x%x, %spinctl=0x%x\n",
			    pin_nid,
			    pinctl == new_pinctl ? "" : "new-",
			    new_pinctl);

		if (pinctl != new_pinctl)
			snd_hda_codec_write(codec, pin_nid, 0,
					    AC_VERB_SET_PIN_WIDGET_CONTROL,
					    new_pinctl);

	}
	if (is_hbr_format(format) && !new_pinctl) {
		snd_printdd("hdmi_setup_stream: HBR is not supported\n");
		return -EINVAL;
	}

	snd_hda_codec_setup_stream(codec, cvt_nid, stream_tag, 0, format);
	return 0;
}

/*
 * HDA PCM callbacks
 */
static int hdmi_pcm_open(struct hda_pcm_stream *hinfo,
			 struct hda_codec *codec,
			 struct snd_pcm_substream *substream)
{
	struct hdmi_spec *spec = codec->spec;
	struct snd_pcm_runtime *runtime = substream->runtime;
	int pin_idx, cvt_idx, mux_idx = 0;
	struct hdmi_spec_per_pin *per_pin;
	struct hdmi_eld *eld;
	struct hdmi_spec_per_cvt *per_cvt = NULL;
	int pinctl;

	/* Validate hinfo */
	pin_idx = hinfo_to_pin_index(spec, hinfo);
	if (snd_BUG_ON(pin_idx < 0))
		return -EINVAL;
	per_pin = &spec->pins[pin_idx];
	eld = &per_pin->sink_eld;

	/* Dynamically assign converter to stream */
	for (cvt_idx = 0; cvt_idx < spec->num_cvts; cvt_idx++) {
		per_cvt = &spec->cvts[cvt_idx];

		/* Must not already be assigned */
		if (per_cvt->assigned)
			continue;
		/* Must be in pin's mux's list of converters */
		for (mux_idx = 0; mux_idx < per_pin->num_mux_nids; mux_idx++)
			if (per_pin->mux_nids[mux_idx] == per_cvt->cvt_nid)
				break;
		/* Not in mux list */
		if (mux_idx == per_pin->num_mux_nids)
			continue;
		break;
	}
	/* No free converters */
	if (cvt_idx == spec->num_cvts)
		return -ENODEV;

	/* Claim converter */
	per_cvt->assigned = 1;
	hinfo->nid = per_cvt->cvt_nid;

	snd_hda_codec_write(codec, per_pin->pin_nid, 0,
			    AC_VERB_SET_CONNECT_SEL,
			    mux_idx);
	pinctl = snd_hda_codec_read(codec, per_pin->pin_nid, 0,
				    AC_VERB_GET_PIN_WIDGET_CONTROL, 0);
	snd_hda_codec_write(codec, per_pin->pin_nid, 0,
			    AC_VERB_SET_PIN_WIDGET_CONTROL,
			    pinctl | PIN_OUT);
	snd_hda_spdif_ctls_assign(codec, pin_idx, per_cvt->cvt_nid);

	/* Initially set the converter's capabilities */
	hinfo->channels_min = per_cvt->channels_min;
	hinfo->channels_max = per_cvt->channels_max;
	hinfo->rates = per_cvt->rates;
	hinfo->formats = per_cvt->formats;
	hinfo->maxbps = per_cvt->maxbps;

	/* Restrict capabilities by ELD if this isn't disabled */
	if (!static_hdmi_pcm && eld->eld_valid) {
		snd_hdmi_eld_update_pcm_info(eld, hinfo);
		if (hinfo->channels_min > hinfo->channels_max ||
		    !hinfo->rates || !hinfo->formats)
			return -ENODEV;
	}

	/* Store the updated parameters */
	runtime->hw.channels_min = hinfo->channels_min;
	runtime->hw.channels_max = hinfo->channels_max;
	runtime->hw.formats = hinfo->formats;
	runtime->hw.rates = hinfo->rates;

	snd_pcm_hw_constraint_step(substream->runtime, 0,
				   SNDRV_PCM_HW_PARAM_CHANNELS, 2);
	return 0;
}

/*
 * HDA/HDMI auto parsing
 */
static int hdmi_read_pin_conn(struct hda_codec *codec, int pin_idx)
{
	struct hdmi_spec *spec = codec->spec;
	struct hdmi_spec_per_pin *per_pin = &spec->pins[pin_idx];
	hda_nid_t pin_nid = per_pin->pin_nid;

	if (!(get_wcaps(codec, pin_nid) & AC_WCAP_CONN_LIST)) {
		snd_printk(KERN_WARNING
			   "HDMI: pin %d wcaps %#x "
			   "does not support connection list\n",
			   pin_nid, get_wcaps(codec, pin_nid));
		return -EINVAL;
	}

	per_pin->num_mux_nids = snd_hda_get_connections(codec, pin_nid,
							per_pin->mux_nids,
							HDA_MAX_CONNECTIONS);

	return 0;
}

static void hdmi_present_sense(struct hdmi_spec_per_pin *per_pin, int repoll)
{
	struct hda_codec *codec = per_pin->codec;
	struct hdmi_eld *eld = &per_pin->sink_eld;
	hda_nid_t pin_nid = per_pin->pin_nid;
	/*
	 * Always execute a GetPinSense verb here, even when called from
	 * hdmi_intrinsic_event; for some NVIDIA HW, the unsolicited
	 * response's PD bit is not the real PD value, but indicates that
	 * the real PD value changed. An older version of the HD-audio
	 * specification worked this way. Hence, we just ignore the data in
	 * the unsolicited response to avoid custom WARs.
	 */
	int present = snd_hda_pin_sense(codec, pin_nid);
	bool eld_valid = false;

	memset(eld, 0, offsetof(struct hdmi_eld, eld_buffer));

	eld->monitor_present	= !!(present & AC_PINSENSE_PRESENCE);
	if (eld->monitor_present)
		eld_valid	= !!(present & AC_PINSENSE_ELDV);

	printk(KERN_INFO
		"HDMI status: Codec=%d Pin=%d Presence_Detect=%d ELD_Valid=%d\n",
		codec->addr, pin_nid, eld->monitor_present, eld_valid);

	if (eld_valid) {
		if (!snd_hdmi_get_eld(eld, codec, pin_nid))
			snd_hdmi_show_eld(eld);
		else if (repoll) {
			queue_delayed_work(codec->bus->workq,
					   &per_pin->work,
					   msecs_to_jiffies(300));
		}
	}
}

static void hdmi_repoll_eld(struct work_struct *work)
{
	struct hdmi_spec_per_pin *per_pin =
	container_of(to_delayed_work(work), struct hdmi_spec_per_pin, work);

	if (per_pin->repoll_count++ > 6)
		per_pin->repoll_count = 0;

	hdmi_present_sense(per_pin, per_pin->repoll_count);
}

static int hdmi_add_pin(struct hda_codec *codec, hda_nid_t pin_nid)
{
	struct hdmi_spec *spec = codec->spec;
	unsigned int caps, config;
	int pin_idx;
	struct hdmi_spec_per_pin *per_pin;
	int err;

	caps = snd_hda_param_read(codec, pin_nid, AC_PAR_PIN_CAP);
	if (!(caps & (AC_PINCAP_HDMI | AC_PINCAP_DP)))
		return 0;

	config = snd_hda_codec_read(codec, pin_nid, 0,
				AC_VERB_GET_CONFIG_DEFAULT, 0);
	if (get_defcfg_connect(config) == AC_JACK_PORT_NONE)
		return 0;

	if (snd_BUG_ON(spec->num_pins >= MAX_HDMI_PINS))
		return -E2BIG;

	pin_idx = spec->num_pins;
	per_pin = &spec->pins[pin_idx];

	per_pin->pin_nid = pin_nid;

	err = hdmi_read_pin_conn(codec, pin_idx);
	if (err < 0)
		return err;

	spec->num_pins++;

	return 0;
}

static int hdmi_add_cvt(struct hda_codec *codec, hda_nid_t cvt_nid)
{
	struct hdmi_spec *spec = codec->spec;
	int cvt_idx;
	struct hdmi_spec_per_cvt *per_cvt;
	unsigned int chans;
	int err;

	if (snd_BUG_ON(spec->num_cvts >= MAX_HDMI_CVTS))
		return -E2BIG;

	chans = get_wcaps(codec, cvt_nid);
	chans = get_wcaps_channels(chans);

	cvt_idx = spec->num_cvts;
	per_cvt = &spec->cvts[cvt_idx];

	per_cvt->cvt_nid = cvt_nid;
	per_cvt->channels_min = 2;
	if (chans <= 16)
		per_cvt->channels_max = chans;

	err = snd_hda_query_supported_pcm(codec, cvt_nid,
					  &per_cvt->rates,
					  &per_cvt->formats,
					  &per_cvt->maxbps);
	if (err < 0)
		return err;

	spec->num_cvts++;

	return 0;
}

static int hdmi_parse_codec(struct hda_codec *codec)
{
	hda_nid_t nid;
	int i, nodes;

	nodes = snd_hda_get_sub_nodes(codec, codec->afg, &nid);
	if (!nid || nodes < 0) {
		snd_printk(KERN_WARNING "HDMI: failed to get afg sub nodes\n");
		return -EINVAL;
	}

	for (i = 0; i < nodes; i++, nid++) {
		unsigned int caps;
		unsigned int type;

		caps = snd_hda_param_read(codec, nid, AC_PAR_AUDIO_WIDGET_CAP);
		type = get_wcaps_type(caps);

		if (!(caps & AC_WCAP_DIGITAL))
			continue;

		switch (type) {
		case AC_WID_AUD_OUT:
			hdmi_add_cvt(codec, nid);
			break;
		case AC_WID_PIN:
			hdmi_add_pin(codec, nid);
			break;
		}
	}

	/*
	 * G45/IbexPeak don't support EPSS: the unsolicited pin hot plug event
	 * can be lost and presence sense verb will become inaccurate if the
	 * HDA link is powered off at hot plug or hw initialization time.
	 */
#ifdef CONFIG_SND_HDA_POWER_SAVE
	if (!(snd_hda_param_read(codec, codec->afg, AC_PAR_POWER_STATE) &
	      AC_PWRST_EPSS))
		codec->bus->power_keep_link_on = 1;
#endif

	return 0;
}

/*
 */
static char *get_hdmi_pcm_name(int idx)
{
	static char names[MAX_HDMI_PINS][8];
	sprintf(&names[idx][0], "HDMI %d", idx);
	return &names[idx][0];
}

/*
 * HDMI callbacks
 */

static int generic_hdmi_playback_pcm_prepare(struct hda_pcm_stream *hinfo,
					   struct hda_codec *codec,
					   unsigned int stream_tag,
					   unsigned int format,
					   struct snd_pcm_substream *substream)
{
	hda_nid_t cvt_nid = hinfo->nid;
	struct hdmi_spec *spec = codec->spec;
	int pin_idx = hinfo_to_pin_index(spec, hinfo);
	hda_nid_t pin_nid = spec->pins[pin_idx].pin_nid;

	hdmi_set_channel_count(codec, cvt_nid, substream->runtime->channels);

	hdmi_setup_audio_infoframe(codec, pin_idx, substream);

	return hdmi_setup_stream(codec, cvt_nid, pin_nid, stream_tag, format);
}

static int generic_hdmi_playback_pcm_cleanup(struct hda_pcm_stream *hinfo,
					     struct hda_codec *codec,
					     struct snd_pcm_substream *substream)
{
	struct hdmi_spec *spec = codec->spec;
	int cvt_idx, pin_idx;
	struct hdmi_spec_per_cvt *per_cvt;
	struct hdmi_spec_per_pin *per_pin;
	int pinctl;

	snd_hda_codec_cleanup_stream(codec, hinfo->nid);

	if (hinfo->nid) {
		cvt_idx = cvt_nid_to_cvt_index(spec, hinfo->nid);
		if (snd_BUG_ON(cvt_idx < 0))
			return -EINVAL;
		per_cvt = &spec->cvts[cvt_idx];

		snd_BUG_ON(!per_cvt->assigned);
		per_cvt->assigned = 0;
		hinfo->nid = 0;

		pin_idx = hinfo_to_pin_index(spec, hinfo);
		if (snd_BUG_ON(pin_idx < 0))
			return -EINVAL;
		per_pin = &spec->pins[pin_idx];

		pinctl = snd_hda_codec_read(codec, per_pin->pin_nid, 0,
					    AC_VERB_GET_PIN_WIDGET_CONTROL, 0);
		snd_hda_codec_write(codec, per_pin->pin_nid, 0,
				    AC_VERB_SET_PIN_WIDGET_CONTROL,
				    pinctl & ~PIN_OUT);
		snd_hda_spdif_ctls_unassign(codec, pin_idx);
	}

	return 0;
}

static const struct hda_pcm_ops generic_ops = {
	.open = hdmi_pcm_open,
	.prepare = generic_hdmi_playback_pcm_prepare,
	.cleanup = generic_hdmi_playback_pcm_cleanup,
};

static int generic_hdmi_build_pcms(struct hda_codec *codec)
{
	struct hdmi_spec *spec = codec->spec;
	int pin_idx;

	for (pin_idx = 0; pin_idx < spec->num_pins; pin_idx++) {
		struct hda_pcm *info;
		struct hda_pcm_stream *pstr;

		info = &spec->pcm_rec[pin_idx];
		info->name = get_hdmi_pcm_name(pin_idx);
		info->pcm_type = HDA_PCM_TYPE_HDMI;

		pstr = &info->stream[SNDRV_PCM_STREAM_PLAYBACK];
		pstr->substreams = 1;
		pstr->ops = generic_ops;
		/* other pstr fields are set in open */
	}

	codec->num_pcms = spec->num_pins;
	codec->pcm_info = spec->pcm_rec;

	return 0;
}

static int generic_hdmi_build_jack(struct hda_codec *codec, int pin_idx)
{
	char hdmi_str[32] = "HDMI/DP";
	struct hdmi_spec *spec = codec->spec;
	struct hdmi_spec_per_pin *per_pin = &spec->pins[pin_idx];
	int pcmdev = spec->pcm_rec[pin_idx].device;

	if (pcmdev > 0)
		sprintf(hdmi_str + strlen(hdmi_str), ",pcm=%d", pcmdev);

<<<<<<< HEAD
	hdmi_present_sense(per_pin, 0);
	return 0;
=======
	return snd_hda_jack_add_kctl(codec, per_pin->pin_nid, hdmi_str, 0);
>>>>>>> 31ef2257
}

static int generic_hdmi_build_controls(struct hda_codec *codec)
{
	struct hdmi_spec *spec = codec->spec;
	int err;
	int pin_idx;

	for (pin_idx = 0; pin_idx < spec->num_pins; pin_idx++) {
		struct hdmi_spec_per_pin *per_pin = &spec->pins[pin_idx];

		err = generic_hdmi_build_jack(codec, pin_idx);
		if (err < 0)
			return err;

		err = snd_hda_create_spdif_out_ctls(codec,
						    per_pin->pin_nid,
						    per_pin->mux_nids[0]);
		if (err < 0)
			return err;
		snd_hda_spdif_ctls_unassign(codec, pin_idx);

		/* add control for ELD Bytes */
		err = hdmi_create_eld_ctl(codec,
					pin_idx,
					spec->pcm_rec[pin_idx].device);

		if (err < 0)
			return err;

		hdmi_present_sense(per_pin, false);
	}

	return 0;
}

static int generic_hdmi_init(struct hda_codec *codec)
{
	struct hdmi_spec *spec = codec->spec;
	int pin_idx;

	for (pin_idx = 0; pin_idx < spec->num_pins; pin_idx++) {
		struct hdmi_spec_per_pin *per_pin = &spec->pins[pin_idx];
		hda_nid_t pin_nid = per_pin->pin_nid;
		struct hdmi_eld *eld = &per_pin->sink_eld;

		hdmi_init_pin(codec, pin_nid);
		snd_hda_jack_detect_enable(codec, pin_nid, pin_nid);

		per_pin->codec = codec;
		INIT_DELAYED_WORK(&per_pin->work, hdmi_repoll_eld);
		snd_hda_eld_proc_new(codec, eld, pin_idx);
	}
	snd_hda_jack_report_sync(codec);
	return 0;
}

static void generic_hdmi_free(struct hda_codec *codec)
{
	struct hdmi_spec *spec = codec->spec;
	int pin_idx;

	for (pin_idx = 0; pin_idx < spec->num_pins; pin_idx++) {
		struct hdmi_spec_per_pin *per_pin = &spec->pins[pin_idx];
		struct hdmi_eld *eld = &per_pin->sink_eld;

		cancel_delayed_work(&per_pin->work);
		snd_hda_eld_proc_free(codec, eld);
	}

	flush_workqueue(codec->bus->workq);
	kfree(spec);
}

static const struct hda_codec_ops generic_hdmi_patch_ops = {
	.init			= generic_hdmi_init,
	.free			= generic_hdmi_free,
	.build_pcms		= generic_hdmi_build_pcms,
	.build_controls		= generic_hdmi_build_controls,
	.unsol_event		= hdmi_unsol_event,
};

static int patch_generic_hdmi(struct hda_codec *codec)
{
	struct hdmi_spec *spec;

	spec = kzalloc(sizeof(*spec), GFP_KERNEL);
	if (spec == NULL)
		return -ENOMEM;

	codec->spec = spec;
	if (hdmi_parse_codec(codec) < 0) {
		codec->spec = NULL;
		kfree(spec);
		return -EINVAL;
	}
	codec->patch_ops = generic_hdmi_patch_ops;

	init_channel_allocations();

	return 0;
}

/*
 * Shared non-generic implementations
 */

static int simple_playback_build_pcms(struct hda_codec *codec)
{
	struct hdmi_spec *spec = codec->spec;
	struct hda_pcm *info = spec->pcm_rec;
	int i;

	codec->num_pcms = spec->num_cvts;
	codec->pcm_info = info;

	for (i = 0; i < codec->num_pcms; i++, info++) {
		unsigned int chans;
		struct hda_pcm_stream *pstr;

		chans = get_wcaps(codec, spec->cvts[i].cvt_nid);
		chans = get_wcaps_channels(chans);

		info->name = get_hdmi_pcm_name(i);
		info->pcm_type = HDA_PCM_TYPE_HDMI;
		pstr = &info->stream[SNDRV_PCM_STREAM_PLAYBACK];
		snd_BUG_ON(!spec->pcm_playback);
		*pstr = *spec->pcm_playback;
		pstr->nid = spec->cvts[i].cvt_nid;
		if (pstr->channels_max <= 2 && chans && chans <= 16)
			pstr->channels_max = chans;
	}

	return 0;
}

static int simple_playback_build_controls(struct hda_codec *codec)
{
	struct hdmi_spec *spec = codec->spec;
	int err;
	int i;

	for (i = 0; i < codec->num_pcms; i++) {
		err = snd_hda_create_spdif_out_ctls(codec,
						    spec->cvts[i].cvt_nid,
						    spec->cvts[i].cvt_nid);
		if (err < 0)
			return err;
	}

	return 0;
}

static void simple_playback_free(struct hda_codec *codec)
{
	struct hdmi_spec *spec = codec->spec;

	kfree(spec);
}

/*
 * Nvidia specific implementations
 */

#define Nv_VERB_SET_Channel_Allocation          0xF79
#define Nv_VERB_SET_Info_Frame_Checksum         0xF7A
#define Nv_VERB_SET_Audio_Protection_On         0xF98
#define Nv_VERB_SET_Audio_Protection_Off        0xF99

#define nvhdmi_master_con_nid_7x	0x04
#define nvhdmi_master_pin_nid_7x	0x05

static const hda_nid_t nvhdmi_con_nids_7x[4] = {
	/*front, rear, clfe, rear_surr */
	0x6, 0x8, 0xa, 0xc,
};

static const struct hda_verb nvhdmi_basic_init_7x[] = {
	/* set audio protect on */
	{ 0x1, Nv_VERB_SET_Audio_Protection_On, 0x1},
	/* enable digital output on pin widget */
	{ 0x5, AC_VERB_SET_PIN_WIDGET_CONTROL, PIN_OUT | 0x5 },
	{ 0x7, AC_VERB_SET_PIN_WIDGET_CONTROL, PIN_OUT | 0x5 },
	{ 0x9, AC_VERB_SET_PIN_WIDGET_CONTROL, PIN_OUT | 0x5 },
	{ 0xb, AC_VERB_SET_PIN_WIDGET_CONTROL, PIN_OUT | 0x5 },
	{ 0xd, AC_VERB_SET_PIN_WIDGET_CONTROL, PIN_OUT | 0x5 },
	{} /* terminator */
};

#ifdef LIMITED_RATE_FMT_SUPPORT
/* support only the safe format and rate */
#define SUPPORTED_RATES		SNDRV_PCM_RATE_48000
#define SUPPORTED_MAXBPS	16
#define SUPPORTED_FORMATS	SNDRV_PCM_FMTBIT_S16_LE
#else
/* support all rates and formats */
#define SUPPORTED_RATES \
	(SNDRV_PCM_RATE_32000 | SNDRV_PCM_RATE_44100 | SNDRV_PCM_RATE_48000 |\
	SNDRV_PCM_RATE_88200 | SNDRV_PCM_RATE_96000 | SNDRV_PCM_RATE_176400 |\
	 SNDRV_PCM_RATE_192000)
#define SUPPORTED_MAXBPS	24
#define SUPPORTED_FORMATS \
	(SNDRV_PCM_FMTBIT_S16_LE | SNDRV_PCM_FMTBIT_S32_LE)
#endif

static int nvhdmi_7x_init(struct hda_codec *codec)
{
	snd_hda_sequence_write(codec, nvhdmi_basic_init_7x);
	return 0;
}

static unsigned int channels_2_6_8[] = {
	2, 6, 8
};

static unsigned int channels_2_8[] = {
	2, 8
};

static struct snd_pcm_hw_constraint_list hw_constraints_2_6_8_channels = {
	.count = ARRAY_SIZE(channels_2_6_8),
	.list = channels_2_6_8,
	.mask = 0,
};

static struct snd_pcm_hw_constraint_list hw_constraints_2_8_channels = {
	.count = ARRAY_SIZE(channels_2_8),
	.list = channels_2_8,
	.mask = 0,
};

static int simple_playback_pcm_open(struct hda_pcm_stream *hinfo,
				    struct hda_codec *codec,
				    struct snd_pcm_substream *substream)
{
	struct hdmi_spec *spec = codec->spec;
	struct snd_pcm_hw_constraint_list *hw_constraints_channels = NULL;

	switch (codec->preset->id) {
	case 0x10de0002:
	case 0x10de0003:
	case 0x10de0005:
	case 0x10de0006:
		hw_constraints_channels = &hw_constraints_2_8_channels;
		break;
	case 0x10de0007:
		hw_constraints_channels = &hw_constraints_2_6_8_channels;
		break;
	default:
		break;
	}

	if (hw_constraints_channels != NULL) {
		snd_pcm_hw_constraint_list(substream->runtime, 0,
				SNDRV_PCM_HW_PARAM_CHANNELS,
				hw_constraints_channels);
	} else {
		snd_pcm_hw_constraint_step(substream->runtime, 0,
					   SNDRV_PCM_HW_PARAM_CHANNELS, 2);
	}

	return snd_hda_multi_out_dig_open(codec, &spec->multiout);
}

static int simple_playback_pcm_close(struct hda_pcm_stream *hinfo,
				     struct hda_codec *codec,
				     struct snd_pcm_substream *substream)
{
	struct hdmi_spec *spec = codec->spec;
	return snd_hda_multi_out_dig_close(codec, &spec->multiout);
}

static int simple_playback_pcm_prepare(struct hda_pcm_stream *hinfo,
				       struct hda_codec *codec,
				       unsigned int stream_tag,
				       unsigned int format,
				       struct snd_pcm_substream *substream)
{
	struct hdmi_spec *spec = codec->spec;
	return snd_hda_multi_out_dig_prepare(codec, &spec->multiout,
					     stream_tag, format, substream);
}

static void nvhdmi_8ch_7x_set_info_frame_parameters(struct hda_codec *codec,
						    int channels)
{
	unsigned int chanmask;
	int chan = channels ? (channels - 1) : 1;

	switch (channels) {
	default:
	case 0:
	case 2:
		chanmask = 0x00;
		break;
	case 4:
		chanmask = 0x08;
		break;
	case 6:
		chanmask = 0x0b;
		break;
	case 8:
		chanmask = 0x13;
		break;
	}

	/* Set the audio infoframe channel allocation and checksum fields.  The
	 * channel count is computed implicitly by the hardware. */
	snd_hda_codec_write(codec, 0x1, 0,
			Nv_VERB_SET_Channel_Allocation, chanmask);

	snd_hda_codec_write(codec, 0x1, 0,
			Nv_VERB_SET_Info_Frame_Checksum,
			(0x71 - chan - chanmask));
}

static int nvhdmi_8ch_7x_pcm_close(struct hda_pcm_stream *hinfo,
				   struct hda_codec *codec,
				   struct snd_pcm_substream *substream)
{
	struct hdmi_spec *spec = codec->spec;
	int i;

	snd_hda_codec_write(codec, nvhdmi_master_con_nid_7x,
			0, AC_VERB_SET_CHANNEL_STREAMID, 0);
	for (i = 0; i < 4; i++) {
		/* set the stream id */
		snd_hda_codec_write(codec, nvhdmi_con_nids_7x[i], 0,
				AC_VERB_SET_CHANNEL_STREAMID, 0);
		/* set the stream format */
		snd_hda_codec_write(codec, nvhdmi_con_nids_7x[i], 0,
				AC_VERB_SET_STREAM_FORMAT, 0);
	}

	/* The audio hardware sends a channel count of 0x7 (8ch) when all the
	 * streams are disabled. */
	nvhdmi_8ch_7x_set_info_frame_parameters(codec, 8);

	return snd_hda_multi_out_dig_close(codec, &spec->multiout);
}

static int nvhdmi_8ch_7x_pcm_prepare(struct hda_pcm_stream *hinfo,
				     struct hda_codec *codec,
				     unsigned int stream_tag,
				     unsigned int format,
				     struct snd_pcm_substream *substream)
{
	int chs;
	unsigned int dataDCC2, channel_id;
	int i;
	struct hdmi_spec *spec = codec->spec;
	struct hda_spdif_out *spdif =
		snd_hda_spdif_out_of_nid(codec, spec->cvts[0].cvt_nid);

	mutex_lock(&codec->spdif_mutex);

	chs = substream->runtime->channels;

	dataDCC2 = 0x2;

	/* turn off SPDIF once; otherwise the IEC958 bits won't be updated */
	if (codec->spdif_status_reset && (spdif->ctls & AC_DIG1_ENABLE))
		snd_hda_codec_write(codec,
				nvhdmi_master_con_nid_7x,
				0,
				AC_VERB_SET_DIGI_CONVERT_1,
				spdif->ctls & ~AC_DIG1_ENABLE & 0xff);

	/* set the stream id */
	snd_hda_codec_write(codec, nvhdmi_master_con_nid_7x, 0,
			AC_VERB_SET_CHANNEL_STREAMID, (stream_tag << 4) | 0x0);

	/* set the stream format */
	snd_hda_codec_write(codec, nvhdmi_master_con_nid_7x, 0,
			AC_VERB_SET_STREAM_FORMAT, format);

	/* turn on again (if needed) */
	/* enable and set the channel status audio/data flag */
	if (codec->spdif_status_reset && (spdif->ctls & AC_DIG1_ENABLE)) {
		snd_hda_codec_write(codec,
				nvhdmi_master_con_nid_7x,
				0,
				AC_VERB_SET_DIGI_CONVERT_1,
				spdif->ctls & 0xff);
		snd_hda_codec_write(codec,
				nvhdmi_master_con_nid_7x,
				0,
				AC_VERB_SET_DIGI_CONVERT_2, dataDCC2);
	}

	for (i = 0; i < 4; i++) {
		if (chs == 2)
			channel_id = 0;
		else
			channel_id = i * 2;

		/* turn off SPDIF once;
		 *otherwise the IEC958 bits won't be updated
		 */
		if (codec->spdif_status_reset &&
		(spdif->ctls & AC_DIG1_ENABLE))
			snd_hda_codec_write(codec,
				nvhdmi_con_nids_7x[i],
				0,
				AC_VERB_SET_DIGI_CONVERT_1,
				spdif->ctls & ~AC_DIG1_ENABLE & 0xff);
		/* set the stream id */
		snd_hda_codec_write(codec,
				nvhdmi_con_nids_7x[i],
				0,
				AC_VERB_SET_CHANNEL_STREAMID,
				(stream_tag << 4) | channel_id);
		/* set the stream format */
		snd_hda_codec_write(codec,
				nvhdmi_con_nids_7x[i],
				0,
				AC_VERB_SET_STREAM_FORMAT,
				format);
		/* turn on again (if needed) */
		/* enable and set the channel status audio/data flag */
		if (codec->spdif_status_reset &&
		(spdif->ctls & AC_DIG1_ENABLE)) {
			snd_hda_codec_write(codec,
					nvhdmi_con_nids_7x[i],
					0,
					AC_VERB_SET_DIGI_CONVERT_1,
					spdif->ctls & 0xff);
			snd_hda_codec_write(codec,
					nvhdmi_con_nids_7x[i],
					0,
					AC_VERB_SET_DIGI_CONVERT_2, dataDCC2);
		}
	}

	nvhdmi_8ch_7x_set_info_frame_parameters(codec, chs);

	mutex_unlock(&codec->spdif_mutex);
	return 0;
}

static const struct hda_pcm_stream nvhdmi_pcm_playback_8ch_7x = {
	.substreams = 1,
	.channels_min = 2,
	.channels_max = 8,
	.nid = nvhdmi_master_con_nid_7x,
	.rates = SUPPORTED_RATES,
	.maxbps = SUPPORTED_MAXBPS,
	.formats = SUPPORTED_FORMATS,
	.ops = {
		.open = simple_playback_pcm_open,
		.close = nvhdmi_8ch_7x_pcm_close,
		.prepare = nvhdmi_8ch_7x_pcm_prepare
	},
};

static const struct hda_pcm_stream nvhdmi_pcm_playback_2ch = {
	.substreams = 1,
	.channels_min = 2,
	.channels_max = 2,
	.nid = nvhdmi_master_con_nid_7x,
	.rates = SUPPORTED_RATES,
	.maxbps = SUPPORTED_MAXBPS,
	.formats = SUPPORTED_FORMATS,
	.ops = {
		.open = simple_playback_pcm_open,
		.close = simple_playback_pcm_close,
		.prepare = simple_playback_pcm_prepare
	},
};

static const struct hda_codec_ops nvhdmi_patch_ops_8ch_7x = {
	.build_controls = simple_playback_build_controls,
	.build_pcms = simple_playback_build_pcms,
	.init = nvhdmi_7x_init,
	.free = simple_playback_free,
};

static const struct hda_codec_ops nvhdmi_patch_ops_2ch = {
	.build_controls = simple_playback_build_controls,
	.build_pcms = simple_playback_build_pcms,
	.init = nvhdmi_7x_init,
	.free = simple_playback_free,
};

static int patch_nvhdmi_2ch(struct hda_codec *codec)
{
	struct hdmi_spec *spec;

	spec = kzalloc(sizeof(*spec), GFP_KERNEL);
	if (spec == NULL)
		return -ENOMEM;

	codec->spec = spec;

	spec->multiout.num_dacs = 0;  /* no analog */
	spec->multiout.max_channels = 2;
	spec->multiout.dig_out_nid = nvhdmi_master_con_nid_7x;
	spec->num_cvts = 1;
	spec->cvts[0].cvt_nid = nvhdmi_master_con_nid_7x;
	spec->pcm_playback = &nvhdmi_pcm_playback_2ch;

	codec->patch_ops = nvhdmi_patch_ops_2ch;

	return 0;
}

static int patch_nvhdmi_8ch_7x(struct hda_codec *codec)
{
	struct hdmi_spec *spec;
	int err = patch_nvhdmi_2ch(codec);

	if (err < 0)
		return err;
	spec = codec->spec;
	spec->multiout.max_channels = 8;
	spec->pcm_playback = &nvhdmi_pcm_playback_8ch_7x;
	codec->patch_ops = nvhdmi_patch_ops_8ch_7x;

	/* Initialize the audio infoframe channel mask and checksum to something
	 * valid */
	nvhdmi_8ch_7x_set_info_frame_parameters(codec, 8);

	return 0;
}

/*
 * ATI-specific implementations
 *
 * FIXME: we may omit the whole this and use the generic code once after
 * it's confirmed to work.
 */

#define ATIHDMI_CVT_NID		0x02	/* audio converter */
#define ATIHDMI_PIN_NID		0x03	/* HDMI output pin */

static int atihdmi_playback_pcm_prepare(struct hda_pcm_stream *hinfo,
					struct hda_codec *codec,
					unsigned int stream_tag,
					unsigned int format,
					struct snd_pcm_substream *substream)
{
	struct hdmi_spec *spec = codec->spec;
	int chans = substream->runtime->channels;
	int i, err;

	err = simple_playback_pcm_prepare(hinfo, codec, stream_tag, format,
					  substream);
	if (err < 0)
		return err;
	snd_hda_codec_write(codec, spec->cvts[0].cvt_nid, 0,
			    AC_VERB_SET_CVT_CHAN_COUNT, chans - 1);
	/* FIXME: XXX */
	for (i = 0; i < chans; i++) {
		snd_hda_codec_write(codec, spec->cvts[0].cvt_nid, 0,
				    AC_VERB_SET_HDMI_CHAN_SLOT,
				    (i << 4) | i);
	}
	return 0;
}

static const struct hda_pcm_stream atihdmi_pcm_digital_playback = {
	.substreams = 1,
	.channels_min = 2,
	.channels_max = 2,
	.nid = ATIHDMI_CVT_NID,
	.ops = {
		.open = simple_playback_pcm_open,
		.close = simple_playback_pcm_close,
		.prepare = atihdmi_playback_pcm_prepare
	},
};

static const struct hda_verb atihdmi_basic_init[] = {
	/* enable digital output on pin widget */
	{ 0x03, AC_VERB_SET_PIN_WIDGET_CONTROL, PIN_OUT },
	{} /* terminator */
};

static int atihdmi_init(struct hda_codec *codec)
{
	struct hdmi_spec *spec = codec->spec;

	snd_hda_sequence_write(codec, atihdmi_basic_init);
	/* SI codec requires to unmute the pin */
	if (get_wcaps(codec, spec->pins[0].pin_nid) & AC_WCAP_OUT_AMP)
		snd_hda_codec_write(codec, spec->pins[0].pin_nid, 0,
				    AC_VERB_SET_AMP_GAIN_MUTE,
				    AMP_OUT_UNMUTE);
	return 0;
}

static const struct hda_codec_ops atihdmi_patch_ops = {
	.build_controls = simple_playback_build_controls,
	.build_pcms = simple_playback_build_pcms,
	.init = atihdmi_init,
	.free = simple_playback_free,
};


static int patch_atihdmi(struct hda_codec *codec)
{
	struct hdmi_spec *spec;

	spec = kzalloc(sizeof(*spec), GFP_KERNEL);
	if (spec == NULL)
		return -ENOMEM;

	codec->spec = spec;

	spec->multiout.num_dacs = 0;	  /* no analog */
	spec->multiout.max_channels = 2;
	spec->multiout.dig_out_nid = ATIHDMI_CVT_NID;
	spec->num_cvts = 1;
	spec->cvts[0].cvt_nid = ATIHDMI_CVT_NID;
	spec->pins[0].pin_nid = ATIHDMI_PIN_NID;
	spec->pcm_playback = &atihdmi_pcm_digital_playback;

	codec->patch_ops = atihdmi_patch_ops;

	return 0;
}


/*
 * patch entries
 */
static const struct hda_codec_preset snd_hda_preset_hdmi[] = {
{ .id = 0x1002793c, .name = "RS600 HDMI",	.patch = patch_atihdmi },
{ .id = 0x10027919, .name = "RS600 HDMI",	.patch = patch_atihdmi },
{ .id = 0x1002791a, .name = "RS690/780 HDMI",	.patch = patch_atihdmi },
{ .id = 0x1002aa01, .name = "R6xx HDMI",	.patch = patch_generic_hdmi },
{ .id = 0x10951390, .name = "SiI1390 HDMI",	.patch = patch_generic_hdmi },
{ .id = 0x10951392, .name = "SiI1392 HDMI",	.patch = patch_generic_hdmi },
{ .id = 0x17e80047, .name = "Chrontel HDMI",	.patch = patch_generic_hdmi },
{ .id = 0x10de0002, .name = "MCP77/78 HDMI",	.patch = patch_nvhdmi_8ch_7x },
{ .id = 0x10de0003, .name = "MCP77/78 HDMI",	.patch = patch_nvhdmi_8ch_7x },
{ .id = 0x10de0005, .name = "MCP77/78 HDMI",	.patch = patch_nvhdmi_8ch_7x },
{ .id = 0x10de0006, .name = "MCP77/78 HDMI",	.patch = patch_nvhdmi_8ch_7x },
{ .id = 0x10de0007, .name = "MCP79/7A HDMI",	.patch = patch_nvhdmi_8ch_7x },
{ .id = 0x10de000a, .name = "GPU 0a HDMI/DP",	.patch = patch_generic_hdmi },
{ .id = 0x10de000b, .name = "GPU 0b HDMI/DP",	.patch = patch_generic_hdmi },
{ .id = 0x10de000c, .name = "MCP89 HDMI",	.patch = patch_generic_hdmi },
{ .id = 0x10de000d, .name = "GPU 0d HDMI/DP",	.patch = patch_generic_hdmi },
{ .id = 0x10de0010, .name = "GPU 10 HDMI/DP",	.patch = patch_generic_hdmi },
{ .id = 0x10de0011, .name = "GPU 11 HDMI/DP",	.patch = patch_generic_hdmi },
{ .id = 0x10de0012, .name = "GPU 12 HDMI/DP",	.patch = patch_generic_hdmi },
{ .id = 0x10de0013, .name = "GPU 13 HDMI/DP",	.patch = patch_generic_hdmi },
{ .id = 0x10de0014, .name = "GPU 14 HDMI/DP",	.patch = patch_generic_hdmi },
{ .id = 0x10de0015, .name = "GPU 15 HDMI/DP",	.patch = patch_generic_hdmi },
{ .id = 0x10de0016, .name = "GPU 16 HDMI/DP",	.patch = patch_generic_hdmi },
/* 17 is known to be absent */
{ .id = 0x10de0018, .name = "GPU 18 HDMI/DP",	.patch = patch_generic_hdmi },
{ .id = 0x10de0019, .name = "GPU 19 HDMI/DP",	.patch = patch_generic_hdmi },
{ .id = 0x10de001a, .name = "GPU 1a HDMI/DP",	.patch = patch_generic_hdmi },
{ .id = 0x10de001b, .name = "GPU 1b HDMI/DP",	.patch = patch_generic_hdmi },
{ .id = 0x10de001c, .name = "GPU 1c HDMI/DP",	.patch = patch_generic_hdmi },
{ .id = 0x10de0040, .name = "GPU 40 HDMI/DP",	.patch = patch_generic_hdmi },
{ .id = 0x10de0041, .name = "GPU 41 HDMI/DP",	.patch = patch_generic_hdmi },
{ .id = 0x10de0042, .name = "GPU 42 HDMI/DP",	.patch = patch_generic_hdmi },
{ .id = 0x10de0043, .name = "GPU 43 HDMI/DP",	.patch = patch_generic_hdmi },
{ .id = 0x10de0044, .name = "GPU 44 HDMI/DP",	.patch = patch_generic_hdmi },
{ .id = 0x10de0067, .name = "MCP67 HDMI",	.patch = patch_nvhdmi_2ch },
{ .id = 0x10de8001, .name = "MCP73 HDMI",	.patch = patch_nvhdmi_2ch },
{ .id = 0x80860054, .name = "IbexPeak HDMI",	.patch = patch_generic_hdmi },
{ .id = 0x80862801, .name = "Bearlake HDMI",	.patch = patch_generic_hdmi },
{ .id = 0x80862802, .name = "Cantiga HDMI",	.patch = patch_generic_hdmi },
{ .id = 0x80862803, .name = "Eaglelake HDMI",	.patch = patch_generic_hdmi },
{ .id = 0x80862804, .name = "IbexPeak HDMI",	.patch = patch_generic_hdmi },
{ .id = 0x80862805, .name = "CougarPoint HDMI",	.patch = patch_generic_hdmi },
{ .id = 0x80862806, .name = "PantherPoint HDMI", .patch = patch_generic_hdmi },
{ .id = 0x808629fb, .name = "Crestline HDMI",	.patch = patch_generic_hdmi },
{} /* terminator */
};

MODULE_ALIAS("snd-hda-codec-id:1002793c");
MODULE_ALIAS("snd-hda-codec-id:10027919");
MODULE_ALIAS("snd-hda-codec-id:1002791a");
MODULE_ALIAS("snd-hda-codec-id:1002aa01");
MODULE_ALIAS("snd-hda-codec-id:10951390");
MODULE_ALIAS("snd-hda-codec-id:10951392");
MODULE_ALIAS("snd-hda-codec-id:10de0002");
MODULE_ALIAS("snd-hda-codec-id:10de0003");
MODULE_ALIAS("snd-hda-codec-id:10de0005");
MODULE_ALIAS("snd-hda-codec-id:10de0006");
MODULE_ALIAS("snd-hda-codec-id:10de0007");
MODULE_ALIAS("snd-hda-codec-id:10de000a");
MODULE_ALIAS("snd-hda-codec-id:10de000b");
MODULE_ALIAS("snd-hda-codec-id:10de000c");
MODULE_ALIAS("snd-hda-codec-id:10de000d");
MODULE_ALIAS("snd-hda-codec-id:10de0010");
MODULE_ALIAS("snd-hda-codec-id:10de0011");
MODULE_ALIAS("snd-hda-codec-id:10de0012");
MODULE_ALIAS("snd-hda-codec-id:10de0013");
MODULE_ALIAS("snd-hda-codec-id:10de0014");
MODULE_ALIAS("snd-hda-codec-id:10de0015");
MODULE_ALIAS("snd-hda-codec-id:10de0016");
MODULE_ALIAS("snd-hda-codec-id:10de0018");
MODULE_ALIAS("snd-hda-codec-id:10de0019");
MODULE_ALIAS("snd-hda-codec-id:10de001a");
MODULE_ALIAS("snd-hda-codec-id:10de001b");
MODULE_ALIAS("snd-hda-codec-id:10de001c");
MODULE_ALIAS("snd-hda-codec-id:10de0040");
MODULE_ALIAS("snd-hda-codec-id:10de0041");
MODULE_ALIAS("snd-hda-codec-id:10de0042");
MODULE_ALIAS("snd-hda-codec-id:10de0043");
MODULE_ALIAS("snd-hda-codec-id:10de0044");
MODULE_ALIAS("snd-hda-codec-id:10de0067");
MODULE_ALIAS("snd-hda-codec-id:10de8001");
MODULE_ALIAS("snd-hda-codec-id:17e80047");
MODULE_ALIAS("snd-hda-codec-id:80860054");
MODULE_ALIAS("snd-hda-codec-id:80862801");
MODULE_ALIAS("snd-hda-codec-id:80862802");
MODULE_ALIAS("snd-hda-codec-id:80862803");
MODULE_ALIAS("snd-hda-codec-id:80862804");
MODULE_ALIAS("snd-hda-codec-id:80862805");
MODULE_ALIAS("snd-hda-codec-id:80862806");
MODULE_ALIAS("snd-hda-codec-id:808629fb");

MODULE_LICENSE("GPL");
MODULE_DESCRIPTION("HDMI HD-audio codec");
MODULE_ALIAS("snd-hda-codec-intelhdmi");
MODULE_ALIAS("snd-hda-codec-nvhdmi");
MODULE_ALIAS("snd-hda-codec-atihdmi");

static struct hda_codec_preset_list intel_list = {
	.preset = snd_hda_preset_hdmi,
	.owner = THIS_MODULE,
};

static int __init patch_hdmi_init(void)
{
	return snd_hda_add_codec_preset(&intel_list);
}

static void __exit patch_hdmi_exit(void)
{
	snd_hda_delete_codec_preset(&intel_list);
}

module_init(patch_hdmi_init)
module_exit(patch_hdmi_exit)<|MERGE_RESOLUTION|>--- conflicted
+++ resolved
@@ -776,12 +776,8 @@
 	if (pin_idx < 0)
 		return;
 
-<<<<<<< HEAD
 	hdmi_present_sense(&spec->pins[pin_idx], 1);
-=======
-	hdmi_present_sense(&spec->pins[pin_idx], true);
 	snd_hda_jack_report_sync(codec);
->>>>>>> 31ef2257
 }
 
 static void hdmi_non_intrinsic_event(struct hda_codec *codec, unsigned int res)
@@ -1246,12 +1242,8 @@
 	if (pcmdev > 0)
 		sprintf(hdmi_str + strlen(hdmi_str), ",pcm=%d", pcmdev);
 
-<<<<<<< HEAD
 	hdmi_present_sense(per_pin, 0);
-	return 0;
-=======
 	return snd_hda_jack_add_kctl(codec, per_pin->pin_nid, hdmi_str, 0);
->>>>>>> 31ef2257
 }
 
 static int generic_hdmi_build_controls(struct hda_codec *codec)
