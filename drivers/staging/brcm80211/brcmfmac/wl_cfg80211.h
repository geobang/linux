--- conflicted
+++ resolved
@@ -17,23 +17,11 @@
 #ifndef _wl_cfg80211_h_
 #define _wl_cfg80211_h_
 
-<<<<<<< HEAD
-#include <linux/wireless.h>
-#include <net/cfg80211.h>
-#include <wlioctl.h>
-
-struct wl_conf;
-struct wl_iface;
-struct wl_priv;
-struct wl_security;
-struct wl_ibss;
-=======
 struct brcmf_cfg80211_conf;
 struct brcmf_cfg80211_iface;
 struct brcmf_cfg80211_priv;
 struct brcmf_cfg80211_security;
 struct brcmf_cfg80211_ibss;
->>>>>>> e1703b32
 
 #define WL_DBG_NONE		0
 #define WL_DBG_CONN		(1 << 5)
