/*
 * Copyright (c) 2007-2008 Tungsten Graphics, Inc., Cedar Park, TX., USA,
 * All Rights Reserved.
 * Copyright (c) 2009 VMware, Inc., Palo Alto, CA., USA,
 * All Rights Reserved.
 *
 * Permission is hereby granted, free of charge, to any person obtaining a
 * copy of this software and associated documentation files (the "Software"),
 * to deal in the Software without restriction, including without limitation
 * the rights to use, copy, modify, merge, publish, distribute, sub license,
 * and/or sell copies of the Software, and to permit persons to whom the
 * Software is furnished to do so, subject to the following conditions:
 *
 * The above copyright notice and this permission notice (including the
 * next paragraph) shall be included in all copies or substantial portions
 * of the Software.
 *
 * THE SOFTWARE IS PROVIDED "AS IS", WITHOUT WARRANTY OF ANY KIND, EXPRESS OR
 * IMPLIED, INCLUDING BUT NOT LIMITED TO THE WARRANTIES OF MERCHANTABILITY,
 * FITNESS FOR A PARTICULAR PURPOSE AND NON-INFRINGEMENT. IN NO EVENT SHALL
 * THE COPYRIGHT HOLDERS, AUTHORS AND/OR ITS SUPPLIERS BE LIABLE FOR ANY CLAIM,
 * DAMAGES OR OTHER LIABILITY, WHETHER IN AN ACTION OF CONTRACT, TORT OR
 * OTHERWISE, ARISING FROM, OUT OF OR IN CONNECTION WITH THE SOFTWARE OR THE
 * USE OR OTHER DEALINGS IN THE SOFTWARE.
 */
#include "nouveau_drv.h"
#include "nouveau_gem.h"
#include "nouveau_mem.h"
#include "nouveau_ttm.h"

#include <drm/drm_legacy.h>

#include <core/tegra.h>

static int
nouveau_manager_init(struct ttm_mem_type_manager *man, unsigned long psize)
{
	return 0;
}

static int
nouveau_manager_fini(struct ttm_mem_type_manager *man)
{
	return 0;
}

static void
nouveau_manager_del(struct ttm_mem_type_manager *man, struct ttm_mem_reg *reg)
{
	nouveau_mem_del(reg);
}

static void
nouveau_manager_debug(struct ttm_mem_type_manager *man,
		      struct drm_printer *printer)
{
}

static int
nouveau_vram_manager_new(struct ttm_mem_type_manager *man,
			 struct ttm_buffer_object *bo,
			 const struct ttm_place *place,
			 struct ttm_mem_reg *reg)
{
	struct nouveau_bo *nvbo = nouveau_bo(bo);
	struct nouveau_drm *drm = nvbo->cli->drm;
	struct nouveau_mem *mem;
	int ret;

	if (drm->client.device.info.ram_size == 0)
		return -ENOMEM;

	ret = nouveau_mem_new(&drm->master, nvbo->kind, nvbo->comp, reg);
	mem = nouveau_mem(reg);
	if (ret)
		return ret;

	ret = nouveau_mem_vram(reg, nvbo->contig, nvbo->page);
	if (ret) {
		nouveau_mem_del(reg);
		if (ret == -ENOSPC) {
			reg->mm_node = NULL;
			return 0;
		}
		return ret;
	}

	return 0;
}

const struct ttm_mem_type_manager_func nouveau_vram_manager = {
	.init = nouveau_manager_init,
	.takedown = nouveau_manager_fini,
	.get_node = nouveau_vram_manager_new,
	.put_node = nouveau_manager_del,
	.debug = nouveau_manager_debug,
};

static int
nouveau_gart_manager_new(struct ttm_mem_type_manager *man,
			 struct ttm_buffer_object *bo,
			 const struct ttm_place *place,
			 struct ttm_mem_reg *reg)
{
	struct nouveau_bo *nvbo = nouveau_bo(bo);
	struct nouveau_drm *drm = nvbo->cli->drm;
	struct nouveau_mem *mem;
	int ret;

	ret = nouveau_mem_new(&drm->master, nvbo->kind, nvbo->comp, reg);
	mem = nouveau_mem(reg);
	if (ret)
		return ret;

	reg->start = 0;
	return 0;
}

const struct ttm_mem_type_manager_func nouveau_gart_manager = {
	.init = nouveau_manager_init,
	.takedown = nouveau_manager_fini,
	.get_node = nouveau_gart_manager_new,
	.put_node = nouveau_manager_del,
	.debug = nouveau_manager_debug
};

static int
nv04_gart_manager_new(struct ttm_mem_type_manager *man,
		      struct ttm_buffer_object *bo,
		      const struct ttm_place *place,
		      struct ttm_mem_reg *reg)
{
	struct nouveau_bo *nvbo = nouveau_bo(bo);
	struct nouveau_drm *drm = nvbo->cli->drm;
	struct nouveau_mem *mem;
	int ret;

	ret = nouveau_mem_new(&drm->master, nvbo->kind, nvbo->comp, reg);
	mem = nouveau_mem(reg);
	if (ret)
		return ret;

	ret = nvif_vmm_get(&mem->cli->vmm.vmm, PTES, false, 12, 0,
			   reg->num_pages << PAGE_SHIFT, &mem->vma[0]);
	if (ret) {
		nouveau_mem_del(reg);
		if (ret == -ENOSPC) {
			reg->mm_node = NULL;
			return 0;
		}
		return ret;
	}

	reg->start = mem->vma[0].addr >> PAGE_SHIFT;
	return 0;
}

const struct ttm_mem_type_manager_func nv04_gart_manager = {
	.init = nouveau_manager_init,
	.takedown = nouveau_manager_fini,
	.get_node = nv04_gart_manager_new,
	.put_node = nouveau_manager_del,
	.debug = nouveau_manager_debug
};

int
nouveau_ttm_mmap(struct file *filp, struct vm_area_struct *vma)
{
	struct drm_file *file_priv = filp->private_data;
	struct nouveau_drm *drm = nouveau_drm(file_priv->minor->dev);

	if (unlikely(vma->vm_pgoff < DRM_FILE_PAGE_OFFSET))
		return drm_legacy_mmap(filp, vma);

	return ttm_bo_mmap(filp, vma, &drm->ttm.bdev);
}

static int
nouveau_ttm_mem_global_init(struct drm_global_reference *ref)
{
	return ttm_mem_global_init(ref->object);
}

static void
nouveau_ttm_mem_global_release(struct drm_global_reference *ref)
{
	ttm_mem_global_release(ref->object);
}

int
nouveau_ttm_global_init(struct nouveau_drm *drm)
{
	struct drm_global_reference *global_ref;
	int ret;

	global_ref = &drm->ttm.mem_global_ref;
	global_ref->global_type = DRM_GLOBAL_TTM_MEM;
	global_ref->size = sizeof(struct ttm_mem_global);
	global_ref->init = &nouveau_ttm_mem_global_init;
	global_ref->release = &nouveau_ttm_mem_global_release;

	ret = drm_global_item_ref(global_ref);
	if (unlikely(ret != 0)) {
		DRM_ERROR("Failed setting up TTM memory accounting\n");
		drm->ttm.mem_global_ref.release = NULL;
		return ret;
	}

	drm->ttm.bo_global_ref.mem_glob = global_ref->object;
	global_ref = &drm->ttm.bo_global_ref.ref;
	global_ref->global_type = DRM_GLOBAL_TTM_BO;
	global_ref->size = sizeof(struct ttm_bo_global);
	global_ref->init = &ttm_bo_global_init;
	global_ref->release = &ttm_bo_global_release;

	ret = drm_global_item_ref(global_ref);
	if (unlikely(ret != 0)) {
		DRM_ERROR("Failed setting up TTM BO subsystem\n");
		drm_global_item_unref(&drm->ttm.mem_global_ref);
		drm->ttm.mem_global_ref.release = NULL;
		return ret;
	}

	return 0;
}

void
nouveau_ttm_global_release(struct nouveau_drm *drm)
{
	if (drm->ttm.mem_global_ref.release == NULL)
		return;

	drm_global_item_unref(&drm->ttm.bo_global_ref.ref);
	drm_global_item_unref(&drm->ttm.mem_global_ref);
	drm->ttm.mem_global_ref.release = NULL;
}

static int
nouveau_ttm_init_host(struct nouveau_drm *drm, u8 kind)
{
	struct nvif_mmu *mmu = &drm->client.mmu;
	int typei;

	typei = nvif_mmu_type(mmu, NVIF_MEM_HOST | NVIF_MEM_MAPPABLE |
					    kind | NVIF_MEM_COHERENT);
	if (typei < 0)
		return -ENOSYS;

	drm->ttm.type_host[!!kind] = typei;

	typei = nvif_mmu_type(mmu, NVIF_MEM_HOST | NVIF_MEM_MAPPABLE | kind);
	if (typei < 0)
		return -ENOSYS;

	drm->ttm.type_ncoh[!!kind] = typei;
	return 0;
}

int
nouveau_ttm_init(struct nouveau_drm *drm)
{
	struct nvkm_device *device = nvxx_device(&drm->client.device);
	struct nvkm_pci *pci = device->pci;
	struct nvif_mmu *mmu = &drm->client.mmu;
	struct drm_device *dev = drm->dev;
	int typei, ret;

<<<<<<< HEAD
	typei = nvif_mmu_type(mmu, NVIF_MEM_HOST | NVIF_MEM_MAPPABLE |
						   NVIF_MEM_COHERENT);
	if (typei < 0)
		return -ENOSYS;

	drm->ttm.type_host = typei;

	typei = nvif_mmu_type(mmu, NVIF_MEM_HOST | NVIF_MEM_MAPPABLE);
	if (typei < 0)
		return -ENOSYS;

	drm->ttm.type_ncoh = typei;

	if (drm->client.device.info.platform != NV_DEVICE_INFO_V0_SOC &&
	    drm->client.device.info.family >= NV_DEVICE_INFO_V0_TESLA) {
		typei = nvif_mmu_type(mmu, NVIF_MEM_VRAM | NVIF_MEM_MAPPABLE |
					   NVIF_MEM_KIND |
					   NVIF_MEM_COMP |
					   NVIF_MEM_DISP);
		if (typei < 0)
			return -ENOSYS;

		drm->ttm.type_vram = typei;
	} else {
		drm->ttm.type_vram = -1;
	}

	if (pci && pci->agp.bridge) {
		drm->agp.bridge = pci->agp.bridge;
		drm->agp.base = pci->agp.base;
		drm->agp.size = pci->agp.size;
		drm->agp.cma = pci->agp.cma;
	}
=======
	ret = nouveau_ttm_init_host(drm, 0);
	if (ret)
		return ret;

	if (drm->client.device.info.family >= NV_DEVICE_INFO_V0_TESLA &&
	    drm->client.device.info.chipset != 0x50) {
		ret = nouveau_ttm_init_host(drm, NVIF_MEM_KIND);
		if (ret)
			return ret;
	}

	if (drm->client.device.info.platform != NV_DEVICE_INFO_V0_SOC &&
	    drm->client.device.info.family >= NV_DEVICE_INFO_V0_TESLA) {
		typei = nvif_mmu_type(mmu, NVIF_MEM_VRAM | NVIF_MEM_MAPPABLE |
					   NVIF_MEM_KIND |
					   NVIF_MEM_COMP |
					   NVIF_MEM_DISP);
		if (typei < 0)
			return -ENOSYS;

		drm->ttm.type_vram = typei;
	} else {
		drm->ttm.type_vram = -1;
	}

	if (pci && pci->agp.bridge) {
		drm->agp.bridge = pci->agp.bridge;
		drm->agp.base = pci->agp.base;
		drm->agp.size = pci->agp.size;
		drm->agp.cma = pci->agp.cma;
	}
>>>>>>> 5fa4ec9c

	ret = nouveau_ttm_global_init(drm);
	if (ret)
		return ret;

	ret = ttm_bo_device_init(&drm->ttm.bdev,
				  drm->ttm.bo_global_ref.ref.object,
				  &nouveau_bo_driver,
				  dev->anon_inode->i_mapping,
				  DRM_FILE_PAGE_OFFSET,
				  drm->client.mmu.dmabits <= 32 ? true : false);
	if (ret) {
		NV_ERROR(drm, "error initialising bo driver, %d\n", ret);
		return ret;
	}

	/* VRAM init */
	drm->gem.vram_available = drm->client.device.info.ram_user;

	arch_io_reserve_memtype_wc(device->func->resource_addr(device, 1),
				   device->func->resource_size(device, 1));

	ret = ttm_bo_init_mm(&drm->ttm.bdev, TTM_PL_VRAM,
			      drm->gem.vram_available >> PAGE_SHIFT);
	if (ret) {
		NV_ERROR(drm, "VRAM mm init failed, %d\n", ret);
		return ret;
	}

	drm->ttm.mtrr = arch_phys_wc_add(device->func->resource_addr(device, 1),
					 device->func->resource_size(device, 1));

	/* GART init */
	if (!drm->agp.bridge) {
		drm->gem.gart_available = drm->client.vmm.vmm.limit;
	} else {
		drm->gem.gart_available = drm->agp.size;
	}

	ret = ttm_bo_init_mm(&drm->ttm.bdev, TTM_PL_TT,
			      drm->gem.gart_available >> PAGE_SHIFT);
	if (ret) {
		NV_ERROR(drm, "GART mm init failed, %d\n", ret);
		return ret;
	}

	NV_INFO(drm, "VRAM: %d MiB\n", (u32)(drm->gem.vram_available >> 20));
	NV_INFO(drm, "GART: %d MiB\n", (u32)(drm->gem.gart_available >> 20));
	return 0;
}

void
nouveau_ttm_fini(struct nouveau_drm *drm)
{
	struct nvkm_device *device = nvxx_device(&drm->client.device);

	ttm_bo_clean_mm(&drm->ttm.bdev, TTM_PL_VRAM);
	ttm_bo_clean_mm(&drm->ttm.bdev, TTM_PL_TT);

	ttm_bo_device_release(&drm->ttm.bdev);

	nouveau_ttm_global_release(drm);

	arch_phys_wc_del(drm->ttm.mtrr);
	drm->ttm.mtrr = 0;
	arch_io_free_memtype_wc(device->func->resource_addr(device, 1),
				device->func->resource_size(device, 1));

}<|MERGE_RESOLUTION|>--- conflicted
+++ resolved
@@ -265,19 +265,16 @@
 	struct drm_device *dev = drm->dev;
 	int typei, ret;
 
-<<<<<<< HEAD
-	typei = nvif_mmu_type(mmu, NVIF_MEM_HOST | NVIF_MEM_MAPPABLE |
-						   NVIF_MEM_COHERENT);
-	if (typei < 0)
-		return -ENOSYS;
-
-	drm->ttm.type_host = typei;
-
-	typei = nvif_mmu_type(mmu, NVIF_MEM_HOST | NVIF_MEM_MAPPABLE);
-	if (typei < 0)
-		return -ENOSYS;
-
-	drm->ttm.type_ncoh = typei;
+	ret = nouveau_ttm_init_host(drm, 0);
+	if (ret)
+		return ret;
+
+	if (drm->client.device.info.family >= NV_DEVICE_INFO_V0_TESLA &&
+	    drm->client.device.info.chipset != 0x50) {
+		ret = nouveau_ttm_init_host(drm, NVIF_MEM_KIND);
+		if (ret)
+			return ret;
+	}
 
 	if (drm->client.device.info.platform != NV_DEVICE_INFO_V0_SOC &&
 	    drm->client.device.info.family >= NV_DEVICE_INFO_V0_TESLA) {
@@ -299,39 +296,6 @@
 		drm->agp.size = pci->agp.size;
 		drm->agp.cma = pci->agp.cma;
 	}
-=======
-	ret = nouveau_ttm_init_host(drm, 0);
-	if (ret)
-		return ret;
-
-	if (drm->client.device.info.family >= NV_DEVICE_INFO_V0_TESLA &&
-	    drm->client.device.info.chipset != 0x50) {
-		ret = nouveau_ttm_init_host(drm, NVIF_MEM_KIND);
-		if (ret)
-			return ret;
-	}
-
-	if (drm->client.device.info.platform != NV_DEVICE_INFO_V0_SOC &&
-	    drm->client.device.info.family >= NV_DEVICE_INFO_V0_TESLA) {
-		typei = nvif_mmu_type(mmu, NVIF_MEM_VRAM | NVIF_MEM_MAPPABLE |
-					   NVIF_MEM_KIND |
-					   NVIF_MEM_COMP |
-					   NVIF_MEM_DISP);
-		if (typei < 0)
-			return -ENOSYS;
-
-		drm->ttm.type_vram = typei;
-	} else {
-		drm->ttm.type_vram = -1;
-	}
-
-	if (pci && pci->agp.bridge) {
-		drm->agp.bridge = pci->agp.bridge;
-		drm->agp.base = pci->agp.base;
-		drm->agp.size = pci->agp.size;
-		drm->agp.cma = pci->agp.cma;
-	}
->>>>>>> 5fa4ec9c
 
 	ret = nouveau_ttm_global_init(drm);
 	if (ret)
