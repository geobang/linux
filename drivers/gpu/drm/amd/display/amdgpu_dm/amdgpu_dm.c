/*
 * Copyright 2015 Advanced Micro Devices, Inc.
 *
 * Permission is hereby granted, free of charge, to any person obtaining a
 * copy of this software and associated documentation files (the "Software"),
 * to deal in the Software without restriction, including without limitation
 * the rights to use, copy, modify, merge, publish, distribute, sublicense,
 * and/or sell copies of the Software, and to permit persons to whom the
 * Software is furnished to do so, subject to the following conditions:
 *
 * The above copyright notice and this permission notice shall be included in
 * all copies or substantial portions of the Software.
 *
 * THE SOFTWARE IS PROVIDED "AS IS", WITHOUT WARRANTY OF ANY KIND, EXPRESS OR
 * IMPLIED, INCLUDING BUT NOT LIMITED TO THE WARRANTIES OF MERCHANTABILITY,
 * FITNESS FOR A PARTICULAR PURPOSE AND NONINFRINGEMENT.  IN NO EVENT SHALL
 * THE COPYRIGHT HOLDER(S) OR AUTHOR(S) BE LIABLE FOR ANY CLAIM, DAMAGES OR
 * OTHER LIABILITY, WHETHER IN AN ACTION OF CONTRACT, TORT OR OTHERWISE,
 * ARISING FROM, OUT OF OR IN CONNECTION WITH THE SOFTWARE OR THE USE OR
 * OTHER DEALINGS IN THE SOFTWARE.
 *
 * Authors: AMD
 *
 */

/* The caprices of the preprocessor require that this be declared right here */
#define CREATE_TRACE_POINTS

#include "dm_services_types.h"
#include "dc.h"
#include "dc_link_dp.h"
#include "dc/inc/core_types.h"
#include "dal_asic_id.h"
#include "dmub/dmub_srv.h"
#include "dc/inc/hw/dmcu.h"
#include "dc/inc/hw/abm.h"
#include "dc/dc_dmub_srv.h"
#include "dc/dc_edid_parser.h"
#include "dc/dc_stat.h"
#include "amdgpu_dm_trace.h"

#include "vid.h"
#include "amdgpu.h"
#include "amdgpu_display.h"
#include "amdgpu_ucode.h"
#include "atom.h"
#include "amdgpu_dm.h"
#ifdef CONFIG_DRM_AMD_DC_HDCP
#include "amdgpu_dm_hdcp.h"
#include <drm/drm_hdcp.h>
#endif
#include "amdgpu_pm.h"

#include "amd_shared.h"
#include "amdgpu_dm_irq.h"
#include "dm_helpers.h"
#include "amdgpu_dm_mst_types.h"
#if defined(CONFIG_DEBUG_FS)
#include "amdgpu_dm_debugfs.h"
#endif
#include "amdgpu_dm_psr.h"

#include "ivsrcid/ivsrcid_vislands30.h"

#include "i2caux_interface.h"
#include <linux/module.h>
#include <linux/moduleparam.h>
#include <linux/types.h>
#include <linux/pm_runtime.h>
#include <linux/pci.h>
#include <linux/firmware.h>
#include <linux/component.h>

#include <drm/drm_atomic.h>
#include <drm/drm_atomic_uapi.h>
#include <drm/drm_atomic_helper.h>
#include <drm/drm_dp_mst_helper.h>
#include <drm/drm_fb_helper.h>
#include <drm/drm_fourcc.h>
#include <drm/drm_edid.h>
#include <drm/drm_vblank.h>
#include <drm/drm_audio_component.h>

#if defined(CONFIG_DRM_AMD_DC_DCN)
#include "ivsrcid/dcn/irqsrcs_dcn_1_0.h"

#include "dcn/dcn_1_0_offset.h"
#include "dcn/dcn_1_0_sh_mask.h"
#include "soc15_hw_ip.h"
#include "vega10_ip_offset.h"

#include "soc15_common.h"
#endif

#include "modules/inc/mod_freesync.h"
#include "modules/power/power_helpers.h"
#include "modules/inc/mod_info_packet.h"

#define FIRMWARE_RENOIR_DMUB "amdgpu/renoir_dmcub.bin"
MODULE_FIRMWARE(FIRMWARE_RENOIR_DMUB);
#define FIRMWARE_SIENNA_CICHLID_DMUB "amdgpu/sienna_cichlid_dmcub.bin"
MODULE_FIRMWARE(FIRMWARE_SIENNA_CICHLID_DMUB);
#define FIRMWARE_NAVY_FLOUNDER_DMUB "amdgpu/navy_flounder_dmcub.bin"
MODULE_FIRMWARE(FIRMWARE_NAVY_FLOUNDER_DMUB);
#define FIRMWARE_GREEN_SARDINE_DMUB "amdgpu/green_sardine_dmcub.bin"
MODULE_FIRMWARE(FIRMWARE_GREEN_SARDINE_DMUB);
#define FIRMWARE_VANGOGH_DMUB "amdgpu/vangogh_dmcub.bin"
MODULE_FIRMWARE(FIRMWARE_VANGOGH_DMUB);
#define FIRMWARE_DIMGREY_CAVEFISH_DMUB "amdgpu/dimgrey_cavefish_dmcub.bin"
MODULE_FIRMWARE(FIRMWARE_DIMGREY_CAVEFISH_DMUB);
#define FIRMWARE_BEIGE_GOBY_DMUB "amdgpu/beige_goby_dmcub.bin"
MODULE_FIRMWARE(FIRMWARE_BEIGE_GOBY_DMUB);
#define FIRMWARE_YELLOW_CARP_DMUB "amdgpu/yellow_carp_dmcub.bin"
MODULE_FIRMWARE(FIRMWARE_YELLOW_CARP_DMUB);

#define FIRMWARE_RAVEN_DMCU		"amdgpu/raven_dmcu.bin"
MODULE_FIRMWARE(FIRMWARE_RAVEN_DMCU);

#define FIRMWARE_NAVI12_DMCU            "amdgpu/navi12_dmcu.bin"
MODULE_FIRMWARE(FIRMWARE_NAVI12_DMCU);

/* Number of bytes in PSP header for firmware. */
#define PSP_HEADER_BYTES 0x100

/* Number of bytes in PSP footer for firmware. */
#define PSP_FOOTER_BYTES 0x100

/**
 * DOC: overview
 *
 * The AMDgpu display manager, **amdgpu_dm** (or even simpler,
 * **dm**) sits between DRM and DC. It acts as a liaison, converting DRM
 * requests into DC requests, and DC responses into DRM responses.
 *
 * The root control structure is &struct amdgpu_display_manager.
 */

/* basic init/fini API */
static int amdgpu_dm_init(struct amdgpu_device *adev);
static void amdgpu_dm_fini(struct amdgpu_device *adev);
static bool is_freesync_video_mode(const struct drm_display_mode *mode, struct amdgpu_dm_connector *aconnector);

static enum drm_mode_subconnector get_subconnector_type(struct dc_link *link)
{
	switch (link->dpcd_caps.dongle_type) {
	case DISPLAY_DONGLE_NONE:
		return DRM_MODE_SUBCONNECTOR_Native;
	case DISPLAY_DONGLE_DP_VGA_CONVERTER:
		return DRM_MODE_SUBCONNECTOR_VGA;
	case DISPLAY_DONGLE_DP_DVI_CONVERTER:
	case DISPLAY_DONGLE_DP_DVI_DONGLE:
		return DRM_MODE_SUBCONNECTOR_DVID;
	case DISPLAY_DONGLE_DP_HDMI_CONVERTER:
	case DISPLAY_DONGLE_DP_HDMI_DONGLE:
		return DRM_MODE_SUBCONNECTOR_HDMIA;
	case DISPLAY_DONGLE_DP_HDMI_MISMATCHED_DONGLE:
	default:
		return DRM_MODE_SUBCONNECTOR_Unknown;
	}
}

static void update_subconnector_property(struct amdgpu_dm_connector *aconnector)
{
	struct dc_link *link = aconnector->dc_link;
	struct drm_connector *connector = &aconnector->base;
	enum drm_mode_subconnector subconnector = DRM_MODE_SUBCONNECTOR_Unknown;

	if (connector->connector_type != DRM_MODE_CONNECTOR_DisplayPort)
		return;

	if (aconnector->dc_sink)
		subconnector = get_subconnector_type(link);

	drm_object_property_set_value(&connector->base,
			connector->dev->mode_config.dp_subconnector_property,
			subconnector);
}

/*
 * initializes drm_device display related structures, based on the information
 * provided by DAL. The drm strcutures are: drm_crtc, drm_connector,
 * drm_encoder, drm_mode_config
 *
 * Returns 0 on success
 */
static int amdgpu_dm_initialize_drm_device(struct amdgpu_device *adev);
/* removes and deallocates the drm structures, created by the above function */
static void amdgpu_dm_destroy_drm_device(struct amdgpu_display_manager *dm);

static int amdgpu_dm_plane_init(struct amdgpu_display_manager *dm,
				struct drm_plane *plane,
				unsigned long possible_crtcs,
				const struct dc_plane_cap *plane_cap);
static int amdgpu_dm_crtc_init(struct amdgpu_display_manager *dm,
			       struct drm_plane *plane,
			       uint32_t link_index);
static int amdgpu_dm_connector_init(struct amdgpu_display_manager *dm,
				    struct amdgpu_dm_connector *amdgpu_dm_connector,
				    uint32_t link_index,
				    struct amdgpu_encoder *amdgpu_encoder);
static int amdgpu_dm_encoder_init(struct drm_device *dev,
				  struct amdgpu_encoder *aencoder,
				  uint32_t link_index);

static int amdgpu_dm_connector_get_modes(struct drm_connector *connector);

static void amdgpu_dm_atomic_commit_tail(struct drm_atomic_state *state);

static int amdgpu_dm_atomic_check(struct drm_device *dev,
				  struct drm_atomic_state *state);

static void handle_cursor_update(struct drm_plane *plane,
				 struct drm_plane_state *old_plane_state);

static const struct drm_format_info *
amd_get_format_info(const struct drm_mode_fb_cmd2 *cmd);

static bool
is_timing_unchanged_for_freesync(struct drm_crtc_state *old_crtc_state,
				 struct drm_crtc_state *new_crtc_state);
/*
 * dm_vblank_get_counter
 *
 * @brief
 * Get counter for number of vertical blanks
 *
 * @param
 * struct amdgpu_device *adev - [in] desired amdgpu device
 * int disp_idx - [in] which CRTC to get the counter from
 *
 * @return
 * Counter for vertical blanks
 */
static u32 dm_vblank_get_counter(struct amdgpu_device *adev, int crtc)
{
	if (crtc >= adev->mode_info.num_crtc)
		return 0;
	else {
		struct amdgpu_crtc *acrtc = adev->mode_info.crtcs[crtc];

		if (acrtc->dm_irq_params.stream == NULL) {
			DRM_ERROR("dc_stream_state is NULL for crtc '%d'!\n",
				  crtc);
			return 0;
		}

		return dc_stream_get_vblank_counter(acrtc->dm_irq_params.stream);
	}
}

static int dm_crtc_get_scanoutpos(struct amdgpu_device *adev, int crtc,
				  u32 *vbl, u32 *position)
{
	uint32_t v_blank_start, v_blank_end, h_position, v_position;

	if ((crtc < 0) || (crtc >= adev->mode_info.num_crtc))
		return -EINVAL;
	else {
		struct amdgpu_crtc *acrtc = adev->mode_info.crtcs[crtc];

		if (acrtc->dm_irq_params.stream ==  NULL) {
			DRM_ERROR("dc_stream_state is NULL for crtc '%d'!\n",
				  crtc);
			return 0;
		}

		/*
		 * TODO rework base driver to use values directly.
		 * for now parse it back into reg-format
		 */
		dc_stream_get_scanoutpos(acrtc->dm_irq_params.stream,
					 &v_blank_start,
					 &v_blank_end,
					 &h_position,
					 &v_position);

		*position = v_position | (h_position << 16);
		*vbl = v_blank_start | (v_blank_end << 16);
	}

	return 0;
}

static bool dm_is_idle(void *handle)
{
	/* XXX todo */
	return true;
}

static int dm_wait_for_idle(void *handle)
{
	/* XXX todo */
	return 0;
}

static bool dm_check_soft_reset(void *handle)
{
	return false;
}

static int dm_soft_reset(void *handle)
{
	/* XXX todo */
	return 0;
}

static struct amdgpu_crtc *
get_crtc_by_otg_inst(struct amdgpu_device *adev,
		     int otg_inst)
{
	struct drm_device *dev = adev_to_drm(adev);
	struct drm_crtc *crtc;
	struct amdgpu_crtc *amdgpu_crtc;

	if (WARN_ON(otg_inst == -1))
		return adev->mode_info.crtcs[0];

	list_for_each_entry(crtc, &dev->mode_config.crtc_list, head) {
		amdgpu_crtc = to_amdgpu_crtc(crtc);

		if (amdgpu_crtc->otg_inst == otg_inst)
			return amdgpu_crtc;
	}

	return NULL;
}

static inline bool amdgpu_dm_vrr_active_irq(struct amdgpu_crtc *acrtc)
{
	return acrtc->dm_irq_params.freesync_config.state ==
		       VRR_STATE_ACTIVE_VARIABLE ||
	       acrtc->dm_irq_params.freesync_config.state ==
		       VRR_STATE_ACTIVE_FIXED;
}

static inline bool amdgpu_dm_vrr_active(struct dm_crtc_state *dm_state)
{
	return dm_state->freesync_config.state == VRR_STATE_ACTIVE_VARIABLE ||
	       dm_state->freesync_config.state == VRR_STATE_ACTIVE_FIXED;
}

static inline bool is_dc_timing_adjust_needed(struct dm_crtc_state *old_state,
					      struct dm_crtc_state *new_state)
{
	if (new_state->freesync_config.state ==  VRR_STATE_ACTIVE_FIXED)
		return true;
	else if (amdgpu_dm_vrr_active(old_state) != amdgpu_dm_vrr_active(new_state))
		return true;
	else
		return false;
}

/**
 * dm_pflip_high_irq() - Handle pageflip interrupt
 * @interrupt_params: ignored
 *
 * Handles the pageflip interrupt by notifying all interested parties
 * that the pageflip has been completed.
 */
static void dm_pflip_high_irq(void *interrupt_params)
{
	struct amdgpu_crtc *amdgpu_crtc;
	struct common_irq_params *irq_params = interrupt_params;
	struct amdgpu_device *adev = irq_params->adev;
	unsigned long flags;
	struct drm_pending_vblank_event *e;
	uint32_t vpos, hpos, v_blank_start, v_blank_end;
	bool vrr_active;

	amdgpu_crtc = get_crtc_by_otg_inst(adev, irq_params->irq_src - IRQ_TYPE_PFLIP);

	/* IRQ could occur when in initial stage */
	/* TODO work and BO cleanup */
	if (amdgpu_crtc == NULL) {
		DC_LOG_PFLIP("CRTC is null, returning.\n");
		return;
	}

	spin_lock_irqsave(&adev_to_drm(adev)->event_lock, flags);

	if (amdgpu_crtc->pflip_status != AMDGPU_FLIP_SUBMITTED){
		DC_LOG_PFLIP("amdgpu_crtc->pflip_status = %d !=AMDGPU_FLIP_SUBMITTED(%d) on crtc:%d[%p] \n",
						 amdgpu_crtc->pflip_status,
						 AMDGPU_FLIP_SUBMITTED,
						 amdgpu_crtc->crtc_id,
						 amdgpu_crtc);
		spin_unlock_irqrestore(&adev_to_drm(adev)->event_lock, flags);
		return;
	}

	/* page flip completed. */
	e = amdgpu_crtc->event;
	amdgpu_crtc->event = NULL;

	WARN_ON(!e);

	vrr_active = amdgpu_dm_vrr_active_irq(amdgpu_crtc);

	/* Fixed refresh rate, or VRR scanout position outside front-porch? */
	if (!vrr_active ||
	    !dc_stream_get_scanoutpos(amdgpu_crtc->dm_irq_params.stream, &v_blank_start,
				      &v_blank_end, &hpos, &vpos) ||
	    (vpos < v_blank_start)) {
		/* Update to correct count and vblank timestamp if racing with
		 * vblank irq. This also updates to the correct vblank timestamp
		 * even in VRR mode, as scanout is past the front-porch atm.
		 */
		drm_crtc_accurate_vblank_count(&amdgpu_crtc->base);

		/* Wake up userspace by sending the pageflip event with proper
		 * count and timestamp of vblank of flip completion.
		 */
		if (e) {
			drm_crtc_send_vblank_event(&amdgpu_crtc->base, e);

			/* Event sent, so done with vblank for this flip */
			drm_crtc_vblank_put(&amdgpu_crtc->base);
		}
	} else if (e) {
		/* VRR active and inside front-porch: vblank count and
		 * timestamp for pageflip event will only be up to date after
		 * drm_crtc_handle_vblank() has been executed from late vblank
		 * irq handler after start of back-porch (vline 0). We queue the
		 * pageflip event for send-out by drm_crtc_handle_vblank() with
		 * updated timestamp and count, once it runs after us.
		 *
		 * We need to open-code this instead of using the helper
		 * drm_crtc_arm_vblank_event(), as that helper would
		 * call drm_crtc_accurate_vblank_count(), which we must
		 * not call in VRR mode while we are in front-porch!
		 */

		/* sequence will be replaced by real count during send-out. */
		e->sequence = drm_crtc_vblank_count(&amdgpu_crtc->base);
		e->pipe = amdgpu_crtc->crtc_id;

		list_add_tail(&e->base.link, &adev_to_drm(adev)->vblank_event_list);
		e = NULL;
	}

	/* Keep track of vblank of this flip for flip throttling. We use the
	 * cooked hw counter, as that one incremented at start of this vblank
	 * of pageflip completion, so last_flip_vblank is the forbidden count
	 * for queueing new pageflips if vsync + VRR is enabled.
	 */
	amdgpu_crtc->dm_irq_params.last_flip_vblank =
		amdgpu_get_vblank_counter_kms(&amdgpu_crtc->base);

	amdgpu_crtc->pflip_status = AMDGPU_FLIP_NONE;
	spin_unlock_irqrestore(&adev_to_drm(adev)->event_lock, flags);

	DC_LOG_PFLIP("crtc:%d[%p], pflip_stat:AMDGPU_FLIP_NONE, vrr[%d]-fp %d\n",
		     amdgpu_crtc->crtc_id, amdgpu_crtc,
		     vrr_active, (int) !e);
}

static void dm_vupdate_high_irq(void *interrupt_params)
{
	struct common_irq_params *irq_params = interrupt_params;
	struct amdgpu_device *adev = irq_params->adev;
	struct amdgpu_crtc *acrtc;
	struct drm_device *drm_dev;
	struct drm_vblank_crtc *vblank;
	ktime_t frame_duration_ns, previous_timestamp;
	unsigned long flags;
	int vrr_active;

	acrtc = get_crtc_by_otg_inst(adev, irq_params->irq_src - IRQ_TYPE_VUPDATE);

	if (acrtc) {
		vrr_active = amdgpu_dm_vrr_active_irq(acrtc);
		drm_dev = acrtc->base.dev;
		vblank = &drm_dev->vblank[acrtc->base.index];
		previous_timestamp = atomic64_read(&irq_params->previous_timestamp);
		frame_duration_ns = vblank->time - previous_timestamp;

		if (frame_duration_ns > 0) {
			trace_amdgpu_refresh_rate_track(acrtc->base.index,
						frame_duration_ns,
						ktime_divns(NSEC_PER_SEC, frame_duration_ns));
			atomic64_set(&irq_params->previous_timestamp, vblank->time);
		}

		DC_LOG_VBLANK("crtc:%d, vupdate-vrr:%d\n",
			      acrtc->crtc_id,
			      vrr_active);

		/* Core vblank handling is done here after end of front-porch in
		 * vrr mode, as vblank timestamping will give valid results
		 * while now done after front-porch. This will also deliver
		 * page-flip completion events that have been queued to us
		 * if a pageflip happened inside front-porch.
		 */
		if (vrr_active) {
			drm_crtc_handle_vblank(&acrtc->base);

			/* BTR processing for pre-DCE12 ASICs */
			if (acrtc->dm_irq_params.stream &&
			    adev->family < AMDGPU_FAMILY_AI) {
				spin_lock_irqsave(&adev_to_drm(adev)->event_lock, flags);
				mod_freesync_handle_v_update(
				    adev->dm.freesync_module,
				    acrtc->dm_irq_params.stream,
				    &acrtc->dm_irq_params.vrr_params);

				dc_stream_adjust_vmin_vmax(
				    adev->dm.dc,
				    acrtc->dm_irq_params.stream,
				    &acrtc->dm_irq_params.vrr_params.adjust);
				spin_unlock_irqrestore(&adev_to_drm(adev)->event_lock, flags);
			}
		}
	}
}

/**
 * dm_crtc_high_irq() - Handles CRTC interrupt
 * @interrupt_params: used for determining the CRTC instance
 *
 * Handles the CRTC/VSYNC interrupt by notfying DRM's VBLANK
 * event handler.
 */
static void dm_crtc_high_irq(void *interrupt_params)
{
	struct common_irq_params *irq_params = interrupt_params;
	struct amdgpu_device *adev = irq_params->adev;
	struct amdgpu_crtc *acrtc;
	unsigned long flags;
	int vrr_active;

	acrtc = get_crtc_by_otg_inst(adev, irq_params->irq_src - IRQ_TYPE_VBLANK);
	if (!acrtc)
		return;

	vrr_active = amdgpu_dm_vrr_active_irq(acrtc);

	DC_LOG_VBLANK("crtc:%d, vupdate-vrr:%d, planes:%d\n", acrtc->crtc_id,
		      vrr_active, acrtc->dm_irq_params.active_planes);

	/**
	 * Core vblank handling at start of front-porch is only possible
	 * in non-vrr mode, as only there vblank timestamping will give
	 * valid results while done in front-porch. Otherwise defer it
	 * to dm_vupdate_high_irq after end of front-porch.
	 */
	if (!vrr_active)
		drm_crtc_handle_vblank(&acrtc->base);

	/**
	 * Following stuff must happen at start of vblank, for crc
	 * computation and below-the-range btr support in vrr mode.
	 */
	amdgpu_dm_crtc_handle_crc_irq(&acrtc->base);

	/* BTR updates need to happen before VUPDATE on Vega and above. */
	if (adev->family < AMDGPU_FAMILY_AI)
		return;

	spin_lock_irqsave(&adev_to_drm(adev)->event_lock, flags);

	if (acrtc->dm_irq_params.stream &&
	    acrtc->dm_irq_params.vrr_params.supported &&
	    acrtc->dm_irq_params.freesync_config.state ==
		    VRR_STATE_ACTIVE_VARIABLE) {
		mod_freesync_handle_v_update(adev->dm.freesync_module,
					     acrtc->dm_irq_params.stream,
					     &acrtc->dm_irq_params.vrr_params);

		dc_stream_adjust_vmin_vmax(adev->dm.dc, acrtc->dm_irq_params.stream,
					   &acrtc->dm_irq_params.vrr_params.adjust);
	}

	/*
	 * If there aren't any active_planes then DCH HUBP may be clock-gated.
	 * In that case, pageflip completion interrupts won't fire and pageflip
	 * completion events won't get delivered. Prevent this by sending
	 * pending pageflip events from here if a flip is still pending.
	 *
	 * If any planes are enabled, use dm_pflip_high_irq() instead, to
	 * avoid race conditions between flip programming and completion,
	 * which could cause too early flip completion events.
	 */
	if (adev->family >= AMDGPU_FAMILY_RV &&
	    acrtc->pflip_status == AMDGPU_FLIP_SUBMITTED &&
	    acrtc->dm_irq_params.active_planes == 0) {
		if (acrtc->event) {
			drm_crtc_send_vblank_event(&acrtc->base, acrtc->event);
			acrtc->event = NULL;
			drm_crtc_vblank_put(&acrtc->base);
		}
		acrtc->pflip_status = AMDGPU_FLIP_NONE;
	}

	spin_unlock_irqrestore(&adev_to_drm(adev)->event_lock, flags);
}

#if defined(CONFIG_DRM_AMD_DC_DCN)
#if defined(CONFIG_DRM_AMD_SECURE_DISPLAY)
/**
 * dm_dcn_vertical_interrupt0_high_irq() - Handles OTG Vertical interrupt0 for
 * DCN generation ASICs
 * @interrupt_params: interrupt parameters
 *
 * Used to set crc window/read out crc value at vertical line 0 position
 */
static void dm_dcn_vertical_interrupt0_high_irq(void *interrupt_params)
{
	struct common_irq_params *irq_params = interrupt_params;
	struct amdgpu_device *adev = irq_params->adev;
	struct amdgpu_crtc *acrtc;

	acrtc = get_crtc_by_otg_inst(adev, irq_params->irq_src - IRQ_TYPE_VLINE0);

	if (!acrtc)
		return;

	amdgpu_dm_crtc_handle_crc_window_irq(&acrtc->base);
}
#endif

#define DMUB_TRACE_MAX_READ 64
/**
 * dm_dmub_outbox1_low_irq() - Handles Outbox interrupt
 * @interrupt_params: used for determining the Outbox instance
 *
 * Handles the Outbox Interrupt
 * event handler.
 */
static void dm_dmub_outbox1_low_irq(void *interrupt_params)
{
	struct dmub_notification notify;
	struct common_irq_params *irq_params = interrupt_params;
	struct amdgpu_device *adev = irq_params->adev;
	struct amdgpu_display_manager *dm = &adev->dm;
	struct dmcub_trace_buf_entry entry = { 0 };
	uint32_t count = 0;

	if (dc_enable_dmub_notifications(adev->dm.dc)) {
		if (irq_params->irq_src == DC_IRQ_SOURCE_DMCUB_OUTBOX) {
			do {
				dc_stat_get_dmub_notification(adev->dm.dc, &notify);
			} while (notify.pending_notification);

			if (adev->dm.dmub_notify)
				memcpy(adev->dm.dmub_notify, &notify, sizeof(struct dmub_notification));
			if (notify.type == DMUB_NOTIFICATION_AUX_REPLY)
				complete(&adev->dm.dmub_aux_transfer_done);
			// TODO : HPD Implementation

		} else {
			DRM_ERROR("DM: Failed to receive correct outbox IRQ !");
		}
	}


	do {
		if (dc_dmub_srv_get_dmub_outbox0_msg(dm->dc, &entry)) {
			trace_amdgpu_dmub_trace_high_irq(entry.trace_code, entry.tick_count,
							entry.param0, entry.param1);

			DRM_DEBUG_DRIVER("trace_code:%u, tick_count:%u, param0:%u, param1:%u\n",
				 entry.trace_code, entry.tick_count, entry.param0, entry.param1);
		} else
			break;

		count++;

	} while (count <= DMUB_TRACE_MAX_READ);

	ASSERT(count <= DMUB_TRACE_MAX_READ);
}
#endif

static int dm_set_clockgating_state(void *handle,
		  enum amd_clockgating_state state)
{
	return 0;
}

static int dm_set_powergating_state(void *handle,
		  enum amd_powergating_state state)
{
	return 0;
}

/* Prototypes of private functions */
static int dm_early_init(void* handle);

/* Allocate memory for FBC compressed data  */
static void amdgpu_dm_fbc_init(struct drm_connector *connector)
{
	struct drm_device *dev = connector->dev;
	struct amdgpu_device *adev = drm_to_adev(dev);
	struct dm_compressor_info *compressor = &adev->dm.compressor;
	struct amdgpu_dm_connector *aconn = to_amdgpu_dm_connector(connector);
	struct drm_display_mode *mode;
	unsigned long max_size = 0;

	if (adev->dm.dc->fbc_compressor == NULL)
		return;

	if (aconn->dc_link->connector_signal != SIGNAL_TYPE_EDP)
		return;

	if (compressor->bo_ptr)
		return;


	list_for_each_entry(mode, &connector->modes, head) {
		if (max_size < mode->htotal * mode->vtotal)
			max_size = mode->htotal * mode->vtotal;
	}

	if (max_size) {
		int r = amdgpu_bo_create_kernel(adev, max_size * 4, PAGE_SIZE,
			    AMDGPU_GEM_DOMAIN_GTT, &compressor->bo_ptr,
			    &compressor->gpu_addr, &compressor->cpu_addr);

		if (r)
			DRM_ERROR("DM: Failed to initialize FBC\n");
		else {
			adev->dm.dc->ctx->fbc_gpu_addr = compressor->gpu_addr;
			DRM_INFO("DM: FBC alloc %lu\n", max_size*4);
		}

	}

}

static int amdgpu_dm_audio_component_get_eld(struct device *kdev, int port,
					  int pipe, bool *enabled,
					  unsigned char *buf, int max_bytes)
{
	struct drm_device *dev = dev_get_drvdata(kdev);
	struct amdgpu_device *adev = drm_to_adev(dev);
	struct drm_connector *connector;
	struct drm_connector_list_iter conn_iter;
	struct amdgpu_dm_connector *aconnector;
	int ret = 0;

	*enabled = false;

	mutex_lock(&adev->dm.audio_lock);

	drm_connector_list_iter_begin(dev, &conn_iter);
	drm_for_each_connector_iter(connector, &conn_iter) {
		aconnector = to_amdgpu_dm_connector(connector);
		if (aconnector->audio_inst != port)
			continue;

		*enabled = true;
		ret = drm_eld_size(connector->eld);
		memcpy(buf, connector->eld, min(max_bytes, ret));

		break;
	}
	drm_connector_list_iter_end(&conn_iter);

	mutex_unlock(&adev->dm.audio_lock);

	DRM_DEBUG_KMS("Get ELD : idx=%d ret=%d en=%d\n", port, ret, *enabled);

	return ret;
}

static const struct drm_audio_component_ops amdgpu_dm_audio_component_ops = {
	.get_eld = amdgpu_dm_audio_component_get_eld,
};

static int amdgpu_dm_audio_component_bind(struct device *kdev,
				       struct device *hda_kdev, void *data)
{
	struct drm_device *dev = dev_get_drvdata(kdev);
	struct amdgpu_device *adev = drm_to_adev(dev);
	struct drm_audio_component *acomp = data;

	acomp->ops = &amdgpu_dm_audio_component_ops;
	acomp->dev = kdev;
	adev->dm.audio_component = acomp;

	return 0;
}

static void amdgpu_dm_audio_component_unbind(struct device *kdev,
					  struct device *hda_kdev, void *data)
{
	struct drm_device *dev = dev_get_drvdata(kdev);
	struct amdgpu_device *adev = drm_to_adev(dev);
	struct drm_audio_component *acomp = data;

	acomp->ops = NULL;
	acomp->dev = NULL;
	adev->dm.audio_component = NULL;
}

static const struct component_ops amdgpu_dm_audio_component_bind_ops = {
	.bind	= amdgpu_dm_audio_component_bind,
	.unbind	= amdgpu_dm_audio_component_unbind,
};

static int amdgpu_dm_audio_init(struct amdgpu_device *adev)
{
	int i, ret;

	if (!amdgpu_audio)
		return 0;

	adev->mode_info.audio.enabled = true;

	adev->mode_info.audio.num_pins = adev->dm.dc->res_pool->audio_count;

	for (i = 0; i < adev->mode_info.audio.num_pins; i++) {
		adev->mode_info.audio.pin[i].channels = -1;
		adev->mode_info.audio.pin[i].rate = -1;
		adev->mode_info.audio.pin[i].bits_per_sample = -1;
		adev->mode_info.audio.pin[i].status_bits = 0;
		adev->mode_info.audio.pin[i].category_code = 0;
		adev->mode_info.audio.pin[i].connected = false;
		adev->mode_info.audio.pin[i].id =
			adev->dm.dc->res_pool->audios[i]->inst;
		adev->mode_info.audio.pin[i].offset = 0;
	}

	ret = component_add(adev->dev, &amdgpu_dm_audio_component_bind_ops);
	if (ret < 0)
		return ret;

	adev->dm.audio_registered = true;

	return 0;
}

static void amdgpu_dm_audio_fini(struct amdgpu_device *adev)
{
	if (!amdgpu_audio)
		return;

	if (!adev->mode_info.audio.enabled)
		return;

	if (adev->dm.audio_registered) {
		component_del(adev->dev, &amdgpu_dm_audio_component_bind_ops);
		adev->dm.audio_registered = false;
	}

	/* TODO: Disable audio? */

	adev->mode_info.audio.enabled = false;
}

static  void amdgpu_dm_audio_eld_notify(struct amdgpu_device *adev, int pin)
{
	struct drm_audio_component *acomp = adev->dm.audio_component;

	if (acomp && acomp->audio_ops && acomp->audio_ops->pin_eld_notify) {
		DRM_DEBUG_KMS("Notify ELD: %d\n", pin);

		acomp->audio_ops->pin_eld_notify(acomp->audio_ops->audio_ptr,
						 pin, -1);
	}
}

static int dm_dmub_hw_init(struct amdgpu_device *adev)
{
	const struct dmcub_firmware_header_v1_0 *hdr;
	struct dmub_srv *dmub_srv = adev->dm.dmub_srv;
	struct dmub_srv_fb_info *fb_info = adev->dm.dmub_fb_info;
	const struct firmware *dmub_fw = adev->dm.dmub_fw;
	struct dmcu *dmcu = adev->dm.dc->res_pool->dmcu;
	struct abm *abm = adev->dm.dc->res_pool->abm;
	struct dmub_srv_hw_params hw_params;
	enum dmub_status status;
	const unsigned char *fw_inst_const, *fw_bss_data;
	uint32_t i, fw_inst_const_size, fw_bss_data_size;
	bool has_hw_support;

	if (!dmub_srv)
		/* DMUB isn't supported on the ASIC. */
		return 0;

	if (!fb_info) {
		DRM_ERROR("No framebuffer info for DMUB service.\n");
		return -EINVAL;
	}

	if (!dmub_fw) {
		/* Firmware required for DMUB support. */
		DRM_ERROR("No firmware provided for DMUB.\n");
		return -EINVAL;
	}

	status = dmub_srv_has_hw_support(dmub_srv, &has_hw_support);
	if (status != DMUB_STATUS_OK) {
		DRM_ERROR("Error checking HW support for DMUB: %d\n", status);
		return -EINVAL;
	}

	if (!has_hw_support) {
		DRM_INFO("DMUB unsupported on ASIC\n");
		return 0;
	}

	hdr = (const struct dmcub_firmware_header_v1_0 *)dmub_fw->data;

	fw_inst_const = dmub_fw->data +
			le32_to_cpu(hdr->header.ucode_array_offset_bytes) +
			PSP_HEADER_BYTES;

	fw_bss_data = dmub_fw->data +
		      le32_to_cpu(hdr->header.ucode_array_offset_bytes) +
		      le32_to_cpu(hdr->inst_const_bytes);

	/* Copy firmware and bios info into FB memory. */
	fw_inst_const_size = le32_to_cpu(hdr->inst_const_bytes) -
			     PSP_HEADER_BYTES - PSP_FOOTER_BYTES;

	fw_bss_data_size = le32_to_cpu(hdr->bss_data_bytes);

	/* if adev->firmware.load_type == AMDGPU_FW_LOAD_PSP,
	 * amdgpu_ucode_init_single_fw will load dmub firmware
	 * fw_inst_const part to cw0; otherwise, the firmware back door load
	 * will be done by dm_dmub_hw_init
	 */
	if (adev->firmware.load_type != AMDGPU_FW_LOAD_PSP) {
		memcpy(fb_info->fb[DMUB_WINDOW_0_INST_CONST].cpu_addr, fw_inst_const,
				fw_inst_const_size);
	}

	if (fw_bss_data_size)
		memcpy(fb_info->fb[DMUB_WINDOW_2_BSS_DATA].cpu_addr,
		       fw_bss_data, fw_bss_data_size);

	/* Copy firmware bios info into FB memory. */
	memcpy(fb_info->fb[DMUB_WINDOW_3_VBIOS].cpu_addr, adev->bios,
	       adev->bios_size);

	/* Reset regions that need to be reset. */
	memset(fb_info->fb[DMUB_WINDOW_4_MAILBOX].cpu_addr, 0,
	fb_info->fb[DMUB_WINDOW_4_MAILBOX].size);

	memset(fb_info->fb[DMUB_WINDOW_5_TRACEBUFF].cpu_addr, 0,
	       fb_info->fb[DMUB_WINDOW_5_TRACEBUFF].size);

	memset(fb_info->fb[DMUB_WINDOW_6_FW_STATE].cpu_addr, 0,
	       fb_info->fb[DMUB_WINDOW_6_FW_STATE].size);

	/* Initialize hardware. */
	memset(&hw_params, 0, sizeof(hw_params));
	hw_params.fb_base = adev->gmc.fb_start;
	hw_params.fb_offset = adev->gmc.aper_base;

	/* backdoor load firmware and trigger dmub running */
	if (adev->firmware.load_type != AMDGPU_FW_LOAD_PSP)
		hw_params.load_inst_const = true;

	if (dmcu)
		hw_params.psp_version = dmcu->psp_version;

	for (i = 0; i < fb_info->num_fb; ++i)
		hw_params.fb[i] = &fb_info->fb[i];

	status = dmub_srv_hw_init(dmub_srv, &hw_params);
	if (status != DMUB_STATUS_OK) {
		DRM_ERROR("Error initializing DMUB HW: %d\n", status);
		return -EINVAL;
	}

	/* Wait for firmware load to finish. */
	status = dmub_srv_wait_for_auto_load(dmub_srv, 100000);
	if (status != DMUB_STATUS_OK)
		DRM_WARN("Wait for DMUB auto-load failed: %d\n", status);

	/* Init DMCU and ABM if available. */
	if (dmcu && abm) {
		dmcu->funcs->dmcu_init(dmcu);
		abm->dmcu_is_running = dmcu->funcs->is_dmcu_initialized(dmcu);
	}

	if (!adev->dm.dc->ctx->dmub_srv)
		adev->dm.dc->ctx->dmub_srv = dc_dmub_srv_create(adev->dm.dc, dmub_srv);
	if (!adev->dm.dc->ctx->dmub_srv) {
		DRM_ERROR("Couldn't allocate DC DMUB server!\n");
		return -ENOMEM;
	}

	DRM_INFO("DMUB hardware initialized: version=0x%08X\n",
		 adev->dm.dmcub_fw_version);

	return 0;
}

#if defined(CONFIG_DRM_AMD_DC_DCN)
static void mmhub_read_system_context(struct amdgpu_device *adev, struct dc_phy_addr_space_config *pa_config)
{
	uint64_t pt_base;
	uint32_t logical_addr_low;
	uint32_t logical_addr_high;
	uint32_t agp_base, agp_bot, agp_top;
	PHYSICAL_ADDRESS_LOC page_table_start, page_table_end, page_table_base;

	memset(pa_config, 0, sizeof(*pa_config));

	logical_addr_low  = min(adev->gmc.fb_start, adev->gmc.agp_start) >> 18;
	pt_base = amdgpu_gmc_pd_addr(adev->gart.bo);

	if (adev->apu_flags & AMD_APU_IS_RAVEN2)
		/*
		 * Raven2 has a HW issue that it is unable to use the vram which
		 * is out of MC_VM_SYSTEM_APERTURE_HIGH_ADDR. So here is the
		 * workaround that increase system aperture high address (add 1)
		 * to get rid of the VM fault and hardware hang.
		 */
		logical_addr_high = max((adev->gmc.fb_end >> 18) + 0x1, adev->gmc.agp_end >> 18);
	else
		logical_addr_high = max(adev->gmc.fb_end, adev->gmc.agp_end) >> 18;

	agp_base = 0;
	agp_bot = adev->gmc.agp_start >> 24;
	agp_top = adev->gmc.agp_end >> 24;


	page_table_start.high_part = (u32)(adev->gmc.gart_start >> 44) & 0xF;
	page_table_start.low_part = (u32)(adev->gmc.gart_start >> 12);
	page_table_end.high_part = (u32)(adev->gmc.gart_end >> 44) & 0xF;
	page_table_end.low_part = (u32)(adev->gmc.gart_end >> 12);
	page_table_base.high_part = upper_32_bits(pt_base) & 0xF;
	page_table_base.low_part = lower_32_bits(pt_base);

	pa_config->system_aperture.start_addr = (uint64_t)logical_addr_low << 18;
	pa_config->system_aperture.end_addr = (uint64_t)logical_addr_high << 18;

	pa_config->system_aperture.agp_base = (uint64_t)agp_base << 24 ;
	pa_config->system_aperture.agp_bot = (uint64_t)agp_bot << 24;
	pa_config->system_aperture.agp_top = (uint64_t)agp_top << 24;

	pa_config->system_aperture.fb_base = adev->gmc.fb_start;
	pa_config->system_aperture.fb_offset = adev->gmc.aper_base;
	pa_config->system_aperture.fb_top = adev->gmc.fb_end;

	pa_config->gart_config.page_table_start_addr = page_table_start.quad_part << 12;
	pa_config->gart_config.page_table_end_addr = page_table_end.quad_part << 12;
	pa_config->gart_config.page_table_base_addr = page_table_base.quad_part;

	pa_config->is_hvm_enabled = 0;

}
#endif
#if defined(CONFIG_DRM_AMD_DC_DCN)
static void vblank_control_worker(struct work_struct *work)
{
	struct vblank_control_work *vblank_work =
		container_of(work, struct vblank_control_work, work);
	struct amdgpu_display_manager *dm = vblank_work->dm;

	mutex_lock(&dm->dc_lock);

	if (vblank_work->enable)
		dm->active_vblank_irq_count++;
	else if(dm->active_vblank_irq_count)
		dm->active_vblank_irq_count--;

	dc_allow_idle_optimizations(dm->dc, dm->active_vblank_irq_count == 0);

	DRM_DEBUG_KMS("Allow idle optimizations (MALL): %d\n", dm->active_vblank_irq_count == 0);

	/* Control PSR based on vblank requirements from OS */
	if (vblank_work->stream && vblank_work->stream->link) {
		if (vblank_work->enable) {
			if (vblank_work->stream->link->psr_settings.psr_allow_active)
				amdgpu_dm_psr_disable(vblank_work->stream);
		} else if (vblank_work->stream->link->psr_settings.psr_feature_enabled &&
			   !vblank_work->stream->link->psr_settings.psr_allow_active &&
			   vblank_work->acrtc->dm_irq_params.allow_psr_entry) {
			amdgpu_dm_psr_enable(vblank_work->stream);
		}
	}

	mutex_unlock(&dm->dc_lock);
<<<<<<< HEAD

	dc_stream_release(vblank_work->stream);

=======

	dc_stream_release(vblank_work->stream);

>>>>>>> 318a54c0
	kfree(vblank_work);
}

#endif
static int amdgpu_dm_init(struct amdgpu_device *adev)
{
	struct dc_init_data init_data;
#ifdef CONFIG_DRM_AMD_DC_HDCP
	struct dc_callback_init init_params;
#endif
	int r;

	adev->dm.ddev = adev_to_drm(adev);
	adev->dm.adev = adev;

	/* Zero all the fields */
	memset(&init_data, 0, sizeof(init_data));
#ifdef CONFIG_DRM_AMD_DC_HDCP
	memset(&init_params, 0, sizeof(init_params));
#endif

	mutex_init(&adev->dm.dc_lock);
	mutex_init(&adev->dm.audio_lock);
#if defined(CONFIG_DRM_AMD_DC_DCN)
	spin_lock_init(&adev->dm.vblank_lock);
#endif

	if(amdgpu_dm_irq_init(adev)) {
		DRM_ERROR("amdgpu: failed to initialize DM IRQ support.\n");
		goto error;
	}

	init_data.asic_id.chip_family = adev->family;

	init_data.asic_id.pci_revision_id = adev->pdev->revision;
	init_data.asic_id.hw_internal_rev = adev->external_rev_id;
	init_data.asic_id.chip_id = adev->pdev->device;

	init_data.asic_id.vram_width = adev->gmc.vram_width;
	/* TODO: initialize init_data.asic_id.vram_type here!!!! */
	init_data.asic_id.atombios_base_address =
		adev->mode_info.atom_context->bios;

	init_data.driver = adev;

	adev->dm.cgs_device = amdgpu_cgs_create_device(adev);

	if (!adev->dm.cgs_device) {
		DRM_ERROR("amdgpu: failed to create cgs device.\n");
		goto error;
	}

	init_data.cgs_device = adev->dm.cgs_device;

	init_data.dce_environment = DCE_ENV_PRODUCTION_DRV;

	switch (adev->asic_type) {
	case CHIP_CARRIZO:
	case CHIP_STONEY:
	case CHIP_RAVEN:
	case CHIP_RENOIR:
		init_data.flags.gpu_vm_support = true;
		if (ASICREV_IS_GREEN_SARDINE(adev->external_rev_id))
			init_data.flags.disable_dmcu = true;
		break;
	case CHIP_VANGOGH:
	case CHIP_YELLOW_CARP:
		init_data.flags.gpu_vm_support = true;
		break;
	default:
		break;
	}

	if (amdgpu_dc_feature_mask & DC_FBC_MASK)
		init_data.flags.fbc_support = true;

	if (amdgpu_dc_feature_mask & DC_MULTI_MON_PP_MCLK_SWITCH_MASK)
		init_data.flags.multi_mon_pp_mclk_switch = true;

	if (amdgpu_dc_feature_mask & DC_DISABLE_FRACTIONAL_PWM_MASK)
		init_data.flags.disable_fractional_pwm = true;

	if (amdgpu_dc_feature_mask & DC_EDP_NO_POWER_SEQUENCING)
		init_data.flags.edp_no_power_sequencing = true;

	init_data.flags.power_down_display_on_boot = true;

	INIT_LIST_HEAD(&adev->dm.da_list);
	/* Display Core create. */
	adev->dm.dc = dc_create(&init_data);

	if (adev->dm.dc) {
		DRM_INFO("Display Core initialized with v%s!\n", DC_VER);
	} else {
		DRM_INFO("Display Core failed to initialize with v%s!\n", DC_VER);
		goto error;
	}

	if (amdgpu_dc_debug_mask & DC_DISABLE_PIPE_SPLIT) {
		adev->dm.dc->debug.force_single_disp_pipe_split = false;
		adev->dm.dc->debug.pipe_split_policy = MPC_SPLIT_AVOID;
	}

	if (adev->asic_type != CHIP_CARRIZO && adev->asic_type != CHIP_STONEY)
		adev->dm.dc->debug.disable_stutter = amdgpu_pp_feature_mask & PP_STUTTER_MODE ? false : true;

	if (amdgpu_dc_debug_mask & DC_DISABLE_STUTTER)
		adev->dm.dc->debug.disable_stutter = true;

	if (amdgpu_dc_debug_mask & DC_DISABLE_DSC)
		adev->dm.dc->debug.disable_dsc = true;

	if (amdgpu_dc_debug_mask & DC_DISABLE_CLOCK_GATING)
		adev->dm.dc->debug.disable_clock_gate = true;

	r = dm_dmub_hw_init(adev);
	if (r) {
		DRM_ERROR("DMUB interface failed to initialize: status=%d\n", r);
		goto error;
	}

	dc_hardware_init(adev->dm.dc);

#if defined(CONFIG_DRM_AMD_DC_DCN)
	if ((adev->flags & AMD_IS_APU) && (adev->asic_type >= CHIP_CARRIZO)) {
		struct dc_phy_addr_space_config pa_config;

		mmhub_read_system_context(adev, &pa_config);

		// Call the DC init_memory func
		dc_setup_system_context(adev->dm.dc, &pa_config);
	}
#endif

	adev->dm.freesync_module = mod_freesync_create(adev->dm.dc);
	if (!adev->dm.freesync_module) {
		DRM_ERROR(
		"amdgpu: failed to initialize freesync_module.\n");
	} else
		DRM_DEBUG_DRIVER("amdgpu: freesync_module init done %p.\n",
				adev->dm.freesync_module);

	amdgpu_dm_init_color_mod();

#if defined(CONFIG_DRM_AMD_DC_DCN)
	if (adev->dm.dc->caps.max_links > 0) {
		adev->dm.vblank_control_workqueue =
			create_singlethread_workqueue("dm_vblank_control_workqueue");
		if (!adev->dm.vblank_control_workqueue)
			DRM_ERROR("amdgpu: failed to initialize vblank_workqueue.\n");
	}
#endif

#ifdef CONFIG_DRM_AMD_DC_HDCP
	if (adev->dm.dc->caps.max_links > 0 && adev->asic_type >= CHIP_RAVEN) {
		adev->dm.hdcp_workqueue = hdcp_create_workqueue(adev, &init_params.cp_psp, adev->dm.dc);

		if (!adev->dm.hdcp_workqueue)
			DRM_ERROR("amdgpu: failed to initialize hdcp_workqueue.\n");
		else
			DRM_DEBUG_DRIVER("amdgpu: hdcp_workqueue init done %p.\n", adev->dm.hdcp_workqueue);

		dc_init_callbacks(adev->dm.dc, &init_params);
	}
#endif
#if defined(CONFIG_DRM_AMD_SECURE_DISPLAY)
	adev->dm.crc_rd_wrk = amdgpu_dm_crtc_secure_display_create_work();
#endif
	if (dc_enable_dmub_notifications(adev->dm.dc)) {
		init_completion(&adev->dm.dmub_aux_transfer_done);
		adev->dm.dmub_notify = kzalloc(sizeof(struct dmub_notification), GFP_KERNEL);
		if (!adev->dm.dmub_notify) {
			DRM_INFO("amdgpu: fail to allocate adev->dm.dmub_notify");
			goto error;
		}
		amdgpu_dm_outbox_init(adev);
	}

	if (amdgpu_dm_initialize_drm_device(adev)) {
		DRM_ERROR(
		"amdgpu: failed to initialize sw for display support.\n");
		goto error;
	}

	/* create fake encoders for MST */
	dm_dp_create_fake_mst_encoders(adev);

	/* TODO: Add_display_info? */

	/* TODO use dynamic cursor width */
	adev_to_drm(adev)->mode_config.cursor_width = adev->dm.dc->caps.max_cursor_size;
	adev_to_drm(adev)->mode_config.cursor_height = adev->dm.dc->caps.max_cursor_size;

	if (drm_vblank_init(adev_to_drm(adev), adev->dm.display_indexes_num)) {
		DRM_ERROR(
		"amdgpu: failed to initialize sw for display support.\n");
		goto error;
	}


	DRM_DEBUG_DRIVER("KMS initialized.\n");

	return 0;
error:
	amdgpu_dm_fini(adev);

	return -EINVAL;
}

static int amdgpu_dm_early_fini(void *handle)
{
	struct amdgpu_device *adev = (struct amdgpu_device *)handle;

	amdgpu_dm_audio_fini(adev);

	return 0;
}

static void amdgpu_dm_fini(struct amdgpu_device *adev)
{
	int i;

#if defined(CONFIG_DRM_AMD_DC_DCN)
	if (adev->dm.vblank_control_workqueue) {
		destroy_workqueue(adev->dm.vblank_control_workqueue);
		adev->dm.vblank_control_workqueue = NULL;
	}
#endif

	for (i = 0; i < adev->dm.display_indexes_num; i++) {
		drm_encoder_cleanup(&adev->dm.mst_encoders[i].base);
	}

	amdgpu_dm_destroy_drm_device(&adev->dm);

#if defined(CONFIG_DRM_AMD_SECURE_DISPLAY)
	if (adev->dm.crc_rd_wrk) {
		flush_work(&adev->dm.crc_rd_wrk->notify_ta_work);
		kfree(adev->dm.crc_rd_wrk);
		adev->dm.crc_rd_wrk = NULL;
	}
#endif
#ifdef CONFIG_DRM_AMD_DC_HDCP
	if (adev->dm.hdcp_workqueue) {
		hdcp_destroy(&adev->dev->kobj, adev->dm.hdcp_workqueue);
		adev->dm.hdcp_workqueue = NULL;
	}

	if (adev->dm.dc)
		dc_deinit_callbacks(adev->dm.dc);
#endif

	dc_dmub_srv_destroy(&adev->dm.dc->ctx->dmub_srv);

	if (dc_enable_dmub_notifications(adev->dm.dc)) {
		kfree(adev->dm.dmub_notify);
		adev->dm.dmub_notify = NULL;
	}

	if (adev->dm.dmub_bo)
		amdgpu_bo_free_kernel(&adev->dm.dmub_bo,
				      &adev->dm.dmub_bo_gpu_addr,
				      &adev->dm.dmub_bo_cpu_addr);

	/* DC Destroy TODO: Replace destroy DAL */
	if (adev->dm.dc)
		dc_destroy(&adev->dm.dc);
	/*
	 * TODO: pageflip, vlank interrupt
	 *
	 * amdgpu_dm_irq_fini(adev);
	 */

	if (adev->dm.cgs_device) {
		amdgpu_cgs_destroy_device(adev->dm.cgs_device);
		adev->dm.cgs_device = NULL;
	}
	if (adev->dm.freesync_module) {
		mod_freesync_destroy(adev->dm.freesync_module);
		adev->dm.freesync_module = NULL;
	}

	mutex_destroy(&adev->dm.audio_lock);
	mutex_destroy(&adev->dm.dc_lock);

	return;
}

static int load_dmcu_fw(struct amdgpu_device *adev)
{
	const char *fw_name_dmcu = NULL;
	int r;
	const struct dmcu_firmware_header_v1_0 *hdr;

	switch(adev->asic_type) {
#if defined(CONFIG_DRM_AMD_DC_SI)
	case CHIP_TAHITI:
	case CHIP_PITCAIRN:
	case CHIP_VERDE:
	case CHIP_OLAND:
#endif
	case CHIP_BONAIRE:
	case CHIP_HAWAII:
	case CHIP_KAVERI:
	case CHIP_KABINI:
	case CHIP_MULLINS:
	case CHIP_TONGA:
	case CHIP_FIJI:
	case CHIP_CARRIZO:
	case CHIP_STONEY:
	case CHIP_POLARIS11:
	case CHIP_POLARIS10:
	case CHIP_POLARIS12:
	case CHIP_VEGAM:
	case CHIP_VEGA10:
	case CHIP_VEGA12:
	case CHIP_VEGA20:
	case CHIP_NAVI10:
	case CHIP_NAVI14:
	case CHIP_RENOIR:
	case CHIP_SIENNA_CICHLID:
	case CHIP_NAVY_FLOUNDER:
	case CHIP_DIMGREY_CAVEFISH:
	case CHIP_BEIGE_GOBY:
	case CHIP_VANGOGH:
	case CHIP_YELLOW_CARP:
		return 0;
	case CHIP_NAVI12:
		fw_name_dmcu = FIRMWARE_NAVI12_DMCU;
		break;
	case CHIP_RAVEN:
		if (ASICREV_IS_PICASSO(adev->external_rev_id))
			fw_name_dmcu = FIRMWARE_RAVEN_DMCU;
		else if (ASICREV_IS_RAVEN2(adev->external_rev_id))
			fw_name_dmcu = FIRMWARE_RAVEN_DMCU;
		else
			return 0;
		break;
	default:
		DRM_ERROR("Unsupported ASIC type: 0x%X\n", adev->asic_type);
		return -EINVAL;
	}

	if (adev->firmware.load_type != AMDGPU_FW_LOAD_PSP) {
		DRM_DEBUG_KMS("dm: DMCU firmware not supported on direct or SMU loading\n");
		return 0;
	}

	r = request_firmware_direct(&adev->dm.fw_dmcu, fw_name_dmcu, adev->dev);
	if (r == -ENOENT) {
		/* DMCU firmware is not necessary, so don't raise a fuss if it's missing */
		DRM_DEBUG_KMS("dm: DMCU firmware not found\n");
		adev->dm.fw_dmcu = NULL;
		return 0;
	}
	if (r) {
		dev_err(adev->dev, "amdgpu_dm: Can't load firmware \"%s\"\n",
			fw_name_dmcu);
		return r;
	}

	r = amdgpu_ucode_validate(adev->dm.fw_dmcu);
	if (r) {
		dev_err(adev->dev, "amdgpu_dm: Can't validate firmware \"%s\"\n",
			fw_name_dmcu);
		release_firmware(adev->dm.fw_dmcu);
		adev->dm.fw_dmcu = NULL;
		return r;
	}

	hdr = (const struct dmcu_firmware_header_v1_0 *)adev->dm.fw_dmcu->data;
	adev->firmware.ucode[AMDGPU_UCODE_ID_DMCU_ERAM].ucode_id = AMDGPU_UCODE_ID_DMCU_ERAM;
	adev->firmware.ucode[AMDGPU_UCODE_ID_DMCU_ERAM].fw = adev->dm.fw_dmcu;
	adev->firmware.fw_size +=
		ALIGN(le32_to_cpu(hdr->header.ucode_size_bytes) - le32_to_cpu(hdr->intv_size_bytes), PAGE_SIZE);

	adev->firmware.ucode[AMDGPU_UCODE_ID_DMCU_INTV].ucode_id = AMDGPU_UCODE_ID_DMCU_INTV;
	adev->firmware.ucode[AMDGPU_UCODE_ID_DMCU_INTV].fw = adev->dm.fw_dmcu;
	adev->firmware.fw_size +=
		ALIGN(le32_to_cpu(hdr->intv_size_bytes), PAGE_SIZE);

	adev->dm.dmcu_fw_version = le32_to_cpu(hdr->header.ucode_version);

	DRM_DEBUG_KMS("PSP loading DMCU firmware\n");

	return 0;
}

static uint32_t amdgpu_dm_dmub_reg_read(void *ctx, uint32_t address)
{
	struct amdgpu_device *adev = ctx;

	return dm_read_reg(adev->dm.dc->ctx, address);
}

static void amdgpu_dm_dmub_reg_write(void *ctx, uint32_t address,
				     uint32_t value)
{
	struct amdgpu_device *adev = ctx;

	return dm_write_reg(adev->dm.dc->ctx, address, value);
}

static int dm_dmub_sw_init(struct amdgpu_device *adev)
{
	struct dmub_srv_create_params create_params;
	struct dmub_srv_region_params region_params;
	struct dmub_srv_region_info region_info;
	struct dmub_srv_fb_params fb_params;
	struct dmub_srv_fb_info *fb_info;
	struct dmub_srv *dmub_srv;
	const struct dmcub_firmware_header_v1_0 *hdr;
	const char *fw_name_dmub;
	enum dmub_asic dmub_asic;
	enum dmub_status status;
	int r;

	switch (adev->asic_type) {
	case CHIP_RENOIR:
		dmub_asic = DMUB_ASIC_DCN21;
		fw_name_dmub = FIRMWARE_RENOIR_DMUB;
		if (ASICREV_IS_GREEN_SARDINE(adev->external_rev_id))
			fw_name_dmub = FIRMWARE_GREEN_SARDINE_DMUB;
		break;
	case CHIP_SIENNA_CICHLID:
		dmub_asic = DMUB_ASIC_DCN30;
		fw_name_dmub = FIRMWARE_SIENNA_CICHLID_DMUB;
		break;
	case CHIP_NAVY_FLOUNDER:
		dmub_asic = DMUB_ASIC_DCN30;
		fw_name_dmub = FIRMWARE_NAVY_FLOUNDER_DMUB;
		break;
	case CHIP_VANGOGH:
		dmub_asic = DMUB_ASIC_DCN301;
		fw_name_dmub = FIRMWARE_VANGOGH_DMUB;
		break;
	case CHIP_DIMGREY_CAVEFISH:
		dmub_asic = DMUB_ASIC_DCN302;
		fw_name_dmub = FIRMWARE_DIMGREY_CAVEFISH_DMUB;
		break;
	case CHIP_BEIGE_GOBY:
		dmub_asic = DMUB_ASIC_DCN303;
		fw_name_dmub = FIRMWARE_BEIGE_GOBY_DMUB;
		break;
	case CHIP_YELLOW_CARP:
		dmub_asic = DMUB_ASIC_DCN31;
		fw_name_dmub = FIRMWARE_YELLOW_CARP_DMUB;
		break;

	default:
		/* ASIC doesn't support DMUB. */
		return 0;
	}

	r = request_firmware_direct(&adev->dm.dmub_fw, fw_name_dmub, adev->dev);
	if (r) {
		DRM_ERROR("DMUB firmware loading failed: %d\n", r);
		return 0;
	}

	r = amdgpu_ucode_validate(adev->dm.dmub_fw);
	if (r) {
		DRM_ERROR("Couldn't validate DMUB firmware: %d\n", r);
		return 0;
	}

	hdr = (const struct dmcub_firmware_header_v1_0 *)adev->dm.dmub_fw->data;
	adev->dm.dmcub_fw_version = le32_to_cpu(hdr->header.ucode_version);

	if (adev->firmware.load_type == AMDGPU_FW_LOAD_PSP) {
		adev->firmware.ucode[AMDGPU_UCODE_ID_DMCUB].ucode_id =
			AMDGPU_UCODE_ID_DMCUB;
		adev->firmware.ucode[AMDGPU_UCODE_ID_DMCUB].fw =
			adev->dm.dmub_fw;
		adev->firmware.fw_size +=
			ALIGN(le32_to_cpu(hdr->inst_const_bytes), PAGE_SIZE);

		DRM_INFO("Loading DMUB firmware via PSP: version=0x%08X\n",
			 adev->dm.dmcub_fw_version);
	}


	adev->dm.dmub_srv = kzalloc(sizeof(*adev->dm.dmub_srv), GFP_KERNEL);
	dmub_srv = adev->dm.dmub_srv;

	if (!dmub_srv) {
		DRM_ERROR("Failed to allocate DMUB service!\n");
		return -ENOMEM;
	}

	memset(&create_params, 0, sizeof(create_params));
	create_params.user_ctx = adev;
	create_params.funcs.reg_read = amdgpu_dm_dmub_reg_read;
	create_params.funcs.reg_write = amdgpu_dm_dmub_reg_write;
	create_params.asic = dmub_asic;

	/* Create the DMUB service. */
	status = dmub_srv_create(dmub_srv, &create_params);
	if (status != DMUB_STATUS_OK) {
		DRM_ERROR("Error creating DMUB service: %d\n", status);
		return -EINVAL;
	}

	/* Calculate the size of all the regions for the DMUB service. */
	memset(&region_params, 0, sizeof(region_params));

	region_params.inst_const_size = le32_to_cpu(hdr->inst_const_bytes) -
					PSP_HEADER_BYTES - PSP_FOOTER_BYTES;
	region_params.bss_data_size = le32_to_cpu(hdr->bss_data_bytes);
	region_params.vbios_size = adev->bios_size;
	region_params.fw_bss_data = region_params.bss_data_size ?
		adev->dm.dmub_fw->data +
		le32_to_cpu(hdr->header.ucode_array_offset_bytes) +
		le32_to_cpu(hdr->inst_const_bytes) : NULL;
	region_params.fw_inst_const =
		adev->dm.dmub_fw->data +
		le32_to_cpu(hdr->header.ucode_array_offset_bytes) +
		PSP_HEADER_BYTES;

	status = dmub_srv_calc_region_info(dmub_srv, &region_params,
					   &region_info);

	if (status != DMUB_STATUS_OK) {
		DRM_ERROR("Error calculating DMUB region info: %d\n", status);
		return -EINVAL;
	}

	/*
	 * Allocate a framebuffer based on the total size of all the regions.
	 * TODO: Move this into GART.
	 */
	r = amdgpu_bo_create_kernel(adev, region_info.fb_size, PAGE_SIZE,
				    AMDGPU_GEM_DOMAIN_VRAM, &adev->dm.dmub_bo,
				    &adev->dm.dmub_bo_gpu_addr,
				    &adev->dm.dmub_bo_cpu_addr);
	if (r)
		return r;

	/* Rebase the regions on the framebuffer address. */
	memset(&fb_params, 0, sizeof(fb_params));
	fb_params.cpu_addr = adev->dm.dmub_bo_cpu_addr;
	fb_params.gpu_addr = adev->dm.dmub_bo_gpu_addr;
	fb_params.region_info = &region_info;

	adev->dm.dmub_fb_info =
		kzalloc(sizeof(*adev->dm.dmub_fb_info), GFP_KERNEL);
	fb_info = adev->dm.dmub_fb_info;

	if (!fb_info) {
		DRM_ERROR(
			"Failed to allocate framebuffer info for DMUB service!\n");
		return -ENOMEM;
	}

	status = dmub_srv_calc_fb_info(dmub_srv, &fb_params, fb_info);
	if (status != DMUB_STATUS_OK) {
		DRM_ERROR("Error calculating DMUB FB info: %d\n", status);
		return -EINVAL;
	}

	return 0;
}

static int dm_sw_init(void *handle)
{
	struct amdgpu_device *adev = (struct amdgpu_device *)handle;
	int r;

	r = dm_dmub_sw_init(adev);
	if (r)
		return r;

	return load_dmcu_fw(adev);
}

static int dm_sw_fini(void *handle)
{
	struct amdgpu_device *adev = (struct amdgpu_device *)handle;

	kfree(adev->dm.dmub_fb_info);
	adev->dm.dmub_fb_info = NULL;

	if (adev->dm.dmub_srv) {
		dmub_srv_destroy(adev->dm.dmub_srv);
		adev->dm.dmub_srv = NULL;
	}

	release_firmware(adev->dm.dmub_fw);
	adev->dm.dmub_fw = NULL;

	release_firmware(adev->dm.fw_dmcu);
	adev->dm.fw_dmcu = NULL;

	return 0;
}

static int detect_mst_link_for_all_connectors(struct drm_device *dev)
{
	struct amdgpu_dm_connector *aconnector;
	struct drm_connector *connector;
	struct drm_connector_list_iter iter;
	int ret = 0;

	drm_connector_list_iter_begin(dev, &iter);
	drm_for_each_connector_iter(connector, &iter) {
		aconnector = to_amdgpu_dm_connector(connector);
		if (aconnector->dc_link->type == dc_connection_mst_branch &&
		    aconnector->mst_mgr.aux) {
			DRM_DEBUG_DRIVER("DM_MST: starting TM on aconnector: %p [id: %d]\n",
					 aconnector,
					 aconnector->base.base.id);

			ret = drm_dp_mst_topology_mgr_set_mst(&aconnector->mst_mgr, true);
			if (ret < 0) {
				DRM_ERROR("DM_MST: Failed to start MST\n");
				aconnector->dc_link->type =
					dc_connection_single;
				break;
			}
		}
	}
	drm_connector_list_iter_end(&iter);

	return ret;
}

static int dm_late_init(void *handle)
{
	struct amdgpu_device *adev = (struct amdgpu_device *)handle;

	struct dmcu_iram_parameters params;
	unsigned int linear_lut[16];
	int i;
	struct dmcu *dmcu = NULL;

	dmcu = adev->dm.dc->res_pool->dmcu;

	for (i = 0; i < 16; i++)
		linear_lut[i] = 0xFFFF * i / 15;

	params.set = 0;
	params.backlight_ramping_override = false;
	params.backlight_ramping_start = 0xCCCC;
	params.backlight_ramping_reduction = 0xCCCCCCCC;
	params.backlight_lut_array_size = 16;
	params.backlight_lut_array = linear_lut;

	/* Min backlight level after ABM reduction,  Don't allow below 1%
	 * 0xFFFF x 0.01 = 0x28F
	 */
	params.min_abm_backlight = 0x28F;
	/* In the case where abm is implemented on dmcub,
	* dmcu object will be null.
	* ABM 2.4 and up are implemented on dmcub.
	*/
	if (dmcu) {
		if (!dmcu_load_iram(dmcu, params))
			return -EINVAL;
	} else if (adev->dm.dc->ctx->dmub_srv) {
		struct dc_link *edp_links[MAX_NUM_EDP];
		int edp_num;

		get_edp_links(adev->dm.dc, edp_links, &edp_num);
		for (i = 0; i < edp_num; i++) {
			if (!dmub_init_abm_config(adev->dm.dc->res_pool, params, i))
				return -EINVAL;
		}
	}

	return detect_mst_link_for_all_connectors(adev_to_drm(adev));
}

static void s3_handle_mst(struct drm_device *dev, bool suspend)
{
	struct amdgpu_dm_connector *aconnector;
	struct drm_connector *connector;
	struct drm_connector_list_iter iter;
	struct drm_dp_mst_topology_mgr *mgr;
	int ret;
	bool need_hotplug = false;

	drm_connector_list_iter_begin(dev, &iter);
	drm_for_each_connector_iter(connector, &iter) {
		aconnector = to_amdgpu_dm_connector(connector);
		if (aconnector->dc_link->type != dc_connection_mst_branch ||
		    aconnector->mst_port)
			continue;

		mgr = &aconnector->mst_mgr;

		if (suspend) {
			drm_dp_mst_topology_mgr_suspend(mgr);
		} else {
			ret = drm_dp_mst_topology_mgr_resume(mgr, true);
			if (ret < 0) {
				drm_dp_mst_topology_mgr_set_mst(mgr, false);
				need_hotplug = true;
			}
		}
	}
	drm_connector_list_iter_end(&iter);

	if (need_hotplug)
		drm_kms_helper_hotplug_event(dev);
}

static int amdgpu_dm_smu_write_watermarks_table(struct amdgpu_device *adev)
{
	struct smu_context *smu = &adev->smu;
	int ret = 0;

	if (!is_support_sw_smu(adev))
		return 0;

	/* This interface is for dGPU Navi1x.Linux dc-pplib interface depends
	 * on window driver dc implementation.
	 * For Navi1x, clock settings of dcn watermarks are fixed. the settings
	 * should be passed to smu during boot up and resume from s3.
	 * boot up: dc calculate dcn watermark clock settings within dc_create,
	 * dcn20_resource_construct
	 * then call pplib functions below to pass the settings to smu:
	 * smu_set_watermarks_for_clock_ranges
	 * smu_set_watermarks_table
	 * navi10_set_watermarks_table
	 * smu_write_watermarks_table
	 *
	 * For Renoir, clock settings of dcn watermark are also fixed values.
	 * dc has implemented different flow for window driver:
	 * dc_hardware_init / dc_set_power_state
	 * dcn10_init_hw
	 * notify_wm_ranges
	 * set_wm_ranges
	 * -- Linux
	 * smu_set_watermarks_for_clock_ranges
	 * renoir_set_watermarks_table
	 * smu_write_watermarks_table
	 *
	 * For Linux,
	 * dc_hardware_init -> amdgpu_dm_init
	 * dc_set_power_state --> dm_resume
	 *
	 * therefore, this function apply to navi10/12/14 but not Renoir
	 * *
	 */
	switch(adev->asic_type) {
	case CHIP_NAVI10:
	case CHIP_NAVI14:
	case CHIP_NAVI12:
		break;
	default:
		return 0;
	}

	ret = smu_write_watermarks_table(smu);
	if (ret) {
		DRM_ERROR("Failed to update WMTABLE!\n");
		return ret;
	}

	return 0;
}

/**
 * dm_hw_init() - Initialize DC device
 * @handle: The base driver device containing the amdgpu_dm device.
 *
 * Initialize the &struct amdgpu_display_manager device. This involves calling
 * the initializers of each DM component, then populating the struct with them.
 *
 * Although the function implies hardware initialization, both hardware and
 * software are initialized here. Splitting them out to their relevant init
 * hooks is a future TODO item.
 *
 * Some notable things that are initialized here:
 *
 * - Display Core, both software and hardware
 * - DC modules that we need (freesync and color management)
 * - DRM software states
 * - Interrupt sources and handlers
 * - Vblank support
 * - Debug FS entries, if enabled
 */
static int dm_hw_init(void *handle)
{
	struct amdgpu_device *adev = (struct amdgpu_device *)handle;
	/* Create DAL display manager */
	amdgpu_dm_init(adev);
	amdgpu_dm_hpd_init(adev);

	return 0;
}

/**
 * dm_hw_fini() - Teardown DC device
 * @handle: The base driver device containing the amdgpu_dm device.
 *
 * Teardown components within &struct amdgpu_display_manager that require
 * cleanup. This involves cleaning up the DRM device, DC, and any modules that
 * were loaded. Also flush IRQ workqueues and disable them.
 */
static int dm_hw_fini(void *handle)
{
	struct amdgpu_device *adev = (struct amdgpu_device *)handle;

	amdgpu_dm_hpd_fini(adev);

	amdgpu_dm_irq_fini(adev);
	amdgpu_dm_fini(adev);
	return 0;
}


static int dm_enable_vblank(struct drm_crtc *crtc);
static void dm_disable_vblank(struct drm_crtc *crtc);

static void dm_gpureset_toggle_interrupts(struct amdgpu_device *adev,
				 struct dc_state *state, bool enable)
{
	enum dc_irq_source irq_source;
	struct amdgpu_crtc *acrtc;
	int rc = -EBUSY;
	int i = 0;

	for (i = 0; i < state->stream_count; i++) {
		acrtc = get_crtc_by_otg_inst(
				adev, state->stream_status[i].primary_otg_inst);

		if (acrtc && state->stream_status[i].plane_count != 0) {
			irq_source = IRQ_TYPE_PFLIP + acrtc->otg_inst;
			rc = dc_interrupt_set(adev->dm.dc, irq_source, enable) ? 0 : -EBUSY;
			DRM_DEBUG_VBL("crtc %d - vupdate irq %sabling: r=%d\n",
				      acrtc->crtc_id, enable ? "en" : "dis", rc);
			if (rc)
				DRM_WARN("Failed to %s pflip interrupts\n",
					 enable ? "enable" : "disable");

			if (enable) {
				rc = dm_enable_vblank(&acrtc->base);
				if (rc)
					DRM_WARN("Failed to enable vblank interrupts\n");
			} else {
				dm_disable_vblank(&acrtc->base);
			}

		}
	}

}

static enum dc_status amdgpu_dm_commit_zero_streams(struct dc *dc)
{
	struct dc_state *context = NULL;
	enum dc_status res = DC_ERROR_UNEXPECTED;
	int i;
	struct dc_stream_state *del_streams[MAX_PIPES];
	int del_streams_count = 0;

	memset(del_streams, 0, sizeof(del_streams));

	context = dc_create_state(dc);
	if (context == NULL)
		goto context_alloc_fail;

	dc_resource_state_copy_construct_current(dc, context);

	/* First remove from context all streams */
	for (i = 0; i < context->stream_count; i++) {
		struct dc_stream_state *stream = context->streams[i];

		del_streams[del_streams_count++] = stream;
	}

	/* Remove all planes for removed streams and then remove the streams */
	for (i = 0; i < del_streams_count; i++) {
		if (!dc_rem_all_planes_for_stream(dc, del_streams[i], context)) {
			res = DC_FAIL_DETACH_SURFACES;
			goto fail;
		}

		res = dc_remove_stream_from_ctx(dc, context, del_streams[i]);
		if (res != DC_OK)
			goto fail;
	}


	res = dc_validate_global_state(dc, context, false);

	if (res != DC_OK) {
		DRM_ERROR("%s:resource validation failed, dc_status:%d\n", __func__, res);
		goto fail;
	}

	res = dc_commit_state(dc, context);

fail:
	dc_release_state(context);

context_alloc_fail:
	return res;
}

static int dm_suspend(void *handle)
{
	struct amdgpu_device *adev = handle;
	struct amdgpu_display_manager *dm = &adev->dm;
	int ret = 0;

	if (amdgpu_in_reset(adev)) {
		mutex_lock(&dm->dc_lock);

#if defined(CONFIG_DRM_AMD_DC_DCN)
		dc_allow_idle_optimizations(adev->dm.dc, false);
#endif

		dm->cached_dc_state = dc_copy_state(dm->dc->current_state);

		dm_gpureset_toggle_interrupts(adev, dm->cached_dc_state, false);

		amdgpu_dm_commit_zero_streams(dm->dc);

		amdgpu_dm_irq_suspend(adev);

		return ret;
	}

	WARN_ON(adev->dm.cached_state);
	adev->dm.cached_state = drm_atomic_helper_suspend(adev_to_drm(adev));

	s3_handle_mst(adev_to_drm(adev), true);

	amdgpu_dm_irq_suspend(adev);

	dc_set_power_state(dm->dc, DC_ACPI_CM_POWER_STATE_D3);

	return 0;
}

static struct amdgpu_dm_connector *
amdgpu_dm_find_first_crtc_matching_connector(struct drm_atomic_state *state,
					     struct drm_crtc *crtc)
{
	uint32_t i;
	struct drm_connector_state *new_con_state;
	struct drm_connector *connector;
	struct drm_crtc *crtc_from_state;

	for_each_new_connector_in_state(state, connector, new_con_state, i) {
		crtc_from_state = new_con_state->crtc;

		if (crtc_from_state == crtc)
			return to_amdgpu_dm_connector(connector);
	}

	return NULL;
}

static void emulated_link_detect(struct dc_link *link)
{
	struct dc_sink_init_data sink_init_data = { 0 };
	struct display_sink_capability sink_caps = { 0 };
	enum dc_edid_status edid_status;
	struct dc_context *dc_ctx = link->ctx;
	struct dc_sink *sink = NULL;
	struct dc_sink *prev_sink = NULL;

	link->type = dc_connection_none;
	prev_sink = link->local_sink;

	if (prev_sink)
		dc_sink_release(prev_sink);

	switch (link->connector_signal) {
	case SIGNAL_TYPE_HDMI_TYPE_A: {
		sink_caps.transaction_type = DDC_TRANSACTION_TYPE_I2C;
		sink_caps.signal = SIGNAL_TYPE_HDMI_TYPE_A;
		break;
	}

	case SIGNAL_TYPE_DVI_SINGLE_LINK: {
		sink_caps.transaction_type = DDC_TRANSACTION_TYPE_I2C;
		sink_caps.signal = SIGNAL_TYPE_DVI_SINGLE_LINK;
		break;
	}

	case SIGNAL_TYPE_DVI_DUAL_LINK: {
		sink_caps.transaction_type = DDC_TRANSACTION_TYPE_I2C;
		sink_caps.signal = SIGNAL_TYPE_DVI_DUAL_LINK;
		break;
	}

	case SIGNAL_TYPE_LVDS: {
		sink_caps.transaction_type = DDC_TRANSACTION_TYPE_I2C;
		sink_caps.signal = SIGNAL_TYPE_LVDS;
		break;
	}

	case SIGNAL_TYPE_EDP: {
		sink_caps.transaction_type =
			DDC_TRANSACTION_TYPE_I2C_OVER_AUX;
		sink_caps.signal = SIGNAL_TYPE_EDP;
		break;
	}

	case SIGNAL_TYPE_DISPLAY_PORT: {
		sink_caps.transaction_type =
			DDC_TRANSACTION_TYPE_I2C_OVER_AUX;
		sink_caps.signal = SIGNAL_TYPE_VIRTUAL;
		break;
	}

	default:
		DC_ERROR("Invalid connector type! signal:%d\n",
			link->connector_signal);
		return;
	}

	sink_init_data.link = link;
	sink_init_data.sink_signal = sink_caps.signal;

	sink = dc_sink_create(&sink_init_data);
	if (!sink) {
		DC_ERROR("Failed to create sink!\n");
		return;
	}

	/* dc_sink_create returns a new reference */
	link->local_sink = sink;

	edid_status = dm_helpers_read_local_edid(
			link->ctx,
			link,
			sink);

	if (edid_status != EDID_OK)
		DC_ERROR("Failed to read EDID");

}

static void dm_gpureset_commit_state(struct dc_state *dc_state,
				     struct amdgpu_display_manager *dm)
{
	struct {
		struct dc_surface_update surface_updates[MAX_SURFACES];
		struct dc_plane_info plane_infos[MAX_SURFACES];
		struct dc_scaling_info scaling_infos[MAX_SURFACES];
		struct dc_flip_addrs flip_addrs[MAX_SURFACES];
		struct dc_stream_update stream_update;
	} * bundle;
	int k, m;

	bundle = kzalloc(sizeof(*bundle), GFP_KERNEL);

	if (!bundle) {
		dm_error("Failed to allocate update bundle\n");
		goto cleanup;
	}

	for (k = 0; k < dc_state->stream_count; k++) {
		bundle->stream_update.stream = dc_state->streams[k];

		for (m = 0; m < dc_state->stream_status->plane_count; m++) {
			bundle->surface_updates[m].surface =
				dc_state->stream_status->plane_states[m];
			bundle->surface_updates[m].surface->force_full_update =
				true;
		}
		dc_commit_updates_for_stream(
			dm->dc, bundle->surface_updates,
			dc_state->stream_status->plane_count,
			dc_state->streams[k], &bundle->stream_update, dc_state);
	}

cleanup:
	kfree(bundle);

	return;
}

static void dm_set_dpms_off(struct dc_link *link)
{
	struct dc_stream_state *stream_state;
	struct amdgpu_dm_connector *aconnector = link->priv;
	struct amdgpu_device *adev = drm_to_adev(aconnector->base.dev);
	struct dc_stream_update stream_update;
	bool dpms_off = true;

	memset(&stream_update, 0, sizeof(stream_update));
	stream_update.dpms_off = &dpms_off;

	mutex_lock(&adev->dm.dc_lock);
	stream_state = dc_stream_find_from_link(link);

	if (stream_state == NULL) {
		DRM_DEBUG_DRIVER("Error finding stream state associated with link!\n");
		mutex_unlock(&adev->dm.dc_lock);
		return;
	}

	stream_update.stream = stream_state;
	dc_commit_updates_for_stream(stream_state->ctx->dc, NULL, 0,
				     stream_state, &stream_update,
				     stream_state->ctx->dc->current_state);
	mutex_unlock(&adev->dm.dc_lock);
}

static int dm_resume(void *handle)
{
	struct amdgpu_device *adev = handle;
	struct drm_device *ddev = adev_to_drm(adev);
	struct amdgpu_display_manager *dm = &adev->dm;
	struct amdgpu_dm_connector *aconnector;
	struct drm_connector *connector;
	struct drm_connector_list_iter iter;
	struct drm_crtc *crtc;
	struct drm_crtc_state *new_crtc_state;
	struct dm_crtc_state *dm_new_crtc_state;
	struct drm_plane *plane;
	struct drm_plane_state *new_plane_state;
	struct dm_plane_state *dm_new_plane_state;
	struct dm_atomic_state *dm_state = to_dm_atomic_state(dm->atomic_obj.state);
	enum dc_connection_type new_connection_type = dc_connection_none;
	struct dc_state *dc_state;
	int i, r, j;

	if (amdgpu_in_reset(adev)) {
		dc_state = dm->cached_dc_state;

		r = dm_dmub_hw_init(adev);
		if (r)
			DRM_ERROR("DMUB interface failed to initialize: status=%d\n", r);

		dc_set_power_state(dm->dc, DC_ACPI_CM_POWER_STATE_D0);
		dc_resume(dm->dc);

		amdgpu_dm_irq_resume_early(adev);

		for (i = 0; i < dc_state->stream_count; i++) {
			dc_state->streams[i]->mode_changed = true;
			for (j = 0; j < dc_state->stream_status->plane_count; j++) {
				dc_state->stream_status->plane_states[j]->update_flags.raw
					= 0xffffffff;
			}
		}
#if defined(CONFIG_DRM_AMD_DC_DCN)
		/*
		 * Resource allocation happens for link encoders for newer ASIC in
		 * dc_validate_global_state, so we need to revalidate it.
		 *
		 * This shouldn't fail (it passed once before), so warn if it does.
		 */
		WARN_ON(dc_validate_global_state(dm->dc, dc_state, false) != DC_OK);
#endif

		WARN_ON(!dc_commit_state(dm->dc, dc_state));

		dm_gpureset_commit_state(dm->cached_dc_state, dm);

		dm_gpureset_toggle_interrupts(adev, dm->cached_dc_state, true);

		dc_release_state(dm->cached_dc_state);
		dm->cached_dc_state = NULL;

		amdgpu_dm_irq_resume_late(adev);

		mutex_unlock(&dm->dc_lock);

		return 0;
	}
	/* Recreate dc_state - DC invalidates it when setting power state to S3. */
	dc_release_state(dm_state->context);
	dm_state->context = dc_create_state(dm->dc);
	/* TODO: Remove dc_state->dccg, use dc->dccg directly. */
	dc_resource_state_construct(dm->dc, dm_state->context);

	/* Before powering on DC we need to re-initialize DMUB. */
	r = dm_dmub_hw_init(adev);
	if (r)
		DRM_ERROR("DMUB interface failed to initialize: status=%d\n", r);

	/* power on hardware */
	dc_set_power_state(dm->dc, DC_ACPI_CM_POWER_STATE_D0);

	/* program HPD filter */
	dc_resume(dm->dc);

	/*
	 * early enable HPD Rx IRQ, should be done before set mode as short
	 * pulse interrupts are used for MST
	 */
	amdgpu_dm_irq_resume_early(adev);

	/* On resume we need to rewrite the MSTM control bits to enable MST*/
	s3_handle_mst(ddev, false);

	/* Do detection*/
	drm_connector_list_iter_begin(ddev, &iter);
	drm_for_each_connector_iter(connector, &iter) {
		aconnector = to_amdgpu_dm_connector(connector);

		/*
		 * this is the case when traversing through already created
		 * MST connectors, should be skipped
		 */
		if (aconnector->mst_port)
			continue;

		mutex_lock(&aconnector->hpd_lock);
		if (!dc_link_detect_sink(aconnector->dc_link, &new_connection_type))
			DRM_ERROR("KMS: Failed to detect connector\n");

		if (aconnector->base.force && new_connection_type == dc_connection_none)
			emulated_link_detect(aconnector->dc_link);
		else
			dc_link_detect(aconnector->dc_link, DETECT_REASON_HPD);

		if (aconnector->fake_enable && aconnector->dc_link->local_sink)
			aconnector->fake_enable = false;

		if (aconnector->dc_sink)
			dc_sink_release(aconnector->dc_sink);
		aconnector->dc_sink = NULL;
		amdgpu_dm_update_connector_after_detect(aconnector);
		mutex_unlock(&aconnector->hpd_lock);
	}
	drm_connector_list_iter_end(&iter);

	/* Force mode set in atomic commit */
	for_each_new_crtc_in_state(dm->cached_state, crtc, new_crtc_state, i)
		new_crtc_state->active_changed = true;

	/*
	 * atomic_check is expected to create the dc states. We need to release
	 * them here, since they were duplicated as part of the suspend
	 * procedure.
	 */
	for_each_new_crtc_in_state(dm->cached_state, crtc, new_crtc_state, i) {
		dm_new_crtc_state = to_dm_crtc_state(new_crtc_state);
		if (dm_new_crtc_state->stream) {
			WARN_ON(kref_read(&dm_new_crtc_state->stream->refcount) > 1);
			dc_stream_release(dm_new_crtc_state->stream);
			dm_new_crtc_state->stream = NULL;
		}
	}

	for_each_new_plane_in_state(dm->cached_state, plane, new_plane_state, i) {
		dm_new_plane_state = to_dm_plane_state(new_plane_state);
		if (dm_new_plane_state->dc_state) {
			WARN_ON(kref_read(&dm_new_plane_state->dc_state->refcount) > 1);
			dc_plane_state_release(dm_new_plane_state->dc_state);
			dm_new_plane_state->dc_state = NULL;
		}
	}

	drm_atomic_helper_resume(ddev, dm->cached_state);

	dm->cached_state = NULL;

	amdgpu_dm_irq_resume_late(adev);

	amdgpu_dm_smu_write_watermarks_table(adev);

	return 0;
}

/**
 * DOC: DM Lifecycle
 *
 * DM (and consequently DC) is registered in the amdgpu base driver as a IP
 * block. When CONFIG_DRM_AMD_DC is enabled, the DM device IP block is added to
 * the base driver's device list to be initialized and torn down accordingly.
 *
 * The functions to do so are provided as hooks in &struct amd_ip_funcs.
 */

static const struct amd_ip_funcs amdgpu_dm_funcs = {
	.name = "dm",
	.early_init = dm_early_init,
	.late_init = dm_late_init,
	.sw_init = dm_sw_init,
	.sw_fini = dm_sw_fini,
	.early_fini = amdgpu_dm_early_fini,
	.hw_init = dm_hw_init,
	.hw_fini = dm_hw_fini,
	.suspend = dm_suspend,
	.resume = dm_resume,
	.is_idle = dm_is_idle,
	.wait_for_idle = dm_wait_for_idle,
	.check_soft_reset = dm_check_soft_reset,
	.soft_reset = dm_soft_reset,
	.set_clockgating_state = dm_set_clockgating_state,
	.set_powergating_state = dm_set_powergating_state,
};

const struct amdgpu_ip_block_version dm_ip_block =
{
	.type = AMD_IP_BLOCK_TYPE_DCE,
	.major = 1,
	.minor = 0,
	.rev = 0,
	.funcs = &amdgpu_dm_funcs,
};


/**
 * DOC: atomic
 *
 * *WIP*
 */

static const struct drm_mode_config_funcs amdgpu_dm_mode_funcs = {
	.fb_create = amdgpu_display_user_framebuffer_create,
	.get_format_info = amd_get_format_info,
	.output_poll_changed = drm_fb_helper_output_poll_changed,
	.atomic_check = amdgpu_dm_atomic_check,
	.atomic_commit = drm_atomic_helper_commit,
};

static struct drm_mode_config_helper_funcs amdgpu_dm_mode_config_helperfuncs = {
	.atomic_commit_tail = amdgpu_dm_atomic_commit_tail
};

static void update_connector_ext_caps(struct amdgpu_dm_connector *aconnector)
{
	u32 max_cll, min_cll, max, min, q, r;
	struct amdgpu_dm_backlight_caps *caps;
	struct amdgpu_display_manager *dm;
	struct drm_connector *conn_base;
	struct amdgpu_device *adev;
	struct dc_link *link = NULL;
	static const u8 pre_computed_values[] = {
		50, 51, 52, 53, 55, 56, 57, 58, 59, 61, 62, 63, 65, 66, 68, 69,
		71, 72, 74, 75, 77, 79, 81, 82, 84, 86, 88, 90, 92, 94, 96, 98};
	int i;

	if (!aconnector || !aconnector->dc_link)
		return;

	link = aconnector->dc_link;
	if (link->connector_signal != SIGNAL_TYPE_EDP)
		return;

	conn_base = &aconnector->base;
	adev = drm_to_adev(conn_base->dev);
	dm = &adev->dm;
	for (i = 0; i < dm->num_of_edps; i++) {
		if (link == dm->backlight_link[i])
			break;
	}
	if (i >= dm->num_of_edps)
		return;
	caps = &dm->backlight_caps[i];
	caps->ext_caps = &aconnector->dc_link->dpcd_sink_ext_caps;
	caps->aux_support = false;
	max_cll = conn_base->hdr_sink_metadata.hdmi_type1.max_cll;
	min_cll = conn_base->hdr_sink_metadata.hdmi_type1.min_cll;

	if (caps->ext_caps->bits.oled == 1 /*||
	    caps->ext_caps->bits.sdr_aux_backlight_control == 1 ||
	    caps->ext_caps->bits.hdr_aux_backlight_control == 1*/)
		caps->aux_support = true;

	if (amdgpu_backlight == 0)
		caps->aux_support = false;
	else if (amdgpu_backlight == 1)
		caps->aux_support = true;

	/* From the specification (CTA-861-G), for calculating the maximum
	 * luminance we need to use:
	 *	Luminance = 50*2**(CV/32)
	 * Where CV is a one-byte value.
	 * For calculating this expression we may need float point precision;
	 * to avoid this complexity level, we take advantage that CV is divided
	 * by a constant. From the Euclids division algorithm, we know that CV
	 * can be written as: CV = 32*q + r. Next, we replace CV in the
	 * Luminance expression and get 50*(2**q)*(2**(r/32)), hence we just
	 * need to pre-compute the value of r/32. For pre-computing the values
	 * We just used the following Ruby line:
	 *	(0...32).each {|cv| puts (50*2**(cv/32.0)).round}
	 * The results of the above expressions can be verified at
	 * pre_computed_values.
	 */
	q = max_cll >> 5;
	r = max_cll % 32;
	max = (1 << q) * pre_computed_values[r];

	// min luminance: maxLum * (CV/255)^2 / 100
	q = DIV_ROUND_CLOSEST(min_cll, 255);
	min = max * DIV_ROUND_CLOSEST((q * q), 100);

	caps->aux_max_input_signal = max;
	caps->aux_min_input_signal = min;
}

void amdgpu_dm_update_connector_after_detect(
		struct amdgpu_dm_connector *aconnector)
{
	struct drm_connector *connector = &aconnector->base;
	struct drm_device *dev = connector->dev;
	struct dc_sink *sink;

	/* MST handled by drm_mst framework */
	if (aconnector->mst_mgr.mst_state == true)
		return;

	sink = aconnector->dc_link->local_sink;
	if (sink)
		dc_sink_retain(sink);

	/*
	 * Edid mgmt connector gets first update only in mode_valid hook and then
	 * the connector sink is set to either fake or physical sink depends on link status.
	 * Skip if already done during boot.
	 */
	if (aconnector->base.force != DRM_FORCE_UNSPECIFIED
			&& aconnector->dc_em_sink) {

		/*
		 * For S3 resume with headless use eml_sink to fake stream
		 * because on resume connector->sink is set to NULL
		 */
		mutex_lock(&dev->mode_config.mutex);

		if (sink) {
			if (aconnector->dc_sink) {
				amdgpu_dm_update_freesync_caps(connector, NULL);
				/*
				 * retain and release below are used to
				 * bump up refcount for sink because the link doesn't point
				 * to it anymore after disconnect, so on next crtc to connector
				 * reshuffle by UMD we will get into unwanted dc_sink release
				 */
				dc_sink_release(aconnector->dc_sink);
			}
			aconnector->dc_sink = sink;
			dc_sink_retain(aconnector->dc_sink);
			amdgpu_dm_update_freesync_caps(connector,
					aconnector->edid);
		} else {
			amdgpu_dm_update_freesync_caps(connector, NULL);
			if (!aconnector->dc_sink) {
				aconnector->dc_sink = aconnector->dc_em_sink;
				dc_sink_retain(aconnector->dc_sink);
			}
		}

		mutex_unlock(&dev->mode_config.mutex);

		if (sink)
			dc_sink_release(sink);
		return;
	}

	/*
	 * TODO: temporary guard to look for proper fix
	 * if this sink is MST sink, we should not do anything
	 */
	if (sink && sink->sink_signal == SIGNAL_TYPE_DISPLAY_PORT_MST) {
		dc_sink_release(sink);
		return;
	}

	if (aconnector->dc_sink == sink) {
		/*
		 * We got a DP short pulse (Link Loss, DP CTS, etc...).
		 * Do nothing!!
		 */
		DRM_DEBUG_DRIVER("DCHPD: connector_id=%d: dc_sink didn't change.\n",
				aconnector->connector_id);
		if (sink)
			dc_sink_release(sink);
		return;
	}

	DRM_DEBUG_DRIVER("DCHPD: connector_id=%d: Old sink=%p New sink=%p\n",
		aconnector->connector_id, aconnector->dc_sink, sink);

	mutex_lock(&dev->mode_config.mutex);

	/*
	 * 1. Update status of the drm connector
	 * 2. Send an event and let userspace tell us what to do
	 */
	if (sink) {
		/*
		 * TODO: check if we still need the S3 mode update workaround.
		 * If yes, put it here.
		 */
		if (aconnector->dc_sink) {
			amdgpu_dm_update_freesync_caps(connector, NULL);
			dc_sink_release(aconnector->dc_sink);
		}

		aconnector->dc_sink = sink;
		dc_sink_retain(aconnector->dc_sink);
		if (sink->dc_edid.length == 0) {
			aconnector->edid = NULL;
			if (aconnector->dc_link->aux_mode) {
				drm_dp_cec_unset_edid(
					&aconnector->dm_dp_aux.aux);
			}
		} else {
			aconnector->edid =
				(struct edid *)sink->dc_edid.raw_edid;

			drm_connector_update_edid_property(connector,
							   aconnector->edid);
			if (aconnector->dc_link->aux_mode)
				drm_dp_cec_set_edid(&aconnector->dm_dp_aux.aux,
						    aconnector->edid);
		}

		amdgpu_dm_update_freesync_caps(connector, aconnector->edid);
		update_connector_ext_caps(aconnector);
	} else {
		drm_dp_cec_unset_edid(&aconnector->dm_dp_aux.aux);
		amdgpu_dm_update_freesync_caps(connector, NULL);
		drm_connector_update_edid_property(connector, NULL);
		aconnector->num_modes = 0;
		dc_sink_release(aconnector->dc_sink);
		aconnector->dc_sink = NULL;
		aconnector->edid = NULL;
#ifdef CONFIG_DRM_AMD_DC_HDCP
		/* Set CP to DESIRED if it was ENABLED, so we can re-enable it again on hotplug */
		if (connector->state->content_protection == DRM_MODE_CONTENT_PROTECTION_ENABLED)
			connector->state->content_protection = DRM_MODE_CONTENT_PROTECTION_DESIRED;
#endif
	}

	mutex_unlock(&dev->mode_config.mutex);

	update_subconnector_property(aconnector);

	if (sink)
		dc_sink_release(sink);
}

static void handle_hpd_irq(void *param)
{
	struct amdgpu_dm_connector *aconnector = (struct amdgpu_dm_connector *)param;
	struct drm_connector *connector = &aconnector->base;
	struct drm_device *dev = connector->dev;
	enum dc_connection_type new_connection_type = dc_connection_none;
	struct amdgpu_device *adev = drm_to_adev(dev);
#ifdef CONFIG_DRM_AMD_DC_HDCP
	struct dm_connector_state *dm_con_state = to_dm_connector_state(connector->state);
#endif

	if (adev->dm.disable_hpd_irq)
		return;

	/*
	 * In case of failure or MST no need to update connector status or notify the OS
	 * since (for MST case) MST does this in its own context.
	 */
	mutex_lock(&aconnector->hpd_lock);

#ifdef CONFIG_DRM_AMD_DC_HDCP
	if (adev->dm.hdcp_workqueue) {
		hdcp_reset_display(adev->dm.hdcp_workqueue, aconnector->dc_link->link_index);
		dm_con_state->update_hdcp = true;
	}
#endif
	if (aconnector->fake_enable)
		aconnector->fake_enable = false;

	if (!dc_link_detect_sink(aconnector->dc_link, &new_connection_type))
		DRM_ERROR("KMS: Failed to detect connector\n");

	if (aconnector->base.force && new_connection_type == dc_connection_none) {
		emulated_link_detect(aconnector->dc_link);


		drm_modeset_lock_all(dev);
		dm_restore_drm_connector_state(dev, connector);
		drm_modeset_unlock_all(dev);

		if (aconnector->base.force == DRM_FORCE_UNSPECIFIED)
			drm_kms_helper_hotplug_event(dev);

	} else if (dc_link_detect(aconnector->dc_link, DETECT_REASON_HPD)) {
		if (new_connection_type == dc_connection_none &&
		    aconnector->dc_link->type == dc_connection_none)
			dm_set_dpms_off(aconnector->dc_link);

		amdgpu_dm_update_connector_after_detect(aconnector);

		drm_modeset_lock_all(dev);
		dm_restore_drm_connector_state(dev, connector);
		drm_modeset_unlock_all(dev);

		if (aconnector->base.force == DRM_FORCE_UNSPECIFIED)
			drm_kms_helper_hotplug_event(dev);
	}
	mutex_unlock(&aconnector->hpd_lock);

}

static void dm_handle_hpd_rx_irq(struct amdgpu_dm_connector *aconnector)
{
	uint8_t esi[DP_PSR_ERROR_STATUS - DP_SINK_COUNT_ESI] = { 0 };
	uint8_t dret;
	bool new_irq_handled = false;
	int dpcd_addr;
	int dpcd_bytes_to_read;

	const int max_process_count = 30;
	int process_count = 0;

	const struct dc_link_status *link_status = dc_link_get_status(aconnector->dc_link);

	if (link_status->dpcd_caps->dpcd_rev.raw < 0x12) {
		dpcd_bytes_to_read = DP_LANE0_1_STATUS - DP_SINK_COUNT;
		/* DPCD 0x200 - 0x201 for downstream IRQ */
		dpcd_addr = DP_SINK_COUNT;
	} else {
		dpcd_bytes_to_read = DP_PSR_ERROR_STATUS - DP_SINK_COUNT_ESI;
		/* DPCD 0x2002 - 0x2005 for downstream IRQ */
		dpcd_addr = DP_SINK_COUNT_ESI;
	}

	dret = drm_dp_dpcd_read(
		&aconnector->dm_dp_aux.aux,
		dpcd_addr,
		esi,
		dpcd_bytes_to_read);

	while (dret == dpcd_bytes_to_read &&
		process_count < max_process_count) {
		uint8_t retry;
		dret = 0;

		process_count++;

		DRM_DEBUG_DRIVER("ESI %02x %02x %02x\n", esi[0], esi[1], esi[2]);
		/* handle HPD short pulse irq */
		if (aconnector->mst_mgr.mst_state)
			drm_dp_mst_hpd_irq(
				&aconnector->mst_mgr,
				esi,
				&new_irq_handled);

		if (new_irq_handled) {
			/* ACK at DPCD to notify down stream */
			const int ack_dpcd_bytes_to_write =
				dpcd_bytes_to_read - 1;

			for (retry = 0; retry < 3; retry++) {
				uint8_t wret;

				wret = drm_dp_dpcd_write(
					&aconnector->dm_dp_aux.aux,
					dpcd_addr + 1,
					&esi[1],
					ack_dpcd_bytes_to_write);
				if (wret == ack_dpcd_bytes_to_write)
					break;
			}

			/* check if there is new irq to be handled */
			dret = drm_dp_dpcd_read(
				&aconnector->dm_dp_aux.aux,
				dpcd_addr,
				esi,
				dpcd_bytes_to_read);

			new_irq_handled = false;
		} else {
			break;
		}
	}

	if (process_count == max_process_count)
		DRM_DEBUG_DRIVER("Loop exceeded max iterations\n");
}

static void handle_hpd_rx_irq(void *param)
{
	struct amdgpu_dm_connector *aconnector = (struct amdgpu_dm_connector *)param;
	struct drm_connector *connector = &aconnector->base;
	struct drm_device *dev = connector->dev;
	struct dc_link *dc_link = aconnector->dc_link;
	bool is_mst_root_connector = aconnector->mst_mgr.mst_state;
	bool result = false;
	enum dc_connection_type new_connection_type = dc_connection_none;
	struct amdgpu_device *adev = drm_to_adev(dev);
	union hpd_irq_data hpd_irq_data;
	bool lock_flag = 0;

	memset(&hpd_irq_data, 0, sizeof(hpd_irq_data));

	if (adev->dm.disable_hpd_irq)
		return;


	/*
	 * TODO:Temporary add mutex to protect hpd interrupt not have a gpio
	 * conflict, after implement i2c helper, this mutex should be
	 * retired.
	 */
	mutex_lock(&aconnector->hpd_lock);

	read_hpd_rx_irq_data(dc_link, &hpd_irq_data);

	if ((dc_link->cur_link_settings.lane_count != LANE_COUNT_UNKNOWN) ||
		(dc_link->type == dc_connection_mst_branch)) {
		if (hpd_irq_data.bytes.device_service_irq.bits.UP_REQ_MSG_RDY) {
			result = true;
			dm_handle_hpd_rx_irq(aconnector);
			goto out;
		} else if (hpd_irq_data.bytes.device_service_irq.bits.DOWN_REP_MSG_RDY) {
			result = false;
			dm_handle_hpd_rx_irq(aconnector);
			goto out;
		}
	}

	/*
	 * TODO: We need the lock to avoid touching DC state while it's being
	 * modified during automated compliance testing, or when link loss
	 * happens. While this should be split into subhandlers and proper
	 * interfaces to avoid having to conditionally lock like this in the
	 * outer layer, we need this workaround temporarily to allow MST
	 * lightup in some scenarios to avoid timeout.
	 */
	if (!amdgpu_in_reset(adev) &&
	    (hpd_rx_irq_check_link_loss_status(dc_link, &hpd_irq_data) ||
	     hpd_irq_data.bytes.device_service_irq.bits.AUTOMATED_TEST)) {
		mutex_lock(&adev->dm.dc_lock);
		lock_flag = 1;
	}

#ifdef CONFIG_DRM_AMD_DC_HDCP
	result = dc_link_handle_hpd_rx_irq(dc_link, &hpd_irq_data, NULL);
#else
	result = dc_link_handle_hpd_rx_irq(dc_link, NULL, NULL);
#endif
	if (!amdgpu_in_reset(adev) && lock_flag)
		mutex_unlock(&adev->dm.dc_lock);

out:
	if (result && !is_mst_root_connector) {
		/* Downstream Port status changed. */
		if (!dc_link_detect_sink(dc_link, &new_connection_type))
			DRM_ERROR("KMS: Failed to detect connector\n");

		if (aconnector->base.force && new_connection_type == dc_connection_none) {
			emulated_link_detect(dc_link);

			if (aconnector->fake_enable)
				aconnector->fake_enable = false;

			amdgpu_dm_update_connector_after_detect(aconnector);


			drm_modeset_lock_all(dev);
			dm_restore_drm_connector_state(dev, connector);
			drm_modeset_unlock_all(dev);

			drm_kms_helper_hotplug_event(dev);
		} else if (dc_link_detect(dc_link, DETECT_REASON_HPDRX)) {

			if (aconnector->fake_enable)
				aconnector->fake_enable = false;

			amdgpu_dm_update_connector_after_detect(aconnector);


			drm_modeset_lock_all(dev);
			dm_restore_drm_connector_state(dev, connector);
			drm_modeset_unlock_all(dev);

			drm_kms_helper_hotplug_event(dev);
		}
	}
#ifdef CONFIG_DRM_AMD_DC_HDCP
	if (hpd_irq_data.bytes.device_service_irq.bits.CP_IRQ) {
		if (adev->dm.hdcp_workqueue)
			hdcp_handle_cpirq(adev->dm.hdcp_workqueue,  aconnector->base.index);
	}
#endif

	if (dc_link->type != dc_connection_mst_branch)
		drm_dp_cec_irq(&aconnector->dm_dp_aux.aux);

	mutex_unlock(&aconnector->hpd_lock);
}

static void register_hpd_handlers(struct amdgpu_device *adev)
{
	struct drm_device *dev = adev_to_drm(adev);
	struct drm_connector *connector;
	struct amdgpu_dm_connector *aconnector;
	const struct dc_link *dc_link;
	struct dc_interrupt_params int_params = {0};

	int_params.requested_polarity = INTERRUPT_POLARITY_DEFAULT;
	int_params.current_polarity = INTERRUPT_POLARITY_DEFAULT;

	list_for_each_entry(connector,
			&dev->mode_config.connector_list, head)	{

		aconnector = to_amdgpu_dm_connector(connector);
		dc_link = aconnector->dc_link;

		if (DC_IRQ_SOURCE_INVALID != dc_link->irq_source_hpd) {
			int_params.int_context = INTERRUPT_LOW_IRQ_CONTEXT;
			int_params.irq_source = dc_link->irq_source_hpd;

			amdgpu_dm_irq_register_interrupt(adev, &int_params,
					handle_hpd_irq,
					(void *) aconnector);
		}

		if (DC_IRQ_SOURCE_INVALID != dc_link->irq_source_hpd_rx) {

			/* Also register for DP short pulse (hpd_rx). */
			int_params.int_context = INTERRUPT_LOW_IRQ_CONTEXT;
			int_params.irq_source =	dc_link->irq_source_hpd_rx;

			amdgpu_dm_irq_register_interrupt(adev, &int_params,
					handle_hpd_rx_irq,
					(void *) aconnector);
		}
	}
}

#if defined(CONFIG_DRM_AMD_DC_SI)
/* Register IRQ sources and initialize IRQ callbacks */
static int dce60_register_irq_handlers(struct amdgpu_device *adev)
{
	struct dc *dc = adev->dm.dc;
	struct common_irq_params *c_irq_params;
	struct dc_interrupt_params int_params = {0};
	int r;
	int i;
	unsigned client_id = AMDGPU_IRQ_CLIENTID_LEGACY;

	int_params.requested_polarity = INTERRUPT_POLARITY_DEFAULT;
	int_params.current_polarity = INTERRUPT_POLARITY_DEFAULT;

	/*
	 * Actions of amdgpu_irq_add_id():
	 * 1. Register a set() function with base driver.
	 *    Base driver will call set() function to enable/disable an
	 *    interrupt in DC hardware.
	 * 2. Register amdgpu_dm_irq_handler().
	 *    Base driver will call amdgpu_dm_irq_handler() for ALL interrupts
	 *    coming from DC hardware.
	 *    amdgpu_dm_irq_handler() will re-direct the interrupt to DC
	 *    for acknowledging and handling. */

	/* Use VBLANK interrupt */
	for (i = 0; i < adev->mode_info.num_crtc; i++) {
		r = amdgpu_irq_add_id(adev, client_id, i+1 , &adev->crtc_irq);
		if (r) {
			DRM_ERROR("Failed to add crtc irq id!\n");
			return r;
		}

		int_params.int_context = INTERRUPT_HIGH_IRQ_CONTEXT;
		int_params.irq_source =
			dc_interrupt_to_irq_source(dc, i+1 , 0);

		c_irq_params = &adev->dm.vblank_params[int_params.irq_source - DC_IRQ_SOURCE_VBLANK1];

		c_irq_params->adev = adev;
		c_irq_params->irq_src = int_params.irq_source;

		amdgpu_dm_irq_register_interrupt(adev, &int_params,
				dm_crtc_high_irq, c_irq_params);
	}

	/* Use GRPH_PFLIP interrupt */
	for (i = VISLANDS30_IV_SRCID_D1_GRPH_PFLIP;
			i <= VISLANDS30_IV_SRCID_D6_GRPH_PFLIP; i += 2) {
		r = amdgpu_irq_add_id(adev, client_id, i, &adev->pageflip_irq);
		if (r) {
			DRM_ERROR("Failed to add page flip irq id!\n");
			return r;
		}

		int_params.int_context = INTERRUPT_HIGH_IRQ_CONTEXT;
		int_params.irq_source =
			dc_interrupt_to_irq_source(dc, i, 0);

		c_irq_params = &adev->dm.pflip_params[int_params.irq_source - DC_IRQ_SOURCE_PFLIP_FIRST];

		c_irq_params->adev = adev;
		c_irq_params->irq_src = int_params.irq_source;

		amdgpu_dm_irq_register_interrupt(adev, &int_params,
				dm_pflip_high_irq, c_irq_params);

	}

	/* HPD */
	r = amdgpu_irq_add_id(adev, client_id,
			VISLANDS30_IV_SRCID_HOTPLUG_DETECT_A, &adev->hpd_irq);
	if (r) {
		DRM_ERROR("Failed to add hpd irq id!\n");
		return r;
	}

	register_hpd_handlers(adev);

	return 0;
}
#endif

/* Register IRQ sources and initialize IRQ callbacks */
static int dce110_register_irq_handlers(struct amdgpu_device *adev)
{
	struct dc *dc = adev->dm.dc;
	struct common_irq_params *c_irq_params;
	struct dc_interrupt_params int_params = {0};
	int r;
	int i;
	unsigned client_id = AMDGPU_IRQ_CLIENTID_LEGACY;

	if (adev->asic_type >= CHIP_VEGA10)
		client_id = SOC15_IH_CLIENTID_DCE;

	int_params.requested_polarity = INTERRUPT_POLARITY_DEFAULT;
	int_params.current_polarity = INTERRUPT_POLARITY_DEFAULT;

	/*
	 * Actions of amdgpu_irq_add_id():
	 * 1. Register a set() function with base driver.
	 *    Base driver will call set() function to enable/disable an
	 *    interrupt in DC hardware.
	 * 2. Register amdgpu_dm_irq_handler().
	 *    Base driver will call amdgpu_dm_irq_handler() for ALL interrupts
	 *    coming from DC hardware.
	 *    amdgpu_dm_irq_handler() will re-direct the interrupt to DC
	 *    for acknowledging and handling. */

	/* Use VBLANK interrupt */
	for (i = VISLANDS30_IV_SRCID_D1_VERTICAL_INTERRUPT0; i <= VISLANDS30_IV_SRCID_D6_VERTICAL_INTERRUPT0; i++) {
		r = amdgpu_irq_add_id(adev, client_id, i, &adev->crtc_irq);
		if (r) {
			DRM_ERROR("Failed to add crtc irq id!\n");
			return r;
		}

		int_params.int_context = INTERRUPT_HIGH_IRQ_CONTEXT;
		int_params.irq_source =
			dc_interrupt_to_irq_source(dc, i, 0);

		c_irq_params = &adev->dm.vblank_params[int_params.irq_source - DC_IRQ_SOURCE_VBLANK1];

		c_irq_params->adev = adev;
		c_irq_params->irq_src = int_params.irq_source;

		amdgpu_dm_irq_register_interrupt(adev, &int_params,
				dm_crtc_high_irq, c_irq_params);
	}

	/* Use VUPDATE interrupt */
	for (i = VISLANDS30_IV_SRCID_D1_V_UPDATE_INT; i <= VISLANDS30_IV_SRCID_D6_V_UPDATE_INT; i += 2) {
		r = amdgpu_irq_add_id(adev, client_id, i, &adev->vupdate_irq);
		if (r) {
			DRM_ERROR("Failed to add vupdate irq id!\n");
			return r;
		}

		int_params.int_context = INTERRUPT_HIGH_IRQ_CONTEXT;
		int_params.irq_source =
			dc_interrupt_to_irq_source(dc, i, 0);

		c_irq_params = &adev->dm.vupdate_params[int_params.irq_source - DC_IRQ_SOURCE_VUPDATE1];

		c_irq_params->adev = adev;
		c_irq_params->irq_src = int_params.irq_source;

		amdgpu_dm_irq_register_interrupt(adev, &int_params,
				dm_vupdate_high_irq, c_irq_params);
	}

	/* Use GRPH_PFLIP interrupt */
	for (i = VISLANDS30_IV_SRCID_D1_GRPH_PFLIP;
			i <= VISLANDS30_IV_SRCID_D6_GRPH_PFLIP; i += 2) {
		r = amdgpu_irq_add_id(adev, client_id, i, &adev->pageflip_irq);
		if (r) {
			DRM_ERROR("Failed to add page flip irq id!\n");
			return r;
		}

		int_params.int_context = INTERRUPT_HIGH_IRQ_CONTEXT;
		int_params.irq_source =
			dc_interrupt_to_irq_source(dc, i, 0);

		c_irq_params = &adev->dm.pflip_params[int_params.irq_source - DC_IRQ_SOURCE_PFLIP_FIRST];

		c_irq_params->adev = adev;
		c_irq_params->irq_src = int_params.irq_source;

		amdgpu_dm_irq_register_interrupt(adev, &int_params,
				dm_pflip_high_irq, c_irq_params);

	}

	/* HPD */
	r = amdgpu_irq_add_id(adev, client_id,
			VISLANDS30_IV_SRCID_HOTPLUG_DETECT_A, &adev->hpd_irq);
	if (r) {
		DRM_ERROR("Failed to add hpd irq id!\n");
		return r;
	}

	register_hpd_handlers(adev);

	return 0;
}

#if defined(CONFIG_DRM_AMD_DC_DCN)
/* Register IRQ sources and initialize IRQ callbacks */
static int dcn10_register_irq_handlers(struct amdgpu_device *adev)
{
	struct dc *dc = adev->dm.dc;
	struct common_irq_params *c_irq_params;
	struct dc_interrupt_params int_params = {0};
	int r;
	int i;
#if defined(CONFIG_DRM_AMD_SECURE_DISPLAY)
	static const unsigned int vrtl_int_srcid[] = {
		DCN_1_0__SRCID__OTG1_VERTICAL_INTERRUPT0_CONTROL,
		DCN_1_0__SRCID__OTG2_VERTICAL_INTERRUPT0_CONTROL,
		DCN_1_0__SRCID__OTG3_VERTICAL_INTERRUPT0_CONTROL,
		DCN_1_0__SRCID__OTG4_VERTICAL_INTERRUPT0_CONTROL,
		DCN_1_0__SRCID__OTG5_VERTICAL_INTERRUPT0_CONTROL,
		DCN_1_0__SRCID__OTG6_VERTICAL_INTERRUPT0_CONTROL
	};
#endif

	int_params.requested_polarity = INTERRUPT_POLARITY_DEFAULT;
	int_params.current_polarity = INTERRUPT_POLARITY_DEFAULT;

	/*
	 * Actions of amdgpu_irq_add_id():
	 * 1. Register a set() function with base driver.
	 *    Base driver will call set() function to enable/disable an
	 *    interrupt in DC hardware.
	 * 2. Register amdgpu_dm_irq_handler().
	 *    Base driver will call amdgpu_dm_irq_handler() for ALL interrupts
	 *    coming from DC hardware.
	 *    amdgpu_dm_irq_handler() will re-direct the interrupt to DC
	 *    for acknowledging and handling.
	 */

	/* Use VSTARTUP interrupt */
	for (i = DCN_1_0__SRCID__DC_D1_OTG_VSTARTUP;
			i <= DCN_1_0__SRCID__DC_D1_OTG_VSTARTUP + adev->mode_info.num_crtc - 1;
			i++) {
		r = amdgpu_irq_add_id(adev, SOC15_IH_CLIENTID_DCE, i, &adev->crtc_irq);

		if (r) {
			DRM_ERROR("Failed to add crtc irq id!\n");
			return r;
		}

		int_params.int_context = INTERRUPT_HIGH_IRQ_CONTEXT;
		int_params.irq_source =
			dc_interrupt_to_irq_source(dc, i, 0);

		c_irq_params = &adev->dm.vblank_params[int_params.irq_source - DC_IRQ_SOURCE_VBLANK1];

		c_irq_params->adev = adev;
		c_irq_params->irq_src = int_params.irq_source;

		amdgpu_dm_irq_register_interrupt(
			adev, &int_params, dm_crtc_high_irq, c_irq_params);
	}

	/* Use otg vertical line interrupt */
#if defined(CONFIG_DRM_AMD_SECURE_DISPLAY)
	for (i = 0; i <= adev->mode_info.num_crtc - 1; i++) {
		r = amdgpu_irq_add_id(adev, SOC15_IH_CLIENTID_DCE,
				vrtl_int_srcid[i], &adev->vline0_irq);

		if (r) {
			DRM_ERROR("Failed to add vline0 irq id!\n");
			return r;
		}

		int_params.int_context = INTERRUPT_HIGH_IRQ_CONTEXT;
		int_params.irq_source =
			dc_interrupt_to_irq_source(dc, vrtl_int_srcid[i], 0);

		if (int_params.irq_source == DC_IRQ_SOURCE_INVALID) {
			DRM_ERROR("Failed to register vline0 irq %d!\n", vrtl_int_srcid[i]);
			break;
		}

		c_irq_params = &adev->dm.vline0_params[int_params.irq_source
					- DC_IRQ_SOURCE_DC1_VLINE0];

		c_irq_params->adev = adev;
		c_irq_params->irq_src = int_params.irq_source;

		amdgpu_dm_irq_register_interrupt(adev, &int_params,
				dm_dcn_vertical_interrupt0_high_irq, c_irq_params);
	}
#endif

	/* Use VUPDATE_NO_LOCK interrupt on DCN, which seems to correspond to
	 * the regular VUPDATE interrupt on DCE. We want DC_IRQ_SOURCE_VUPDATEx
	 * to trigger at end of each vblank, regardless of state of the lock,
	 * matching DCE behaviour.
	 */
	for (i = DCN_1_0__SRCID__OTG0_IHC_V_UPDATE_NO_LOCK_INTERRUPT;
	     i <= DCN_1_0__SRCID__OTG0_IHC_V_UPDATE_NO_LOCK_INTERRUPT + adev->mode_info.num_crtc - 1;
	     i++) {
		r = amdgpu_irq_add_id(adev, SOC15_IH_CLIENTID_DCE, i, &adev->vupdate_irq);

		if (r) {
			DRM_ERROR("Failed to add vupdate irq id!\n");
			return r;
		}

		int_params.int_context = INTERRUPT_HIGH_IRQ_CONTEXT;
		int_params.irq_source =
			dc_interrupt_to_irq_source(dc, i, 0);

		c_irq_params = &adev->dm.vupdate_params[int_params.irq_source - DC_IRQ_SOURCE_VUPDATE1];

		c_irq_params->adev = adev;
		c_irq_params->irq_src = int_params.irq_source;

		amdgpu_dm_irq_register_interrupt(adev, &int_params,
				dm_vupdate_high_irq, c_irq_params);
	}

	/* Use GRPH_PFLIP interrupt */
	for (i = DCN_1_0__SRCID__HUBP0_FLIP_INTERRUPT;
			i <= DCN_1_0__SRCID__HUBP0_FLIP_INTERRUPT + adev->mode_info.num_crtc - 1;
			i++) {
		r = amdgpu_irq_add_id(adev, SOC15_IH_CLIENTID_DCE, i, &adev->pageflip_irq);
		if (r) {
			DRM_ERROR("Failed to add page flip irq id!\n");
			return r;
		}

		int_params.int_context = INTERRUPT_HIGH_IRQ_CONTEXT;
		int_params.irq_source =
			dc_interrupt_to_irq_source(dc, i, 0);

		c_irq_params = &adev->dm.pflip_params[int_params.irq_source - DC_IRQ_SOURCE_PFLIP_FIRST];

		c_irq_params->adev = adev;
		c_irq_params->irq_src = int_params.irq_source;

		amdgpu_dm_irq_register_interrupt(adev, &int_params,
				dm_pflip_high_irq, c_irq_params);

	}

	/* HPD */
	r = amdgpu_irq_add_id(adev, SOC15_IH_CLIENTID_DCE, DCN_1_0__SRCID__DC_HPD1_INT,
			&adev->hpd_irq);
	if (r) {
		DRM_ERROR("Failed to add hpd irq id!\n");
		return r;
	}

	register_hpd_handlers(adev);

	return 0;
}
/* Register Outbox IRQ sources and initialize IRQ callbacks */
static int register_outbox_irq_handlers(struct amdgpu_device *adev)
{
	struct dc *dc = adev->dm.dc;
	struct common_irq_params *c_irq_params;
	struct dc_interrupt_params int_params = {0};
	int r, i;

	int_params.requested_polarity = INTERRUPT_POLARITY_DEFAULT;
	int_params.current_polarity = INTERRUPT_POLARITY_DEFAULT;

	r = amdgpu_irq_add_id(adev, SOC15_IH_CLIENTID_DCE, DCN_1_0__SRCID__DMCUB_OUTBOX_LOW_PRIORITY_READY_INT,
			&adev->dmub_outbox_irq);
	if (r) {
		DRM_ERROR("Failed to add outbox irq id!\n");
		return r;
	}

	if (dc->ctx->dmub_srv) {
		i = DCN_1_0__SRCID__DMCUB_OUTBOX_LOW_PRIORITY_READY_INT;
		int_params.int_context = INTERRUPT_LOW_IRQ_CONTEXT;
		int_params.irq_source =
		dc_interrupt_to_irq_source(dc, i, 0);

		c_irq_params = &adev->dm.dmub_outbox_params[0];

		c_irq_params->adev = adev;
		c_irq_params->irq_src = int_params.irq_source;

		amdgpu_dm_irq_register_interrupt(adev, &int_params,
				dm_dmub_outbox1_low_irq, c_irq_params);
	}

	return 0;
}
#endif

/*
 * Acquires the lock for the atomic state object and returns
 * the new atomic state.
 *
 * This should only be called during atomic check.
 */
static int dm_atomic_get_state(struct drm_atomic_state *state,
			       struct dm_atomic_state **dm_state)
{
	struct drm_device *dev = state->dev;
	struct amdgpu_device *adev = drm_to_adev(dev);
	struct amdgpu_display_manager *dm = &adev->dm;
	struct drm_private_state *priv_state;

	if (*dm_state)
		return 0;

	priv_state = drm_atomic_get_private_obj_state(state, &dm->atomic_obj);
	if (IS_ERR(priv_state))
		return PTR_ERR(priv_state);

	*dm_state = to_dm_atomic_state(priv_state);

	return 0;
}

static struct dm_atomic_state *
dm_atomic_get_new_state(struct drm_atomic_state *state)
{
	struct drm_device *dev = state->dev;
	struct amdgpu_device *adev = drm_to_adev(dev);
	struct amdgpu_display_manager *dm = &adev->dm;
	struct drm_private_obj *obj;
	struct drm_private_state *new_obj_state;
	int i;

	for_each_new_private_obj_in_state(state, obj, new_obj_state, i) {
		if (obj->funcs == dm->atomic_obj.funcs)
			return to_dm_atomic_state(new_obj_state);
	}

	return NULL;
}

static struct drm_private_state *
dm_atomic_duplicate_state(struct drm_private_obj *obj)
{
	struct dm_atomic_state *old_state, *new_state;

	new_state = kzalloc(sizeof(*new_state), GFP_KERNEL);
	if (!new_state)
		return NULL;

	__drm_atomic_helper_private_obj_duplicate_state(obj, &new_state->base);

	old_state = to_dm_atomic_state(obj->state);

	if (old_state && old_state->context)
		new_state->context = dc_copy_state(old_state->context);

	if (!new_state->context) {
		kfree(new_state);
		return NULL;
	}

	return &new_state->base;
}

static void dm_atomic_destroy_state(struct drm_private_obj *obj,
				    struct drm_private_state *state)
{
	struct dm_atomic_state *dm_state = to_dm_atomic_state(state);

	if (dm_state && dm_state->context)
		dc_release_state(dm_state->context);

	kfree(dm_state);
}

static struct drm_private_state_funcs dm_atomic_state_funcs = {
	.atomic_duplicate_state = dm_atomic_duplicate_state,
	.atomic_destroy_state = dm_atomic_destroy_state,
};

static int amdgpu_dm_mode_config_init(struct amdgpu_device *adev)
{
	struct dm_atomic_state *state;
	int r;

	adev->mode_info.mode_config_initialized = true;

	adev_to_drm(adev)->mode_config.funcs = (void *)&amdgpu_dm_mode_funcs;
	adev_to_drm(adev)->mode_config.helper_private = &amdgpu_dm_mode_config_helperfuncs;

	adev_to_drm(adev)->mode_config.max_width = 16384;
	adev_to_drm(adev)->mode_config.max_height = 16384;

	adev_to_drm(adev)->mode_config.preferred_depth = 24;
	adev_to_drm(adev)->mode_config.prefer_shadow = 1;
	/* indicates support for immediate flip */
	adev_to_drm(adev)->mode_config.async_page_flip = true;

	adev_to_drm(adev)->mode_config.fb_base = adev->gmc.aper_base;

	state = kzalloc(sizeof(*state), GFP_KERNEL);
	if (!state)
		return -ENOMEM;

	state->context = dc_create_state(adev->dm.dc);
	if (!state->context) {
		kfree(state);
		return -ENOMEM;
	}

	dc_resource_state_copy_construct_current(adev->dm.dc, state->context);

	drm_atomic_private_obj_init(adev_to_drm(adev),
				    &adev->dm.atomic_obj,
				    &state->base,
				    &dm_atomic_state_funcs);

	r = amdgpu_display_modeset_create_props(adev);
	if (r) {
		dc_release_state(state->context);
		kfree(state);
		return r;
	}

	r = amdgpu_dm_audio_init(adev);
	if (r) {
		dc_release_state(state->context);
		kfree(state);
		return r;
	}

	return 0;
}

#define AMDGPU_DM_DEFAULT_MIN_BACKLIGHT 12
#define AMDGPU_DM_DEFAULT_MAX_BACKLIGHT 255
#define AUX_BL_DEFAULT_TRANSITION_TIME_MS 50

#if defined(CONFIG_BACKLIGHT_CLASS_DEVICE) ||\
	defined(CONFIG_BACKLIGHT_CLASS_DEVICE_MODULE)

static void amdgpu_dm_update_backlight_caps(struct amdgpu_display_manager *dm,
					    int bl_idx)
{
#if defined(CONFIG_ACPI)
	struct amdgpu_dm_backlight_caps caps;

	memset(&caps, 0, sizeof(caps));

	if (dm->backlight_caps[bl_idx].caps_valid)
		return;

	amdgpu_acpi_get_backlight_caps(&caps);
	if (caps.caps_valid) {
		dm->backlight_caps[bl_idx].caps_valid = true;
		if (caps.aux_support)
			return;
		dm->backlight_caps[bl_idx].min_input_signal = caps.min_input_signal;
		dm->backlight_caps[bl_idx].max_input_signal = caps.max_input_signal;
	} else {
		dm->backlight_caps[bl_idx].min_input_signal =
				AMDGPU_DM_DEFAULT_MIN_BACKLIGHT;
		dm->backlight_caps[bl_idx].max_input_signal =
				AMDGPU_DM_DEFAULT_MAX_BACKLIGHT;
	}
#else
	if (dm->backlight_caps[bl_idx].aux_support)
		return;

	dm->backlight_caps[bl_idx].min_input_signal = AMDGPU_DM_DEFAULT_MIN_BACKLIGHT;
	dm->backlight_caps[bl_idx].max_input_signal = AMDGPU_DM_DEFAULT_MAX_BACKLIGHT;
#endif
}

static int get_brightness_range(const struct amdgpu_dm_backlight_caps *caps,
				unsigned *min, unsigned *max)
{
	if (!caps)
		return 0;

	if (caps->aux_support) {
		// Firmware limits are in nits, DC API wants millinits.
		*max = 1000 * caps->aux_max_input_signal;
		*min = 1000 * caps->aux_min_input_signal;
	} else {
		// Firmware limits are 8-bit, PWM control is 16-bit.
		*max = 0x101 * caps->max_input_signal;
		*min = 0x101 * caps->min_input_signal;
	}
	return 1;
}

static u32 convert_brightness_from_user(const struct amdgpu_dm_backlight_caps *caps,
					uint32_t brightness)
{
	unsigned min, max;

	if (!get_brightness_range(caps, &min, &max))
		return brightness;

	// Rescale 0..255 to min..max
	return min + DIV_ROUND_CLOSEST((max - min) * brightness,
				       AMDGPU_MAX_BL_LEVEL);
}

static u32 convert_brightness_to_user(const struct amdgpu_dm_backlight_caps *caps,
				      uint32_t brightness)
{
	unsigned min, max;

	if (!get_brightness_range(caps, &min, &max))
		return brightness;

	if (brightness < min)
		return 0;
	// Rescale min..max to 0..255
	return DIV_ROUND_CLOSEST(AMDGPU_MAX_BL_LEVEL * (brightness - min),
				 max - min);
}

static int amdgpu_dm_backlight_set_level(struct amdgpu_display_manager *dm,
					 int bl_idx,
					 u32 user_brightness)
{
	struct amdgpu_dm_backlight_caps caps;
	struct dc_link *link;
	u32 brightness;
	bool rc;

	amdgpu_dm_update_backlight_caps(dm, bl_idx);
	caps = dm->backlight_caps[bl_idx];

	dm->brightness[bl_idx] = user_brightness;
	brightness = convert_brightness_from_user(&caps, dm->brightness[bl_idx]);
	link = (struct dc_link *)dm->backlight_link[bl_idx];

	/* Change brightness based on AUX property */
	if (caps.aux_support) {
		rc = dc_link_set_backlight_level_nits(link, true, brightness,
						      AUX_BL_DEFAULT_TRANSITION_TIME_MS);
		if (!rc)
			DRM_DEBUG("DM: Failed to update backlight via AUX on eDP[%d]\n", bl_idx);
	} else {
		rc = dc_link_set_backlight_level(link, brightness, 0);
		if (!rc)
			DRM_DEBUG("DM: Failed to update backlight on eDP[%d]\n", bl_idx);
	}

	return rc ? 0 : 1;
}

static int amdgpu_dm_backlight_update_status(struct backlight_device *bd)
{
	struct amdgpu_display_manager *dm = bl_get_data(bd);
	int i;

	for (i = 0; i < dm->num_of_edps; i++) {
		if (bd == dm->backlight_dev[i])
			break;
	}
	if (i >= AMDGPU_DM_MAX_NUM_EDP)
		i = 0;
	amdgpu_dm_backlight_set_level(dm, i, bd->props.brightness);

	return 0;
}

static u32 amdgpu_dm_backlight_get_level(struct amdgpu_display_manager *dm,
					 int bl_idx)
{
	struct amdgpu_dm_backlight_caps caps;
	struct dc_link *link = (struct dc_link *)dm->backlight_link[bl_idx];

	amdgpu_dm_update_backlight_caps(dm, bl_idx);
	caps = dm->backlight_caps[bl_idx];

	if (caps.aux_support) {
		u32 avg, peak;
		bool rc;

		rc = dc_link_get_backlight_level_nits(link, &avg, &peak);
		if (!rc)
			return dm->brightness[bl_idx];
		return convert_brightness_to_user(&caps, avg);
	} else {
		int ret = dc_link_get_backlight_level(link);

		if (ret == DC_ERROR_UNEXPECTED)
			return dm->brightness[bl_idx];
		return convert_brightness_to_user(&caps, ret);
	}
}

static int amdgpu_dm_backlight_get_brightness(struct backlight_device *bd)
{
	struct amdgpu_display_manager *dm = bl_get_data(bd);
	int i;

	for (i = 0; i < dm->num_of_edps; i++) {
		if (bd == dm->backlight_dev[i])
			break;
	}
	if (i >= AMDGPU_DM_MAX_NUM_EDP)
		i = 0;
	return amdgpu_dm_backlight_get_level(dm, i);
}

static const struct backlight_ops amdgpu_dm_backlight_ops = {
	.options = BL_CORE_SUSPENDRESUME,
	.get_brightness = amdgpu_dm_backlight_get_brightness,
	.update_status	= amdgpu_dm_backlight_update_status,
};

static void
amdgpu_dm_register_backlight_device(struct amdgpu_display_manager *dm)
{
	char bl_name[16];
	struct backlight_properties props = { 0 };

	amdgpu_dm_update_backlight_caps(dm, dm->num_of_edps);
	dm->brightness[dm->num_of_edps] = AMDGPU_MAX_BL_LEVEL;

	props.max_brightness = AMDGPU_MAX_BL_LEVEL;
	props.brightness = AMDGPU_MAX_BL_LEVEL;
	props.type = BACKLIGHT_RAW;

	snprintf(bl_name, sizeof(bl_name), "amdgpu_bl%d",
		 adev_to_drm(dm->adev)->primary->index + dm->num_of_edps);

	dm->backlight_dev[dm->num_of_edps] = backlight_device_register(bl_name,
								       adev_to_drm(dm->adev)->dev,
								       dm,
								       &amdgpu_dm_backlight_ops,
								       &props);

	if (IS_ERR(dm->backlight_dev[dm->num_of_edps]))
		DRM_ERROR("DM: Backlight registration failed!\n");
	else
		DRM_DEBUG_DRIVER("DM: Registered Backlight device: %s\n", bl_name);
}
#endif

static int initialize_plane(struct amdgpu_display_manager *dm,
			    struct amdgpu_mode_info *mode_info, int plane_id,
			    enum drm_plane_type plane_type,
			    const struct dc_plane_cap *plane_cap)
{
	struct drm_plane *plane;
	unsigned long possible_crtcs;
	int ret = 0;

	plane = kzalloc(sizeof(struct drm_plane), GFP_KERNEL);
	if (!plane) {
		DRM_ERROR("KMS: Failed to allocate plane\n");
		return -ENOMEM;
	}
	plane->type = plane_type;

	/*
	 * HACK: IGT tests expect that the primary plane for a CRTC
	 * can only have one possible CRTC. Only expose support for
	 * any CRTC if they're not going to be used as a primary plane
	 * for a CRTC - like overlay or underlay planes.
	 */
	possible_crtcs = 1 << plane_id;
	if (plane_id >= dm->dc->caps.max_streams)
		possible_crtcs = 0xff;

	ret = amdgpu_dm_plane_init(dm, plane, possible_crtcs, plane_cap);

	if (ret) {
		DRM_ERROR("KMS: Failed to initialize plane\n");
		kfree(plane);
		return ret;
	}

	if (mode_info)
		mode_info->planes[plane_id] = plane;

	return ret;
}


static void register_backlight_device(struct amdgpu_display_manager *dm,
				      struct dc_link *link)
{
#if defined(CONFIG_BACKLIGHT_CLASS_DEVICE) ||\
	defined(CONFIG_BACKLIGHT_CLASS_DEVICE_MODULE)

	if ((link->connector_signal & (SIGNAL_TYPE_EDP | SIGNAL_TYPE_LVDS)) &&
	    link->type != dc_connection_none) {
		/*
		 * Event if registration failed, we should continue with
		 * DM initialization because not having a backlight control
		 * is better then a black screen.
		 */
		if (!dm->backlight_dev[dm->num_of_edps])
			amdgpu_dm_register_backlight_device(dm);

		if (dm->backlight_dev[dm->num_of_edps]) {
			dm->backlight_link[dm->num_of_edps] = link;
			dm->num_of_edps++;
		}
	}
#endif
}


/*
 * In this architecture, the association
 * connector -> encoder -> crtc
 * id not really requried. The crtc and connector will hold the
 * display_index as an abstraction to use with DAL component
 *
 * Returns 0 on success
 */
static int amdgpu_dm_initialize_drm_device(struct amdgpu_device *adev)
{
	struct amdgpu_display_manager *dm = &adev->dm;
	int32_t i;
	struct amdgpu_dm_connector *aconnector = NULL;
	struct amdgpu_encoder *aencoder = NULL;
	struct amdgpu_mode_info *mode_info = &adev->mode_info;
	uint32_t link_cnt;
	int32_t primary_planes;
	enum dc_connection_type new_connection_type = dc_connection_none;
	const struct dc_plane_cap *plane;

	dm->display_indexes_num = dm->dc->caps.max_streams;
	/* Update the actual used number of crtc */
	adev->mode_info.num_crtc = adev->dm.display_indexes_num;

	link_cnt = dm->dc->caps.max_links;
	if (amdgpu_dm_mode_config_init(dm->adev)) {
		DRM_ERROR("DM: Failed to initialize mode config\n");
		return -EINVAL;
	}

	/* There is one primary plane per CRTC */
	primary_planes = dm->dc->caps.max_streams;
	ASSERT(primary_planes <= AMDGPU_MAX_PLANES);

	/*
	 * Initialize primary planes, implicit planes for legacy IOCTLS.
	 * Order is reversed to match iteration order in atomic check.
	 */
	for (i = (primary_planes - 1); i >= 0; i--) {
		plane = &dm->dc->caps.planes[i];

		if (initialize_plane(dm, mode_info, i,
				     DRM_PLANE_TYPE_PRIMARY, plane)) {
			DRM_ERROR("KMS: Failed to initialize primary plane\n");
			goto fail;
		}
	}

	/*
	 * Initialize overlay planes, index starting after primary planes.
	 * These planes have a higher DRM index than the primary planes since
	 * they should be considered as having a higher z-order.
	 * Order is reversed to match iteration order in atomic check.
	 *
	 * Only support DCN for now, and only expose one so we don't encourage
	 * userspace to use up all the pipes.
	 */
	for (i = 0; i < dm->dc->caps.max_planes; ++i) {
		struct dc_plane_cap *plane = &dm->dc->caps.planes[i];

		if (plane->type != DC_PLANE_TYPE_DCN_UNIVERSAL)
			continue;

		if (!plane->blends_with_above || !plane->blends_with_below)
			continue;

		if (!plane->pixel_format_support.argb8888)
			continue;

		if (initialize_plane(dm, NULL, primary_planes + i,
				     DRM_PLANE_TYPE_OVERLAY, plane)) {
			DRM_ERROR("KMS: Failed to initialize overlay plane\n");
			goto fail;
		}

		/* Only create one overlay plane. */
		break;
	}

	for (i = 0; i < dm->dc->caps.max_streams; i++)
		if (amdgpu_dm_crtc_init(dm, mode_info->planes[i], i)) {
			DRM_ERROR("KMS: Failed to initialize crtc\n");
			goto fail;
		}

#if defined(CONFIG_DRM_AMD_DC_DCN)
	/* Use Outbox interrupt */
	switch (adev->asic_type) {
	case CHIP_SIENNA_CICHLID:
	case CHIP_NAVY_FLOUNDER:
	case CHIP_YELLOW_CARP:
	case CHIP_RENOIR:
		if (register_outbox_irq_handlers(dm->adev)) {
			DRM_ERROR("DM: Failed to initialize IRQ\n");
			goto fail;
		}
		break;
	default:
		DRM_DEBUG_KMS("Unsupported ASIC type for outbox: 0x%X\n", adev->asic_type);
	}
#endif

	/* loops over all connectors on the board */
	for (i = 0; i < link_cnt; i++) {
		struct dc_link *link = NULL;

		if (i > AMDGPU_DM_MAX_DISPLAY_INDEX) {
			DRM_ERROR(
				"KMS: Cannot support more than %d display indexes\n",
					AMDGPU_DM_MAX_DISPLAY_INDEX);
			continue;
		}

		aconnector = kzalloc(sizeof(*aconnector), GFP_KERNEL);
		if (!aconnector)
			goto fail;

		aencoder = kzalloc(sizeof(*aencoder), GFP_KERNEL);
		if (!aencoder)
			goto fail;

		if (amdgpu_dm_encoder_init(dm->ddev, aencoder, i)) {
			DRM_ERROR("KMS: Failed to initialize encoder\n");
			goto fail;
		}

		if (amdgpu_dm_connector_init(dm, aconnector, i, aencoder)) {
			DRM_ERROR("KMS: Failed to initialize connector\n");
			goto fail;
		}

		link = dc_get_link_at_index(dm->dc, i);

		if (!dc_link_detect_sink(link, &new_connection_type))
			DRM_ERROR("KMS: Failed to detect connector\n");

		if (aconnector->base.force && new_connection_type == dc_connection_none) {
			emulated_link_detect(link);
			amdgpu_dm_update_connector_after_detect(aconnector);

		} else if (dc_link_detect(link, DETECT_REASON_BOOT)) {
			amdgpu_dm_update_connector_after_detect(aconnector);
			register_backlight_device(dm, link);
			if (amdgpu_dc_feature_mask & DC_PSR_MASK)
				amdgpu_dm_set_psr_caps(link);
		}


	}

	/* Software is initialized. Now we can register interrupt handlers. */
	switch (adev->asic_type) {
#if defined(CONFIG_DRM_AMD_DC_SI)
	case CHIP_TAHITI:
	case CHIP_PITCAIRN:
	case CHIP_VERDE:
	case CHIP_OLAND:
		if (dce60_register_irq_handlers(dm->adev)) {
			DRM_ERROR("DM: Failed to initialize IRQ\n");
			goto fail;
		}
		break;
#endif
	case CHIP_BONAIRE:
	case CHIP_HAWAII:
	case CHIP_KAVERI:
	case CHIP_KABINI:
	case CHIP_MULLINS:
	case CHIP_TONGA:
	case CHIP_FIJI:
	case CHIP_CARRIZO:
	case CHIP_STONEY:
	case CHIP_POLARIS11:
	case CHIP_POLARIS10:
	case CHIP_POLARIS12:
	case CHIP_VEGAM:
	case CHIP_VEGA10:
	case CHIP_VEGA12:
	case CHIP_VEGA20:
		if (dce110_register_irq_handlers(dm->adev)) {
			DRM_ERROR("DM: Failed to initialize IRQ\n");
			goto fail;
		}
		break;
#if defined(CONFIG_DRM_AMD_DC_DCN)
	case CHIP_RAVEN:
	case CHIP_NAVI12:
	case CHIP_NAVI10:
	case CHIP_NAVI14:
	case CHIP_RENOIR:
	case CHIP_SIENNA_CICHLID:
	case CHIP_NAVY_FLOUNDER:
	case CHIP_DIMGREY_CAVEFISH:
	case CHIP_BEIGE_GOBY:
	case CHIP_VANGOGH:
	case CHIP_YELLOW_CARP:
		if (dcn10_register_irq_handlers(dm->adev)) {
			DRM_ERROR("DM: Failed to initialize IRQ\n");
			goto fail;
		}
		break;
#endif
	default:
		DRM_ERROR("Unsupported ASIC type: 0x%X\n", adev->asic_type);
		goto fail;
	}

	return 0;
fail:
	kfree(aencoder);
	kfree(aconnector);

	return -EINVAL;
}

static void amdgpu_dm_destroy_drm_device(struct amdgpu_display_manager *dm)
{
	drm_atomic_private_obj_fini(&dm->atomic_obj);
	return;
}

/******************************************************************************
 * amdgpu_display_funcs functions
 *****************************************************************************/

/*
 * dm_bandwidth_update - program display watermarks
 *
 * @adev: amdgpu_device pointer
 *
 * Calculate and program the display watermarks and line buffer allocation.
 */
static void dm_bandwidth_update(struct amdgpu_device *adev)
{
	/* TODO: implement later */
}

static const struct amdgpu_display_funcs dm_display_funcs = {
	.bandwidth_update = dm_bandwidth_update, /* called unconditionally */
	.vblank_get_counter = dm_vblank_get_counter,/* called unconditionally */
	.backlight_set_level = NULL, /* never called for DC */
	.backlight_get_level = NULL, /* never called for DC */
	.hpd_sense = NULL,/* called unconditionally */
	.hpd_set_polarity = NULL, /* called unconditionally */
	.hpd_get_gpio_reg = NULL, /* VBIOS parsing. DAL does it. */
	.page_flip_get_scanoutpos =
		dm_crtc_get_scanoutpos,/* called unconditionally */
	.add_encoder = NULL, /* VBIOS parsing. DAL does it. */
	.add_connector = NULL, /* VBIOS parsing. DAL does it. */
};

#if defined(CONFIG_DEBUG_KERNEL_DC)

static ssize_t s3_debug_store(struct device *device,
			      struct device_attribute *attr,
			      const char *buf,
			      size_t count)
{
	int ret;
	int s3_state;
	struct drm_device *drm_dev = dev_get_drvdata(device);
	struct amdgpu_device *adev = drm_to_adev(drm_dev);

	ret = kstrtoint(buf, 0, &s3_state);

	if (ret == 0) {
		if (s3_state) {
			dm_resume(adev);
			drm_kms_helper_hotplug_event(adev_to_drm(adev));
		} else
			dm_suspend(adev);
	}

	return ret == 0 ? count : 0;
}

DEVICE_ATTR_WO(s3_debug);

#endif

static int dm_early_init(void *handle)
{
	struct amdgpu_device *adev = (struct amdgpu_device *)handle;

	switch (adev->asic_type) {
#if defined(CONFIG_DRM_AMD_DC_SI)
	case CHIP_TAHITI:
	case CHIP_PITCAIRN:
	case CHIP_VERDE:
		adev->mode_info.num_crtc = 6;
		adev->mode_info.num_hpd = 6;
		adev->mode_info.num_dig = 6;
		break;
	case CHIP_OLAND:
		adev->mode_info.num_crtc = 2;
		adev->mode_info.num_hpd = 2;
		adev->mode_info.num_dig = 2;
		break;
#endif
	case CHIP_BONAIRE:
	case CHIP_HAWAII:
		adev->mode_info.num_crtc = 6;
		adev->mode_info.num_hpd = 6;
		adev->mode_info.num_dig = 6;
		break;
	case CHIP_KAVERI:
		adev->mode_info.num_crtc = 4;
		adev->mode_info.num_hpd = 6;
		adev->mode_info.num_dig = 7;
		break;
	case CHIP_KABINI:
	case CHIP_MULLINS:
		adev->mode_info.num_crtc = 2;
		adev->mode_info.num_hpd = 6;
		adev->mode_info.num_dig = 6;
		break;
	case CHIP_FIJI:
	case CHIP_TONGA:
		adev->mode_info.num_crtc = 6;
		adev->mode_info.num_hpd = 6;
		adev->mode_info.num_dig = 7;
		break;
	case CHIP_CARRIZO:
		adev->mode_info.num_crtc = 3;
		adev->mode_info.num_hpd = 6;
		adev->mode_info.num_dig = 9;
		break;
	case CHIP_STONEY:
		adev->mode_info.num_crtc = 2;
		adev->mode_info.num_hpd = 6;
		adev->mode_info.num_dig = 9;
		break;
	case CHIP_POLARIS11:
	case CHIP_POLARIS12:
		adev->mode_info.num_crtc = 5;
		adev->mode_info.num_hpd = 5;
		adev->mode_info.num_dig = 5;
		break;
	case CHIP_POLARIS10:
	case CHIP_VEGAM:
		adev->mode_info.num_crtc = 6;
		adev->mode_info.num_hpd = 6;
		adev->mode_info.num_dig = 6;
		break;
	case CHIP_VEGA10:
	case CHIP_VEGA12:
	case CHIP_VEGA20:
		adev->mode_info.num_crtc = 6;
		adev->mode_info.num_hpd = 6;
		adev->mode_info.num_dig = 6;
		break;
#if defined(CONFIG_DRM_AMD_DC_DCN)
	case CHIP_RAVEN:
	case CHIP_RENOIR:
	case CHIP_VANGOGH:
		adev->mode_info.num_crtc = 4;
		adev->mode_info.num_hpd = 4;
		adev->mode_info.num_dig = 4;
		break;
	case CHIP_NAVI10:
	case CHIP_NAVI12:
	case CHIP_SIENNA_CICHLID:
	case CHIP_NAVY_FLOUNDER:
		adev->mode_info.num_crtc = 6;
		adev->mode_info.num_hpd = 6;
		adev->mode_info.num_dig = 6;
		break;
	case CHIP_YELLOW_CARP:
		adev->mode_info.num_crtc = 4;
		adev->mode_info.num_hpd = 4;
		adev->mode_info.num_dig = 4;
		break;
	case CHIP_NAVI14:
	case CHIP_DIMGREY_CAVEFISH:
		adev->mode_info.num_crtc = 5;
		adev->mode_info.num_hpd = 5;
		adev->mode_info.num_dig = 5;
		break;
	case CHIP_BEIGE_GOBY:
		adev->mode_info.num_crtc = 2;
		adev->mode_info.num_hpd = 2;
		adev->mode_info.num_dig = 2;
		break;
#endif
	default:
		DRM_ERROR("Unsupported ASIC type: 0x%X\n", adev->asic_type);
		return -EINVAL;
	}

	amdgpu_dm_set_irq_funcs(adev);

	if (adev->mode_info.funcs == NULL)
		adev->mode_info.funcs = &dm_display_funcs;

	/*
	 * Note: Do NOT change adev->audio_endpt_rreg and
	 * adev->audio_endpt_wreg because they are initialised in
	 * amdgpu_device_init()
	 */
#if defined(CONFIG_DEBUG_KERNEL_DC)
	device_create_file(
		adev_to_drm(adev)->dev,
		&dev_attr_s3_debug);
#endif

	return 0;
}

static bool modeset_required(struct drm_crtc_state *crtc_state,
			     struct dc_stream_state *new_stream,
			     struct dc_stream_state *old_stream)
{
	return crtc_state->active && drm_atomic_crtc_needs_modeset(crtc_state);
}

static bool modereset_required(struct drm_crtc_state *crtc_state)
{
	return !crtc_state->active && drm_atomic_crtc_needs_modeset(crtc_state);
}

static void amdgpu_dm_encoder_destroy(struct drm_encoder *encoder)
{
	drm_encoder_cleanup(encoder);
	kfree(encoder);
}

static const struct drm_encoder_funcs amdgpu_dm_encoder_funcs = {
	.destroy = amdgpu_dm_encoder_destroy,
};


static void get_min_max_dc_plane_scaling(struct drm_device *dev,
					 struct drm_framebuffer *fb,
					 int *min_downscale, int *max_upscale)
{
	struct amdgpu_device *adev = drm_to_adev(dev);
	struct dc *dc = adev->dm.dc;
	/* Caps for all supported planes are the same on DCE and DCN 1 - 3 */
	struct dc_plane_cap *plane_cap = &dc->caps.planes[0];

	switch (fb->format->format) {
	case DRM_FORMAT_P010:
	case DRM_FORMAT_NV12:
	case DRM_FORMAT_NV21:
		*max_upscale = plane_cap->max_upscale_factor.nv12;
		*min_downscale = plane_cap->max_downscale_factor.nv12;
		break;

	case DRM_FORMAT_XRGB16161616F:
	case DRM_FORMAT_ARGB16161616F:
	case DRM_FORMAT_XBGR16161616F:
	case DRM_FORMAT_ABGR16161616F:
		*max_upscale = plane_cap->max_upscale_factor.fp16;
		*min_downscale = plane_cap->max_downscale_factor.fp16;
		break;

	default:
		*max_upscale = plane_cap->max_upscale_factor.argb8888;
		*min_downscale = plane_cap->max_downscale_factor.argb8888;
		break;
	}

	/*
	 * A factor of 1 in the plane_cap means to not allow scaling, ie. use a
	 * scaling factor of 1.0 == 1000 units.
	 */
	if (*max_upscale == 1)
		*max_upscale = 1000;

	if (*min_downscale == 1)
		*min_downscale = 1000;
}


static int fill_dc_scaling_info(const struct drm_plane_state *state,
				struct dc_scaling_info *scaling_info)
{
	int scale_w, scale_h, min_downscale, max_upscale;

	memset(scaling_info, 0, sizeof(*scaling_info));

	/* Source is fixed 16.16 but we ignore mantissa for now... */
	scaling_info->src_rect.x = state->src_x >> 16;
	scaling_info->src_rect.y = state->src_y >> 16;

	/*
	 * For reasons we don't (yet) fully understand a non-zero
	 * src_y coordinate into an NV12 buffer can cause a
	 * system hang. To avoid hangs (and maybe be overly cautious)
	 * let's reject both non-zero src_x and src_y.
	 *
	 * We currently know of only one use-case to reproduce a
	 * scenario with non-zero src_x and src_y for NV12, which
	 * is to gesture the YouTube Android app into full screen
	 * on ChromeOS.
	 */
	if (state->fb &&
	    state->fb->format->format == DRM_FORMAT_NV12 &&
	    (scaling_info->src_rect.x != 0 ||
	     scaling_info->src_rect.y != 0))
		return -EINVAL;

	scaling_info->src_rect.width = state->src_w >> 16;
	if (scaling_info->src_rect.width == 0)
		return -EINVAL;

	scaling_info->src_rect.height = state->src_h >> 16;
	if (scaling_info->src_rect.height == 0)
		return -EINVAL;

	scaling_info->dst_rect.x = state->crtc_x;
	scaling_info->dst_rect.y = state->crtc_y;

	if (state->crtc_w == 0)
		return -EINVAL;

	scaling_info->dst_rect.width = state->crtc_w;

	if (state->crtc_h == 0)
		return -EINVAL;

	scaling_info->dst_rect.height = state->crtc_h;

	/* DRM doesn't specify clipping on destination output. */
	scaling_info->clip_rect = scaling_info->dst_rect;

	/* Validate scaling per-format with DC plane caps */
	if (state->plane && state->plane->dev && state->fb) {
		get_min_max_dc_plane_scaling(state->plane->dev, state->fb,
					     &min_downscale, &max_upscale);
	} else {
		min_downscale = 250;
		max_upscale = 16000;
	}

	scale_w = scaling_info->dst_rect.width * 1000 /
		  scaling_info->src_rect.width;

	if (scale_w < min_downscale || scale_w > max_upscale)
		return -EINVAL;

	scale_h = scaling_info->dst_rect.height * 1000 /
		  scaling_info->src_rect.height;

	if (scale_h < min_downscale || scale_h > max_upscale)
		return -EINVAL;

	/*
	 * The "scaling_quality" can be ignored for now, quality = 0 has DC
	 * assume reasonable defaults based on the format.
	 */

	return 0;
}

static void
fill_gfx8_tiling_info_from_flags(union dc_tiling_info *tiling_info,
				 uint64_t tiling_flags)
{
	/* Fill GFX8 params */
	if (AMDGPU_TILING_GET(tiling_flags, ARRAY_MODE) == DC_ARRAY_2D_TILED_THIN1) {
		unsigned int bankw, bankh, mtaspect, tile_split, num_banks;

		bankw = AMDGPU_TILING_GET(tiling_flags, BANK_WIDTH);
		bankh = AMDGPU_TILING_GET(tiling_flags, BANK_HEIGHT);
		mtaspect = AMDGPU_TILING_GET(tiling_flags, MACRO_TILE_ASPECT);
		tile_split = AMDGPU_TILING_GET(tiling_flags, TILE_SPLIT);
		num_banks = AMDGPU_TILING_GET(tiling_flags, NUM_BANKS);

		/* XXX fix me for VI */
		tiling_info->gfx8.num_banks = num_banks;
		tiling_info->gfx8.array_mode =
				DC_ARRAY_2D_TILED_THIN1;
		tiling_info->gfx8.tile_split = tile_split;
		tiling_info->gfx8.bank_width = bankw;
		tiling_info->gfx8.bank_height = bankh;
		tiling_info->gfx8.tile_aspect = mtaspect;
		tiling_info->gfx8.tile_mode =
				DC_ADDR_SURF_MICRO_TILING_DISPLAY;
	} else if (AMDGPU_TILING_GET(tiling_flags, ARRAY_MODE)
			== DC_ARRAY_1D_TILED_THIN1) {
		tiling_info->gfx8.array_mode = DC_ARRAY_1D_TILED_THIN1;
	}

	tiling_info->gfx8.pipe_config =
			AMDGPU_TILING_GET(tiling_flags, PIPE_CONFIG);
}

static void
fill_gfx9_tiling_info_from_device(const struct amdgpu_device *adev,
				  union dc_tiling_info *tiling_info)
{
	tiling_info->gfx9.num_pipes =
		adev->gfx.config.gb_addr_config_fields.num_pipes;
	tiling_info->gfx9.num_banks =
		adev->gfx.config.gb_addr_config_fields.num_banks;
	tiling_info->gfx9.pipe_interleave =
		adev->gfx.config.gb_addr_config_fields.pipe_interleave_size;
	tiling_info->gfx9.num_shader_engines =
		adev->gfx.config.gb_addr_config_fields.num_se;
	tiling_info->gfx9.max_compressed_frags =
		adev->gfx.config.gb_addr_config_fields.max_compress_frags;
	tiling_info->gfx9.num_rb_per_se =
		adev->gfx.config.gb_addr_config_fields.num_rb_per_se;
	tiling_info->gfx9.shaderEnable = 1;
	if (adev->asic_type == CHIP_SIENNA_CICHLID ||
	    adev->asic_type == CHIP_NAVY_FLOUNDER ||
	    adev->asic_type == CHIP_DIMGREY_CAVEFISH ||
	    adev->asic_type == CHIP_BEIGE_GOBY ||
	    adev->asic_type == CHIP_YELLOW_CARP ||
	    adev->asic_type == CHIP_VANGOGH)
		tiling_info->gfx9.num_pkrs = adev->gfx.config.gb_addr_config_fields.num_pkrs;
}

static int
validate_dcc(struct amdgpu_device *adev,
	     const enum surface_pixel_format format,
	     const enum dc_rotation_angle rotation,
	     const union dc_tiling_info *tiling_info,
	     const struct dc_plane_dcc_param *dcc,
	     const struct dc_plane_address *address,
	     const struct plane_size *plane_size)
{
	struct dc *dc = adev->dm.dc;
	struct dc_dcc_surface_param input;
	struct dc_surface_dcc_cap output;

	memset(&input, 0, sizeof(input));
	memset(&output, 0, sizeof(output));

	if (!dcc->enable)
		return 0;

	if (format >= SURFACE_PIXEL_FORMAT_VIDEO_BEGIN ||
	    !dc->cap_funcs.get_dcc_compression_cap)
		return -EINVAL;

	input.format = format;
	input.surface_size.width = plane_size->surface_size.width;
	input.surface_size.height = plane_size->surface_size.height;
	input.swizzle_mode = tiling_info->gfx9.swizzle;

	if (rotation == ROTATION_ANGLE_0 || rotation == ROTATION_ANGLE_180)
		input.scan = SCAN_DIRECTION_HORIZONTAL;
	else if (rotation == ROTATION_ANGLE_90 || rotation == ROTATION_ANGLE_270)
		input.scan = SCAN_DIRECTION_VERTICAL;

	if (!dc->cap_funcs.get_dcc_compression_cap(dc, &input, &output))
		return -EINVAL;

	if (!output.capable)
		return -EINVAL;

	if (dcc->independent_64b_blks == 0 &&
	    output.grph.rgb.independent_64b_blks != 0)
		return -EINVAL;

	return 0;
}

static bool
modifier_has_dcc(uint64_t modifier)
{
	return IS_AMD_FMT_MOD(modifier) && AMD_FMT_MOD_GET(DCC, modifier);
}

static unsigned
modifier_gfx9_swizzle_mode(uint64_t modifier)
{
	if (modifier == DRM_FORMAT_MOD_LINEAR)
		return 0;

	return AMD_FMT_MOD_GET(TILE, modifier);
}

static const struct drm_format_info *
amd_get_format_info(const struct drm_mode_fb_cmd2 *cmd)
{
	return amdgpu_lookup_format_info(cmd->pixel_format, cmd->modifier[0]);
}

static void
fill_gfx9_tiling_info_from_modifier(const struct amdgpu_device *adev,
				    union dc_tiling_info *tiling_info,
				    uint64_t modifier)
{
	unsigned int mod_bank_xor_bits = AMD_FMT_MOD_GET(BANK_XOR_BITS, modifier);
	unsigned int mod_pipe_xor_bits = AMD_FMT_MOD_GET(PIPE_XOR_BITS, modifier);
	unsigned int pkrs_log2 = AMD_FMT_MOD_GET(PACKERS, modifier);
	unsigned int pipes_log2 = min(4u, mod_pipe_xor_bits);

	fill_gfx9_tiling_info_from_device(adev, tiling_info);

	if (!IS_AMD_FMT_MOD(modifier))
		return;

	tiling_info->gfx9.num_pipes = 1u << pipes_log2;
	tiling_info->gfx9.num_shader_engines = 1u << (mod_pipe_xor_bits - pipes_log2);

	if (adev->family >= AMDGPU_FAMILY_NV) {
		tiling_info->gfx9.num_pkrs = 1u << pkrs_log2;
	} else {
		tiling_info->gfx9.num_banks = 1u << mod_bank_xor_bits;

		/* for DCC we know it isn't rb aligned, so rb_per_se doesn't matter. */
	}
}

enum dm_micro_swizzle {
	MICRO_SWIZZLE_Z = 0,
	MICRO_SWIZZLE_S = 1,
	MICRO_SWIZZLE_D = 2,
	MICRO_SWIZZLE_R = 3
};

static bool dm_plane_format_mod_supported(struct drm_plane *plane,
					  uint32_t format,
					  uint64_t modifier)
{
	struct amdgpu_device *adev = drm_to_adev(plane->dev);
	const struct drm_format_info *info = drm_format_info(format);
	int i;

	enum dm_micro_swizzle microtile = modifier_gfx9_swizzle_mode(modifier) & 3;

	if (!info)
		return false;

	/*
	 * We always have to allow these modifiers:
	 * 1. Core DRM checks for LINEAR support if userspace does not provide modifiers.
	 * 2. Not passing any modifiers is the same as explicitly passing INVALID.
	 */
	if (modifier == DRM_FORMAT_MOD_LINEAR ||
	    modifier == DRM_FORMAT_MOD_INVALID) {
		return true;
	}

	/* Check that the modifier is on the list of the plane's supported modifiers. */
	for (i = 0; i < plane->modifier_count; i++) {
		if (modifier == plane->modifiers[i])
			break;
	}
	if (i == plane->modifier_count)
		return false;

	/*
	 * For D swizzle the canonical modifier depends on the bpp, so check
	 * it here.
	 */
	if (AMD_FMT_MOD_GET(TILE_VERSION, modifier) == AMD_FMT_MOD_TILE_VER_GFX9 &&
	    adev->family >= AMDGPU_FAMILY_NV) {
		if (microtile == MICRO_SWIZZLE_D && info->cpp[0] == 4)
			return false;
	}

	if (adev->family >= AMDGPU_FAMILY_RV && microtile == MICRO_SWIZZLE_D &&
	    info->cpp[0] < 8)
		return false;

	if (modifier_has_dcc(modifier)) {
		/* Per radeonsi comments 16/64 bpp are more complicated. */
		if (info->cpp[0] != 4)
			return false;
		/* We support multi-planar formats, but not when combined with
		 * additional DCC metadata planes. */
		if (info->num_planes > 1)
			return false;
	}

	return true;
}

static void
add_modifier(uint64_t **mods, uint64_t *size, uint64_t *cap, uint64_t mod)
{
	if (!*mods)
		return;

	if (*cap - *size < 1) {
		uint64_t new_cap = *cap * 2;
		uint64_t *new_mods = kmalloc(new_cap * sizeof(uint64_t), GFP_KERNEL);

		if (!new_mods) {
			kfree(*mods);
			*mods = NULL;
			return;
		}

		memcpy(new_mods, *mods, sizeof(uint64_t) * *size);
		kfree(*mods);
		*mods = new_mods;
		*cap = new_cap;
	}

	(*mods)[*size] = mod;
	*size += 1;
}

static void
add_gfx9_modifiers(const struct amdgpu_device *adev,
		   uint64_t **mods, uint64_t *size, uint64_t *capacity)
{
	int pipes = ilog2(adev->gfx.config.gb_addr_config_fields.num_pipes);
	int pipe_xor_bits = min(8, pipes +
				ilog2(adev->gfx.config.gb_addr_config_fields.num_se));
	int bank_xor_bits = min(8 - pipe_xor_bits,
				ilog2(adev->gfx.config.gb_addr_config_fields.num_banks));
	int rb = ilog2(adev->gfx.config.gb_addr_config_fields.num_se) +
		 ilog2(adev->gfx.config.gb_addr_config_fields.num_rb_per_se);


	if (adev->family == AMDGPU_FAMILY_RV) {
		/* Raven2 and later */
		bool has_constant_encode = adev->asic_type > CHIP_RAVEN || adev->external_rev_id >= 0x81;

		/*
		 * No _D DCC swizzles yet because we only allow 32bpp, which
		 * doesn't support _D on DCN
		 */

		if (has_constant_encode) {
			add_modifier(mods, size, capacity, AMD_FMT_MOD |
				    AMD_FMT_MOD_SET(TILE, AMD_FMT_MOD_TILE_GFX9_64K_S_X) |
				    AMD_FMT_MOD_SET(TILE_VERSION, AMD_FMT_MOD_TILE_VER_GFX9) |
				    AMD_FMT_MOD_SET(PIPE_XOR_BITS, pipe_xor_bits) |
				    AMD_FMT_MOD_SET(BANK_XOR_BITS, bank_xor_bits) |
				    AMD_FMT_MOD_SET(DCC, 1) |
				    AMD_FMT_MOD_SET(DCC_INDEPENDENT_64B, 1) |
				    AMD_FMT_MOD_SET(DCC_MAX_COMPRESSED_BLOCK, AMD_FMT_MOD_DCC_BLOCK_64B) |
				    AMD_FMT_MOD_SET(DCC_CONSTANT_ENCODE, 1));
		}

		add_modifier(mods, size, capacity, AMD_FMT_MOD |
			    AMD_FMT_MOD_SET(TILE, AMD_FMT_MOD_TILE_GFX9_64K_S_X) |
			    AMD_FMT_MOD_SET(TILE_VERSION, AMD_FMT_MOD_TILE_VER_GFX9) |
			    AMD_FMT_MOD_SET(PIPE_XOR_BITS, pipe_xor_bits) |
			    AMD_FMT_MOD_SET(BANK_XOR_BITS, bank_xor_bits) |
			    AMD_FMT_MOD_SET(DCC, 1) |
			    AMD_FMT_MOD_SET(DCC_INDEPENDENT_64B, 1) |
			    AMD_FMT_MOD_SET(DCC_MAX_COMPRESSED_BLOCK, AMD_FMT_MOD_DCC_BLOCK_64B) |
			    AMD_FMT_MOD_SET(DCC_CONSTANT_ENCODE, 0));

		if (has_constant_encode) {
			add_modifier(mods, size, capacity, AMD_FMT_MOD |
				    AMD_FMT_MOD_SET(TILE, AMD_FMT_MOD_TILE_GFX9_64K_S_X) |
				    AMD_FMT_MOD_SET(TILE_VERSION, AMD_FMT_MOD_TILE_VER_GFX9) |
				    AMD_FMT_MOD_SET(PIPE_XOR_BITS, pipe_xor_bits) |
				    AMD_FMT_MOD_SET(BANK_XOR_BITS, bank_xor_bits) |
				    AMD_FMT_MOD_SET(DCC, 1) |
				    AMD_FMT_MOD_SET(DCC_RETILE, 1) |
				    AMD_FMT_MOD_SET(DCC_INDEPENDENT_64B, 1) |
				    AMD_FMT_MOD_SET(DCC_MAX_COMPRESSED_BLOCK, AMD_FMT_MOD_DCC_BLOCK_64B) |

				    AMD_FMT_MOD_SET(DCC_CONSTANT_ENCODE, 1) |
				    AMD_FMT_MOD_SET(RB, rb) |
				    AMD_FMT_MOD_SET(PIPE, pipes));
		}

		add_modifier(mods, size, capacity, AMD_FMT_MOD |
			    AMD_FMT_MOD_SET(TILE, AMD_FMT_MOD_TILE_GFX9_64K_S_X) |
			    AMD_FMT_MOD_SET(TILE_VERSION, AMD_FMT_MOD_TILE_VER_GFX9) |
			    AMD_FMT_MOD_SET(PIPE_XOR_BITS, pipe_xor_bits) |
			    AMD_FMT_MOD_SET(BANK_XOR_BITS, bank_xor_bits) |
			    AMD_FMT_MOD_SET(DCC, 1) |
			    AMD_FMT_MOD_SET(DCC_RETILE, 1) |
			    AMD_FMT_MOD_SET(DCC_INDEPENDENT_64B, 1) |
			    AMD_FMT_MOD_SET(DCC_MAX_COMPRESSED_BLOCK, AMD_FMT_MOD_DCC_BLOCK_64B) |
			    AMD_FMT_MOD_SET(DCC_CONSTANT_ENCODE, 0) |
			    AMD_FMT_MOD_SET(RB, rb) |
			    AMD_FMT_MOD_SET(PIPE, pipes));
	}

	/*
	 * Only supported for 64bpp on Raven, will be filtered on format in
	 * dm_plane_format_mod_supported.
	 */
	add_modifier(mods, size, capacity, AMD_FMT_MOD |
		    AMD_FMT_MOD_SET(TILE, AMD_FMT_MOD_TILE_GFX9_64K_D_X) |
		    AMD_FMT_MOD_SET(TILE_VERSION, AMD_FMT_MOD_TILE_VER_GFX9) |
		    AMD_FMT_MOD_SET(PIPE_XOR_BITS, pipe_xor_bits) |
		    AMD_FMT_MOD_SET(BANK_XOR_BITS, bank_xor_bits));

	if (adev->family == AMDGPU_FAMILY_RV) {
		add_modifier(mods, size, capacity, AMD_FMT_MOD |
			    AMD_FMT_MOD_SET(TILE, AMD_FMT_MOD_TILE_GFX9_64K_S_X) |
			    AMD_FMT_MOD_SET(TILE_VERSION, AMD_FMT_MOD_TILE_VER_GFX9) |
			    AMD_FMT_MOD_SET(PIPE_XOR_BITS, pipe_xor_bits) |
			    AMD_FMT_MOD_SET(BANK_XOR_BITS, bank_xor_bits));
	}

	/*
	 * Only supported for 64bpp on Raven, will be filtered on format in
	 * dm_plane_format_mod_supported.
	 */
	add_modifier(mods, size, capacity, AMD_FMT_MOD |
		    AMD_FMT_MOD_SET(TILE, AMD_FMT_MOD_TILE_GFX9_64K_D) |
		    AMD_FMT_MOD_SET(TILE_VERSION, AMD_FMT_MOD_TILE_VER_GFX9));

	if (adev->family == AMDGPU_FAMILY_RV) {
		add_modifier(mods, size, capacity, AMD_FMT_MOD |
			    AMD_FMT_MOD_SET(TILE, AMD_FMT_MOD_TILE_GFX9_64K_S) |
			    AMD_FMT_MOD_SET(TILE_VERSION, AMD_FMT_MOD_TILE_VER_GFX9));
	}
}

static void
add_gfx10_1_modifiers(const struct amdgpu_device *adev,
		      uint64_t **mods, uint64_t *size, uint64_t *capacity)
{
	int pipe_xor_bits = ilog2(adev->gfx.config.gb_addr_config_fields.num_pipes);

	add_modifier(mods, size, capacity, AMD_FMT_MOD |
		    AMD_FMT_MOD_SET(TILE, AMD_FMT_MOD_TILE_GFX9_64K_R_X) |
		    AMD_FMT_MOD_SET(TILE_VERSION, AMD_FMT_MOD_TILE_VER_GFX10) |
		    AMD_FMT_MOD_SET(PIPE_XOR_BITS, pipe_xor_bits) |
		    AMD_FMT_MOD_SET(DCC, 1) |
		    AMD_FMT_MOD_SET(DCC_CONSTANT_ENCODE, 1) |
		    AMD_FMT_MOD_SET(DCC_INDEPENDENT_64B, 1) |
		    AMD_FMT_MOD_SET(DCC_MAX_COMPRESSED_BLOCK, AMD_FMT_MOD_DCC_BLOCK_64B));

	add_modifier(mods, size, capacity, AMD_FMT_MOD |
		    AMD_FMT_MOD_SET(TILE, AMD_FMT_MOD_TILE_GFX9_64K_R_X) |
		    AMD_FMT_MOD_SET(TILE_VERSION, AMD_FMT_MOD_TILE_VER_GFX10) |
		    AMD_FMT_MOD_SET(PIPE_XOR_BITS, pipe_xor_bits) |
		    AMD_FMT_MOD_SET(DCC, 1) |
		    AMD_FMT_MOD_SET(DCC_RETILE, 1) |
		    AMD_FMT_MOD_SET(DCC_CONSTANT_ENCODE, 1) |
		    AMD_FMT_MOD_SET(DCC_INDEPENDENT_64B, 1) |
		    AMD_FMT_MOD_SET(DCC_MAX_COMPRESSED_BLOCK, AMD_FMT_MOD_DCC_BLOCK_64B));

	add_modifier(mods, size, capacity, AMD_FMT_MOD |
		    AMD_FMT_MOD_SET(TILE, AMD_FMT_MOD_TILE_GFX9_64K_R_X) |
		    AMD_FMT_MOD_SET(TILE_VERSION, AMD_FMT_MOD_TILE_VER_GFX10) |
		    AMD_FMT_MOD_SET(PIPE_XOR_BITS, pipe_xor_bits));

	add_modifier(mods, size, capacity, AMD_FMT_MOD |
		    AMD_FMT_MOD_SET(TILE, AMD_FMT_MOD_TILE_GFX9_64K_S_X) |
		    AMD_FMT_MOD_SET(TILE_VERSION, AMD_FMT_MOD_TILE_VER_GFX10) |
		    AMD_FMT_MOD_SET(PIPE_XOR_BITS, pipe_xor_bits));


	/* Only supported for 64bpp, will be filtered in dm_plane_format_mod_supported */
	add_modifier(mods, size, capacity, AMD_FMT_MOD |
		    AMD_FMT_MOD_SET(TILE, AMD_FMT_MOD_TILE_GFX9_64K_D) |
		    AMD_FMT_MOD_SET(TILE_VERSION, AMD_FMT_MOD_TILE_VER_GFX9));

	add_modifier(mods, size, capacity, AMD_FMT_MOD |
		    AMD_FMT_MOD_SET(TILE, AMD_FMT_MOD_TILE_GFX9_64K_S) |
		    AMD_FMT_MOD_SET(TILE_VERSION, AMD_FMT_MOD_TILE_VER_GFX9));
}

static void
add_gfx10_3_modifiers(const struct amdgpu_device *adev,
		      uint64_t **mods, uint64_t *size, uint64_t *capacity)
{
	int pipe_xor_bits = ilog2(adev->gfx.config.gb_addr_config_fields.num_pipes);
	int pkrs = ilog2(adev->gfx.config.gb_addr_config_fields.num_pkrs);

	add_modifier(mods, size, capacity, AMD_FMT_MOD |
		    AMD_FMT_MOD_SET(TILE, AMD_FMT_MOD_TILE_GFX9_64K_R_X) |
		    AMD_FMT_MOD_SET(TILE_VERSION, AMD_FMT_MOD_TILE_VER_GFX10_RBPLUS) |
		    AMD_FMT_MOD_SET(PIPE_XOR_BITS, pipe_xor_bits) |
		    AMD_FMT_MOD_SET(PACKERS, pkrs) |
		    AMD_FMT_MOD_SET(DCC, 1) |
		    AMD_FMT_MOD_SET(DCC_CONSTANT_ENCODE, 1) |
		    AMD_FMT_MOD_SET(DCC_INDEPENDENT_64B, 1) |
		    AMD_FMT_MOD_SET(DCC_INDEPENDENT_128B, 1) |
		    AMD_FMT_MOD_SET(DCC_MAX_COMPRESSED_BLOCK, AMD_FMT_MOD_DCC_BLOCK_64B));

	add_modifier(mods, size, capacity, AMD_FMT_MOD |
		    AMD_FMT_MOD_SET(TILE, AMD_FMT_MOD_TILE_GFX9_64K_R_X) |
		    AMD_FMT_MOD_SET(TILE_VERSION, AMD_FMT_MOD_TILE_VER_GFX10_RBPLUS) |
		    AMD_FMT_MOD_SET(PIPE_XOR_BITS, pipe_xor_bits) |
		    AMD_FMT_MOD_SET(PACKERS, pkrs) |
		    AMD_FMT_MOD_SET(DCC, 1) |
		    AMD_FMT_MOD_SET(DCC_RETILE, 1) |
		    AMD_FMT_MOD_SET(DCC_CONSTANT_ENCODE, 1) |
		    AMD_FMT_MOD_SET(DCC_INDEPENDENT_64B, 1) |
		    AMD_FMT_MOD_SET(DCC_INDEPENDENT_128B, 1) |
		    AMD_FMT_MOD_SET(DCC_MAX_COMPRESSED_BLOCK, AMD_FMT_MOD_DCC_BLOCK_64B));

	add_modifier(mods, size, capacity, AMD_FMT_MOD |
		    AMD_FMT_MOD_SET(TILE, AMD_FMT_MOD_TILE_GFX9_64K_R_X) |
		    AMD_FMT_MOD_SET(TILE_VERSION, AMD_FMT_MOD_TILE_VER_GFX10_RBPLUS) |
		    AMD_FMT_MOD_SET(PIPE_XOR_BITS, pipe_xor_bits) |
		    AMD_FMT_MOD_SET(PACKERS, pkrs));

	add_modifier(mods, size, capacity, AMD_FMT_MOD |
		    AMD_FMT_MOD_SET(TILE, AMD_FMT_MOD_TILE_GFX9_64K_S_X) |
		    AMD_FMT_MOD_SET(TILE_VERSION, AMD_FMT_MOD_TILE_VER_GFX10_RBPLUS) |
		    AMD_FMT_MOD_SET(PIPE_XOR_BITS, pipe_xor_bits) |
		    AMD_FMT_MOD_SET(PACKERS, pkrs));

	/* Only supported for 64bpp, will be filtered in dm_plane_format_mod_supported */
	add_modifier(mods, size, capacity, AMD_FMT_MOD |
		    AMD_FMT_MOD_SET(TILE, AMD_FMT_MOD_TILE_GFX9_64K_D) |
		    AMD_FMT_MOD_SET(TILE_VERSION, AMD_FMT_MOD_TILE_VER_GFX9));

	add_modifier(mods, size, capacity, AMD_FMT_MOD |
		    AMD_FMT_MOD_SET(TILE, AMD_FMT_MOD_TILE_GFX9_64K_S) |
		    AMD_FMT_MOD_SET(TILE_VERSION, AMD_FMT_MOD_TILE_VER_GFX9));
}

static int
get_plane_modifiers(const struct amdgpu_device *adev, unsigned int plane_type, uint64_t **mods)
{
	uint64_t size = 0, capacity = 128;
	*mods = NULL;

	/* We have not hooked up any pre-GFX9 modifiers. */
	if (adev->family < AMDGPU_FAMILY_AI)
		return 0;

	*mods = kmalloc(capacity * sizeof(uint64_t), GFP_KERNEL);

	if (plane_type == DRM_PLANE_TYPE_CURSOR) {
		add_modifier(mods, &size, &capacity, DRM_FORMAT_MOD_LINEAR);
		add_modifier(mods, &size, &capacity, DRM_FORMAT_MOD_INVALID);
		return *mods ? 0 : -ENOMEM;
	}

	switch (adev->family) {
	case AMDGPU_FAMILY_AI:
	case AMDGPU_FAMILY_RV:
		add_gfx9_modifiers(adev, mods, &size, &capacity);
		break;
	case AMDGPU_FAMILY_NV:
	case AMDGPU_FAMILY_VGH:
	case AMDGPU_FAMILY_YC:
		if (adev->asic_type >= CHIP_SIENNA_CICHLID)
			add_gfx10_3_modifiers(adev, mods, &size, &capacity);
		else
			add_gfx10_1_modifiers(adev, mods, &size, &capacity);
		break;
	}

	add_modifier(mods, &size, &capacity, DRM_FORMAT_MOD_LINEAR);

	/* INVALID marks the end of the list. */
	add_modifier(mods, &size, &capacity, DRM_FORMAT_MOD_INVALID);

	if (!*mods)
		return -ENOMEM;

	return 0;
}

static int
fill_gfx9_plane_attributes_from_modifiers(struct amdgpu_device *adev,
					  const struct amdgpu_framebuffer *afb,
					  const enum surface_pixel_format format,
					  const enum dc_rotation_angle rotation,
					  const struct plane_size *plane_size,
					  union dc_tiling_info *tiling_info,
					  struct dc_plane_dcc_param *dcc,
					  struct dc_plane_address *address,
					  const bool force_disable_dcc)
{
	const uint64_t modifier = afb->base.modifier;
	int ret = 0;

	fill_gfx9_tiling_info_from_modifier(adev, tiling_info, modifier);
	tiling_info->gfx9.swizzle = modifier_gfx9_swizzle_mode(modifier);

	if (modifier_has_dcc(modifier) && !force_disable_dcc) {
		uint64_t dcc_address = afb->address + afb->base.offsets[1];

		dcc->enable = 1;
		dcc->meta_pitch = afb->base.pitches[1];
		dcc->independent_64b_blks = AMD_FMT_MOD_GET(DCC_INDEPENDENT_64B, modifier);

		address->grph.meta_addr.low_part = lower_32_bits(dcc_address);
		address->grph.meta_addr.high_part = upper_32_bits(dcc_address);
	}

	ret = validate_dcc(adev, format, rotation, tiling_info, dcc, address, plane_size);
	if (ret)
		drm_dbg_kms(adev_to_drm(adev), "validate_dcc: returned error: %d\n", ret);

	return ret;
}

static int
fill_plane_buffer_attributes(struct amdgpu_device *adev,
			     const struct amdgpu_framebuffer *afb,
			     const enum surface_pixel_format format,
			     const enum dc_rotation_angle rotation,
			     const uint64_t tiling_flags,
			     union dc_tiling_info *tiling_info,
			     struct plane_size *plane_size,
			     struct dc_plane_dcc_param *dcc,
			     struct dc_plane_address *address,
			     bool tmz_surface,
			     bool force_disable_dcc)
{
	const struct drm_framebuffer *fb = &afb->base;
	int ret;

	memset(tiling_info, 0, sizeof(*tiling_info));
	memset(plane_size, 0, sizeof(*plane_size));
	memset(dcc, 0, sizeof(*dcc));
	memset(address, 0, sizeof(*address));

	address->tmz_surface = tmz_surface;

	if (format < SURFACE_PIXEL_FORMAT_VIDEO_BEGIN) {
		uint64_t addr = afb->address + fb->offsets[0];

		plane_size->surface_size.x = 0;
		plane_size->surface_size.y = 0;
		plane_size->surface_size.width = fb->width;
		plane_size->surface_size.height = fb->height;
		plane_size->surface_pitch =
			fb->pitches[0] / fb->format->cpp[0];

		address->type = PLN_ADDR_TYPE_GRAPHICS;
		address->grph.addr.low_part = lower_32_bits(addr);
		address->grph.addr.high_part = upper_32_bits(addr);
	} else if (format < SURFACE_PIXEL_FORMAT_INVALID) {
		uint64_t luma_addr = afb->address + fb->offsets[0];
		uint64_t chroma_addr = afb->address + fb->offsets[1];

		plane_size->surface_size.x = 0;
		plane_size->surface_size.y = 0;
		plane_size->surface_size.width = fb->width;
		plane_size->surface_size.height = fb->height;
		plane_size->surface_pitch =
			fb->pitches[0] / fb->format->cpp[0];

		plane_size->chroma_size.x = 0;
		plane_size->chroma_size.y = 0;
		/* TODO: set these based on surface format */
		plane_size->chroma_size.width = fb->width / 2;
		plane_size->chroma_size.height = fb->height / 2;

		plane_size->chroma_pitch =
			fb->pitches[1] / fb->format->cpp[1];

		address->type = PLN_ADDR_TYPE_VIDEO_PROGRESSIVE;
		address->video_progressive.luma_addr.low_part =
			lower_32_bits(luma_addr);
		address->video_progressive.luma_addr.high_part =
			upper_32_bits(luma_addr);
		address->video_progressive.chroma_addr.low_part =
			lower_32_bits(chroma_addr);
		address->video_progressive.chroma_addr.high_part =
			upper_32_bits(chroma_addr);
	}

	if (adev->family >= AMDGPU_FAMILY_AI) {
		ret = fill_gfx9_plane_attributes_from_modifiers(adev, afb, format,
								rotation, plane_size,
								tiling_info, dcc,
								address,
								force_disable_dcc);
		if (ret)
			return ret;
	} else {
		fill_gfx8_tiling_info_from_flags(tiling_info, tiling_flags);
	}

	return 0;
}

static void
fill_blending_from_plane_state(const struct drm_plane_state *plane_state,
			       bool *per_pixel_alpha, bool *global_alpha,
			       int *global_alpha_value)
{
	*per_pixel_alpha = false;
	*global_alpha = false;
	*global_alpha_value = 0xff;

	if (plane_state->plane->type != DRM_PLANE_TYPE_OVERLAY)
		return;

	if (plane_state->pixel_blend_mode == DRM_MODE_BLEND_PREMULTI) {
		static const uint32_t alpha_formats[] = {
			DRM_FORMAT_ARGB8888,
			DRM_FORMAT_RGBA8888,
			DRM_FORMAT_ABGR8888,
		};
		uint32_t format = plane_state->fb->format->format;
		unsigned int i;

		for (i = 0; i < ARRAY_SIZE(alpha_formats); ++i) {
			if (format == alpha_formats[i]) {
				*per_pixel_alpha = true;
				break;
			}
		}
	}

	if (plane_state->alpha < 0xffff) {
		*global_alpha = true;
		*global_alpha_value = plane_state->alpha >> 8;
	}
}

static int
fill_plane_color_attributes(const struct drm_plane_state *plane_state,
			    const enum surface_pixel_format format,
			    enum dc_color_space *color_space)
{
	bool full_range;

	*color_space = COLOR_SPACE_SRGB;

	/* DRM color properties only affect non-RGB formats. */
	if (format < SURFACE_PIXEL_FORMAT_VIDEO_BEGIN)
		return 0;

	full_range = (plane_state->color_range == DRM_COLOR_YCBCR_FULL_RANGE);

	switch (plane_state->color_encoding) {
	case DRM_COLOR_YCBCR_BT601:
		if (full_range)
			*color_space = COLOR_SPACE_YCBCR601;
		else
			*color_space = COLOR_SPACE_YCBCR601_LIMITED;
		break;

	case DRM_COLOR_YCBCR_BT709:
		if (full_range)
			*color_space = COLOR_SPACE_YCBCR709;
		else
			*color_space = COLOR_SPACE_YCBCR709_LIMITED;
		break;

	case DRM_COLOR_YCBCR_BT2020:
		if (full_range)
			*color_space = COLOR_SPACE_2020_YCBCR;
		else
			return -EINVAL;
		break;

	default:
		return -EINVAL;
	}

	return 0;
}

static int
fill_dc_plane_info_and_addr(struct amdgpu_device *adev,
			    const struct drm_plane_state *plane_state,
			    const uint64_t tiling_flags,
			    struct dc_plane_info *plane_info,
			    struct dc_plane_address *address,
			    bool tmz_surface,
			    bool force_disable_dcc)
{
	const struct drm_framebuffer *fb = plane_state->fb;
	const struct amdgpu_framebuffer *afb =
		to_amdgpu_framebuffer(plane_state->fb);
	int ret;

	memset(plane_info, 0, sizeof(*plane_info));

	switch (fb->format->format) {
	case DRM_FORMAT_C8:
		plane_info->format =
			SURFACE_PIXEL_FORMAT_GRPH_PALETA_256_COLORS;
		break;
	case DRM_FORMAT_RGB565:
		plane_info->format = SURFACE_PIXEL_FORMAT_GRPH_RGB565;
		break;
	case DRM_FORMAT_XRGB8888:
	case DRM_FORMAT_ARGB8888:
		plane_info->format = SURFACE_PIXEL_FORMAT_GRPH_ARGB8888;
		break;
	case DRM_FORMAT_XRGB2101010:
	case DRM_FORMAT_ARGB2101010:
		plane_info->format = SURFACE_PIXEL_FORMAT_GRPH_ARGB2101010;
		break;
	case DRM_FORMAT_XBGR2101010:
	case DRM_FORMAT_ABGR2101010:
		plane_info->format = SURFACE_PIXEL_FORMAT_GRPH_ABGR2101010;
		break;
	case DRM_FORMAT_XBGR8888:
	case DRM_FORMAT_ABGR8888:
		plane_info->format = SURFACE_PIXEL_FORMAT_GRPH_ABGR8888;
		break;
	case DRM_FORMAT_NV21:
		plane_info->format = SURFACE_PIXEL_FORMAT_VIDEO_420_YCbCr;
		break;
	case DRM_FORMAT_NV12:
		plane_info->format = SURFACE_PIXEL_FORMAT_VIDEO_420_YCrCb;
		break;
	case DRM_FORMAT_P010:
		plane_info->format = SURFACE_PIXEL_FORMAT_VIDEO_420_10bpc_YCrCb;
		break;
	case DRM_FORMAT_XRGB16161616F:
	case DRM_FORMAT_ARGB16161616F:
		plane_info->format = SURFACE_PIXEL_FORMAT_GRPH_ARGB16161616F;
		break;
	case DRM_FORMAT_XBGR16161616F:
	case DRM_FORMAT_ABGR16161616F:
		plane_info->format = SURFACE_PIXEL_FORMAT_GRPH_ABGR16161616F;
		break;
	case DRM_FORMAT_XRGB16161616:
	case DRM_FORMAT_ARGB16161616:
		plane_info->format = SURFACE_PIXEL_FORMAT_GRPH_ARGB16161616;
		break;
	case DRM_FORMAT_XBGR16161616:
	case DRM_FORMAT_ABGR16161616:
		plane_info->format = SURFACE_PIXEL_FORMAT_GRPH_ABGR16161616;
		break;
	default:
		DRM_ERROR(
			"Unsupported screen format %p4cc\n",
			&fb->format->format);
		return -EINVAL;
	}

	switch (plane_state->rotation & DRM_MODE_ROTATE_MASK) {
	case DRM_MODE_ROTATE_0:
		plane_info->rotation = ROTATION_ANGLE_0;
		break;
	case DRM_MODE_ROTATE_90:
		plane_info->rotation = ROTATION_ANGLE_90;
		break;
	case DRM_MODE_ROTATE_180:
		plane_info->rotation = ROTATION_ANGLE_180;
		break;
	case DRM_MODE_ROTATE_270:
		plane_info->rotation = ROTATION_ANGLE_270;
		break;
	default:
		plane_info->rotation = ROTATION_ANGLE_0;
		break;
	}

	plane_info->visible = true;
	plane_info->stereo_format = PLANE_STEREO_FORMAT_NONE;

	plane_info->layer_index = 0;

	ret = fill_plane_color_attributes(plane_state, plane_info->format,
					  &plane_info->color_space);
	if (ret)
		return ret;

	ret = fill_plane_buffer_attributes(adev, afb, plane_info->format,
					   plane_info->rotation, tiling_flags,
					   &plane_info->tiling_info,
					   &plane_info->plane_size,
					   &plane_info->dcc, address, tmz_surface,
					   force_disable_dcc);
	if (ret)
		return ret;

	fill_blending_from_plane_state(
		plane_state, &plane_info->per_pixel_alpha,
		&plane_info->global_alpha, &plane_info->global_alpha_value);

	return 0;
}

static int fill_dc_plane_attributes(struct amdgpu_device *adev,
				    struct dc_plane_state *dc_plane_state,
				    struct drm_plane_state *plane_state,
				    struct drm_crtc_state *crtc_state)
{
	struct dm_crtc_state *dm_crtc_state = to_dm_crtc_state(crtc_state);
	struct amdgpu_framebuffer *afb = (struct amdgpu_framebuffer *)plane_state->fb;
	struct dc_scaling_info scaling_info;
	struct dc_plane_info plane_info;
	int ret;
	bool force_disable_dcc = false;

	ret = fill_dc_scaling_info(plane_state, &scaling_info);
	if (ret)
		return ret;

	dc_plane_state->src_rect = scaling_info.src_rect;
	dc_plane_state->dst_rect = scaling_info.dst_rect;
	dc_plane_state->clip_rect = scaling_info.clip_rect;
	dc_plane_state->scaling_quality = scaling_info.scaling_quality;

	force_disable_dcc = adev->asic_type == CHIP_RAVEN && adev->in_suspend;
	ret = fill_dc_plane_info_and_addr(adev, plane_state,
					  afb->tiling_flags,
					  &plane_info,
					  &dc_plane_state->address,
					  afb->tmz_surface,
					  force_disable_dcc);
	if (ret)
		return ret;

	dc_plane_state->format = plane_info.format;
	dc_plane_state->color_space = plane_info.color_space;
	dc_plane_state->format = plane_info.format;
	dc_plane_state->plane_size = plane_info.plane_size;
	dc_plane_state->rotation = plane_info.rotation;
	dc_plane_state->horizontal_mirror = plane_info.horizontal_mirror;
	dc_plane_state->stereo_format = plane_info.stereo_format;
	dc_plane_state->tiling_info = plane_info.tiling_info;
	dc_plane_state->visible = plane_info.visible;
	dc_plane_state->per_pixel_alpha = plane_info.per_pixel_alpha;
	dc_plane_state->global_alpha = plane_info.global_alpha;
	dc_plane_state->global_alpha_value = plane_info.global_alpha_value;
	dc_plane_state->dcc = plane_info.dcc;
	dc_plane_state->layer_index = plane_info.layer_index; // Always returns 0
	dc_plane_state->flip_int_enabled = true;

	/*
	 * Always set input transfer function, since plane state is refreshed
	 * every time.
	 */
	ret = amdgpu_dm_update_plane_color_mgmt(dm_crtc_state, dc_plane_state);
	if (ret)
		return ret;

	return 0;
}

static void update_stream_scaling_settings(const struct drm_display_mode *mode,
					   const struct dm_connector_state *dm_state,
					   struct dc_stream_state *stream)
{
	enum amdgpu_rmx_type rmx_type;

	struct rect src = { 0 }; /* viewport in composition space*/
	struct rect dst = { 0 }; /* stream addressable area */

	/* no mode. nothing to be done */
	if (!mode)
		return;

	/* Full screen scaling by default */
	src.width = mode->hdisplay;
	src.height = mode->vdisplay;
	dst.width = stream->timing.h_addressable;
	dst.height = stream->timing.v_addressable;

	if (dm_state) {
		rmx_type = dm_state->scaling;
		if (rmx_type == RMX_ASPECT || rmx_type == RMX_OFF) {
			if (src.width * dst.height <
					src.height * dst.width) {
				/* height needs less upscaling/more downscaling */
				dst.width = src.width *
						dst.height / src.height;
			} else {
				/* width needs less upscaling/more downscaling */
				dst.height = src.height *
						dst.width / src.width;
			}
		} else if (rmx_type == RMX_CENTER) {
			dst = src;
		}

		dst.x = (stream->timing.h_addressable - dst.width) / 2;
		dst.y = (stream->timing.v_addressable - dst.height) / 2;

		if (dm_state->underscan_enable) {
			dst.x += dm_state->underscan_hborder / 2;
			dst.y += dm_state->underscan_vborder / 2;
			dst.width -= dm_state->underscan_hborder;
			dst.height -= dm_state->underscan_vborder;
		}
	}

	stream->src = src;
	stream->dst = dst;

	DRM_DEBUG_KMS("Destination Rectangle x:%d  y:%d  width:%d  height:%d\n",
		      dst.x, dst.y, dst.width, dst.height);

}

static enum dc_color_depth
convert_color_depth_from_display_info(const struct drm_connector *connector,
				      bool is_y420, int requested_bpc)
{
	uint8_t bpc;

	if (is_y420) {
		bpc = 8;

		/* Cap display bpc based on HDMI 2.0 HF-VSDB */
		if (connector->display_info.hdmi.y420_dc_modes & DRM_EDID_YCBCR420_DC_48)
			bpc = 16;
		else if (connector->display_info.hdmi.y420_dc_modes & DRM_EDID_YCBCR420_DC_36)
			bpc = 12;
		else if (connector->display_info.hdmi.y420_dc_modes & DRM_EDID_YCBCR420_DC_30)
			bpc = 10;
	} else {
		bpc = (uint8_t)connector->display_info.bpc;
		/* Assume 8 bpc by default if no bpc is specified. */
		bpc = bpc ? bpc : 8;
	}

	if (requested_bpc > 0) {
		/*
		 * Cap display bpc based on the user requested value.
		 *
		 * The value for state->max_bpc may not correctly updated
		 * depending on when the connector gets added to the state
		 * or if this was called outside of atomic check, so it
		 * can't be used directly.
		 */
		bpc = min_t(u8, bpc, requested_bpc);

		/* Round down to the nearest even number. */
		bpc = bpc - (bpc & 1);
	}

	switch (bpc) {
	case 0:
		/*
		 * Temporary Work around, DRM doesn't parse color depth for
		 * EDID revision before 1.4
		 * TODO: Fix edid parsing
		 */
		return COLOR_DEPTH_888;
	case 6:
		return COLOR_DEPTH_666;
	case 8:
		return COLOR_DEPTH_888;
	case 10:
		return COLOR_DEPTH_101010;
	case 12:
		return COLOR_DEPTH_121212;
	case 14:
		return COLOR_DEPTH_141414;
	case 16:
		return COLOR_DEPTH_161616;
	default:
		return COLOR_DEPTH_UNDEFINED;
	}
}

static enum dc_aspect_ratio
get_aspect_ratio(const struct drm_display_mode *mode_in)
{
	/* 1-1 mapping, since both enums follow the HDMI spec. */
	return (enum dc_aspect_ratio) mode_in->picture_aspect_ratio;
}

static enum dc_color_space
get_output_color_space(const struct dc_crtc_timing *dc_crtc_timing)
{
	enum dc_color_space color_space = COLOR_SPACE_SRGB;

	switch (dc_crtc_timing->pixel_encoding)	{
	case PIXEL_ENCODING_YCBCR422:
	case PIXEL_ENCODING_YCBCR444:
	case PIXEL_ENCODING_YCBCR420:
	{
		/*
		 * 27030khz is the separation point between HDTV and SDTV
		 * according to HDMI spec, we use YCbCr709 and YCbCr601
		 * respectively
		 */
		if (dc_crtc_timing->pix_clk_100hz > 270300) {
			if (dc_crtc_timing->flags.Y_ONLY)
				color_space =
					COLOR_SPACE_YCBCR709_LIMITED;
			else
				color_space = COLOR_SPACE_YCBCR709;
		} else {
			if (dc_crtc_timing->flags.Y_ONLY)
				color_space =
					COLOR_SPACE_YCBCR601_LIMITED;
			else
				color_space = COLOR_SPACE_YCBCR601;
		}

	}
	break;
	case PIXEL_ENCODING_RGB:
		color_space = COLOR_SPACE_SRGB;
		break;

	default:
		WARN_ON(1);
		break;
	}

	return color_space;
}

static bool adjust_colour_depth_from_display_info(
	struct dc_crtc_timing *timing_out,
	const struct drm_display_info *info)
{
	enum dc_color_depth depth = timing_out->display_color_depth;
	int normalized_clk;
	do {
		normalized_clk = timing_out->pix_clk_100hz / 10;
		/* YCbCr 4:2:0 requires additional adjustment of 1/2 */
		if (timing_out->pixel_encoding == PIXEL_ENCODING_YCBCR420)
			normalized_clk /= 2;
		/* Adjusting pix clock following on HDMI spec based on colour depth */
		switch (depth) {
		case COLOR_DEPTH_888:
			break;
		case COLOR_DEPTH_101010:
			normalized_clk = (normalized_clk * 30) / 24;
			break;
		case COLOR_DEPTH_121212:
			normalized_clk = (normalized_clk * 36) / 24;
			break;
		case COLOR_DEPTH_161616:
			normalized_clk = (normalized_clk * 48) / 24;
			break;
		default:
			/* The above depths are the only ones valid for HDMI. */
			return false;
		}
		if (normalized_clk <= info->max_tmds_clock) {
			timing_out->display_color_depth = depth;
			return true;
		}
	} while (--depth > COLOR_DEPTH_666);
	return false;
}

static void fill_stream_properties_from_drm_display_mode(
	struct dc_stream_state *stream,
	const struct drm_display_mode *mode_in,
	const struct drm_connector *connector,
	const struct drm_connector_state *connector_state,
	const struct dc_stream_state *old_stream,
	int requested_bpc)
{
	struct dc_crtc_timing *timing_out = &stream->timing;
	const struct drm_display_info *info = &connector->display_info;
	struct amdgpu_dm_connector *aconnector = to_amdgpu_dm_connector(connector);
	struct hdmi_vendor_infoframe hv_frame;
	struct hdmi_avi_infoframe avi_frame;

	memset(&hv_frame, 0, sizeof(hv_frame));
	memset(&avi_frame, 0, sizeof(avi_frame));

	timing_out->h_border_left = 0;
	timing_out->h_border_right = 0;
	timing_out->v_border_top = 0;
	timing_out->v_border_bottom = 0;
	/* TODO: un-hardcode */
	if (drm_mode_is_420_only(info, mode_in)
			&& stream->signal == SIGNAL_TYPE_HDMI_TYPE_A)
		timing_out->pixel_encoding = PIXEL_ENCODING_YCBCR420;
	else if (drm_mode_is_420_also(info, mode_in)
			&& aconnector->force_yuv420_output)
		timing_out->pixel_encoding = PIXEL_ENCODING_YCBCR420;
	else if ((connector->display_info.color_formats & DRM_COLOR_FORMAT_YCRCB444)
			&& stream->signal == SIGNAL_TYPE_HDMI_TYPE_A)
		timing_out->pixel_encoding = PIXEL_ENCODING_YCBCR444;
	else
		timing_out->pixel_encoding = PIXEL_ENCODING_RGB;

	timing_out->timing_3d_format = TIMING_3D_FORMAT_NONE;
	timing_out->display_color_depth = convert_color_depth_from_display_info(
		connector,
		(timing_out->pixel_encoding == PIXEL_ENCODING_YCBCR420),
		requested_bpc);
	timing_out->scan_type = SCANNING_TYPE_NODATA;
	timing_out->hdmi_vic = 0;

	if(old_stream) {
		timing_out->vic = old_stream->timing.vic;
		timing_out->flags.HSYNC_POSITIVE_POLARITY = old_stream->timing.flags.HSYNC_POSITIVE_POLARITY;
		timing_out->flags.VSYNC_POSITIVE_POLARITY = old_stream->timing.flags.VSYNC_POSITIVE_POLARITY;
	} else {
		timing_out->vic = drm_match_cea_mode(mode_in);
		if (mode_in->flags & DRM_MODE_FLAG_PHSYNC)
			timing_out->flags.HSYNC_POSITIVE_POLARITY = 1;
		if (mode_in->flags & DRM_MODE_FLAG_PVSYNC)
			timing_out->flags.VSYNC_POSITIVE_POLARITY = 1;
	}

	if (stream->signal == SIGNAL_TYPE_HDMI_TYPE_A) {
		drm_hdmi_avi_infoframe_from_display_mode(&avi_frame, (struct drm_connector *)connector, mode_in);
		timing_out->vic = avi_frame.video_code;
		drm_hdmi_vendor_infoframe_from_display_mode(&hv_frame, (struct drm_connector *)connector, mode_in);
		timing_out->hdmi_vic = hv_frame.vic;
	}

	if (is_freesync_video_mode(mode_in, aconnector)) {
		timing_out->h_addressable = mode_in->hdisplay;
		timing_out->h_total = mode_in->htotal;
		timing_out->h_sync_width = mode_in->hsync_end - mode_in->hsync_start;
		timing_out->h_front_porch = mode_in->hsync_start - mode_in->hdisplay;
		timing_out->v_total = mode_in->vtotal;
		timing_out->v_addressable = mode_in->vdisplay;
		timing_out->v_front_porch = mode_in->vsync_start - mode_in->vdisplay;
		timing_out->v_sync_width = mode_in->vsync_end - mode_in->vsync_start;
		timing_out->pix_clk_100hz = mode_in->clock * 10;
	} else {
		timing_out->h_addressable = mode_in->crtc_hdisplay;
		timing_out->h_total = mode_in->crtc_htotal;
		timing_out->h_sync_width = mode_in->crtc_hsync_end - mode_in->crtc_hsync_start;
		timing_out->h_front_porch = mode_in->crtc_hsync_start - mode_in->crtc_hdisplay;
		timing_out->v_total = mode_in->crtc_vtotal;
		timing_out->v_addressable = mode_in->crtc_vdisplay;
		timing_out->v_front_porch = mode_in->crtc_vsync_start - mode_in->crtc_vdisplay;
		timing_out->v_sync_width = mode_in->crtc_vsync_end - mode_in->crtc_vsync_start;
		timing_out->pix_clk_100hz = mode_in->crtc_clock * 10;
	}

	timing_out->aspect_ratio = get_aspect_ratio(mode_in);

	stream->output_color_space = get_output_color_space(timing_out);

	stream->out_transfer_func->type = TF_TYPE_PREDEFINED;
	stream->out_transfer_func->tf = TRANSFER_FUNCTION_SRGB;
	if (stream->signal == SIGNAL_TYPE_HDMI_TYPE_A) {
		if (!adjust_colour_depth_from_display_info(timing_out, info) &&
		    drm_mode_is_420_also(info, mode_in) &&
		    timing_out->pixel_encoding != PIXEL_ENCODING_YCBCR420) {
			timing_out->pixel_encoding = PIXEL_ENCODING_YCBCR420;
			adjust_colour_depth_from_display_info(timing_out, info);
		}
	}
}

static void fill_audio_info(struct audio_info *audio_info,
			    const struct drm_connector *drm_connector,
			    const struct dc_sink *dc_sink)
{
	int i = 0;
	int cea_revision = 0;
	const struct dc_edid_caps *edid_caps = &dc_sink->edid_caps;

	audio_info->manufacture_id = edid_caps->manufacturer_id;
	audio_info->product_id = edid_caps->product_id;

	cea_revision = drm_connector->display_info.cea_rev;

	strscpy(audio_info->display_name,
		edid_caps->display_name,
		AUDIO_INFO_DISPLAY_NAME_SIZE_IN_CHARS);

	if (cea_revision >= 3) {
		audio_info->mode_count = edid_caps->audio_mode_count;

		for (i = 0; i < audio_info->mode_count; ++i) {
			audio_info->modes[i].format_code =
					(enum audio_format_code)
					(edid_caps->audio_modes[i].format_code);
			audio_info->modes[i].channel_count =
					edid_caps->audio_modes[i].channel_count;
			audio_info->modes[i].sample_rates.all =
					edid_caps->audio_modes[i].sample_rate;
			audio_info->modes[i].sample_size =
					edid_caps->audio_modes[i].sample_size;
		}
	}

	audio_info->flags.all = edid_caps->speaker_flags;

	/* TODO: We only check for the progressive mode, check for interlace mode too */
	if (drm_connector->latency_present[0]) {
		audio_info->video_latency = drm_connector->video_latency[0];
		audio_info->audio_latency = drm_connector->audio_latency[0];
	}

	/* TODO: For DP, video and audio latency should be calculated from DPCD caps */

}

static void
copy_crtc_timing_for_drm_display_mode(const struct drm_display_mode *src_mode,
				      struct drm_display_mode *dst_mode)
{
	dst_mode->crtc_hdisplay = src_mode->crtc_hdisplay;
	dst_mode->crtc_vdisplay = src_mode->crtc_vdisplay;
	dst_mode->crtc_clock = src_mode->crtc_clock;
	dst_mode->crtc_hblank_start = src_mode->crtc_hblank_start;
	dst_mode->crtc_hblank_end = src_mode->crtc_hblank_end;
	dst_mode->crtc_hsync_start =  src_mode->crtc_hsync_start;
	dst_mode->crtc_hsync_end = src_mode->crtc_hsync_end;
	dst_mode->crtc_htotal = src_mode->crtc_htotal;
	dst_mode->crtc_hskew = src_mode->crtc_hskew;
	dst_mode->crtc_vblank_start = src_mode->crtc_vblank_start;
	dst_mode->crtc_vblank_end = src_mode->crtc_vblank_end;
	dst_mode->crtc_vsync_start = src_mode->crtc_vsync_start;
	dst_mode->crtc_vsync_end = src_mode->crtc_vsync_end;
	dst_mode->crtc_vtotal = src_mode->crtc_vtotal;
}

static void
decide_crtc_timing_for_drm_display_mode(struct drm_display_mode *drm_mode,
					const struct drm_display_mode *native_mode,
					bool scale_enabled)
{
	if (scale_enabled) {
		copy_crtc_timing_for_drm_display_mode(native_mode, drm_mode);
	} else if (native_mode->clock == drm_mode->clock &&
			native_mode->htotal == drm_mode->htotal &&
			native_mode->vtotal == drm_mode->vtotal) {
		copy_crtc_timing_for_drm_display_mode(native_mode, drm_mode);
	} else {
		/* no scaling nor amdgpu inserted, no need to patch */
	}
}

static struct dc_sink *
create_fake_sink(struct amdgpu_dm_connector *aconnector)
{
	struct dc_sink_init_data sink_init_data = { 0 };
	struct dc_sink *sink = NULL;
	sink_init_data.link = aconnector->dc_link;
	sink_init_data.sink_signal = aconnector->dc_link->connector_signal;

	sink = dc_sink_create(&sink_init_data);
	if (!sink) {
		DRM_ERROR("Failed to create sink!\n");
		return NULL;
	}
	sink->sink_signal = SIGNAL_TYPE_VIRTUAL;

	return sink;
}

static void set_multisync_trigger_params(
		struct dc_stream_state *stream)
{
	struct dc_stream_state *master = NULL;

	if (stream->triggered_crtc_reset.enabled) {
		master = stream->triggered_crtc_reset.event_source;
		stream->triggered_crtc_reset.event =
			master->timing.flags.VSYNC_POSITIVE_POLARITY ?
			CRTC_EVENT_VSYNC_RISING : CRTC_EVENT_VSYNC_FALLING;
		stream->triggered_crtc_reset.delay = TRIGGER_DELAY_NEXT_PIXEL;
	}
}

static void set_master_stream(struct dc_stream_state *stream_set[],
			      int stream_count)
{
	int j, highest_rfr = 0, master_stream = 0;

	for (j = 0;  j < stream_count; j++) {
		if (stream_set[j] && stream_set[j]->triggered_crtc_reset.enabled) {
			int refresh_rate = 0;

			refresh_rate = (stream_set[j]->timing.pix_clk_100hz*100)/
				(stream_set[j]->timing.h_total*stream_set[j]->timing.v_total);
			if (refresh_rate > highest_rfr) {
				highest_rfr = refresh_rate;
				master_stream = j;
			}
		}
	}
	for (j = 0;  j < stream_count; j++) {
		if (stream_set[j])
			stream_set[j]->triggered_crtc_reset.event_source = stream_set[master_stream];
	}
}

static void dm_enable_per_frame_crtc_master_sync(struct dc_state *context)
{
	int i = 0;
	struct dc_stream_state *stream;

	if (context->stream_count < 2)
		return;
	for (i = 0; i < context->stream_count ; i++) {
		if (!context->streams[i])
			continue;
		/*
		 * TODO: add a function to read AMD VSDB bits and set
		 * crtc_sync_master.multi_sync_enabled flag
		 * For now it's set to false
		 */
	}

	set_master_stream(context->streams, context->stream_count);

	for (i = 0; i < context->stream_count ; i++) {
		stream = context->streams[i];

		if (!stream)
			continue;

		set_multisync_trigger_params(stream);
	}
}

#if defined(CONFIG_DRM_AMD_DC_DCN)
static void update_dsc_caps(struct amdgpu_dm_connector *aconnector,
							struct dc_sink *sink, struct dc_stream_state *stream,
							struct dsc_dec_dpcd_caps *dsc_caps)
{
	stream->timing.flags.DSC = 0;

	if (aconnector->dc_link && sink->sink_signal == SIGNAL_TYPE_DISPLAY_PORT) {
		dc_dsc_parse_dsc_dpcd(aconnector->dc_link->ctx->dc,
				      aconnector->dc_link->dpcd_caps.dsc_caps.dsc_basic_caps.raw,
				      aconnector->dc_link->dpcd_caps.dsc_caps.dsc_branch_decoder_caps.raw,
				      dsc_caps);
	}
}

static void apply_dsc_policy_for_stream(struct amdgpu_dm_connector *aconnector,
										struct dc_sink *sink, struct dc_stream_state *stream,
										struct dsc_dec_dpcd_caps *dsc_caps)
{
	struct drm_connector *drm_connector = &aconnector->base;
	uint32_t link_bandwidth_kbps;

	link_bandwidth_kbps = dc_link_bandwidth_kbps(aconnector->dc_link,
							dc_link_get_link_cap(aconnector->dc_link));
	/* Set DSC policy according to dsc_clock_en */
	dc_dsc_policy_set_enable_dsc_when_not_needed(
		aconnector->dsc_settings.dsc_force_enable == DSC_CLK_FORCE_ENABLE);

	if (aconnector->dc_link && sink->sink_signal == SIGNAL_TYPE_DISPLAY_PORT) {

		if (dc_dsc_compute_config(aconnector->dc_link->ctx->dc->res_pool->dscs[0],
						dsc_caps,
						aconnector->dc_link->ctx->dc->debug.dsc_min_slice_height_override,
						0,
						link_bandwidth_kbps,
						&stream->timing,
						&stream->timing.dsc_cfg)) {
			stream->timing.flags.DSC = 1;
			DRM_DEBUG_DRIVER("%s: [%s] DSC is selected from SST RX\n", __func__, drm_connector->name);
		}
	}

	/* Overwrite the stream flag if DSC is enabled through debugfs */
	if (aconnector->dsc_settings.dsc_force_enable == DSC_CLK_FORCE_ENABLE)
		stream->timing.flags.DSC = 1;

	if (stream->timing.flags.DSC && aconnector->dsc_settings.dsc_num_slices_h)
		stream->timing.dsc_cfg.num_slices_h = aconnector->dsc_settings.dsc_num_slices_h;

	if (stream->timing.flags.DSC && aconnector->dsc_settings.dsc_num_slices_v)
		stream->timing.dsc_cfg.num_slices_v = aconnector->dsc_settings.dsc_num_slices_v;

	if (stream->timing.flags.DSC && aconnector->dsc_settings.dsc_bits_per_pixel)
		stream->timing.dsc_cfg.bits_per_pixel = aconnector->dsc_settings.dsc_bits_per_pixel;
}
#endif

/**
 * DOC: FreeSync Video
 *
 * When a userspace application wants to play a video, the content follows a
 * standard format definition that usually specifies the FPS for that format.
 * The below list illustrates some video format and the expected FPS,
 * respectively:
 *
 * - TV/NTSC (23.976 FPS)
 * - Cinema (24 FPS)
 * - TV/PAL (25 FPS)
 * - TV/NTSC (29.97 FPS)
 * - TV/NTSC (30 FPS)
 * - Cinema HFR (48 FPS)
 * - TV/PAL (50 FPS)
 * - Commonly used (60 FPS)
 * - Multiples of 24 (48,72,96 FPS)
 *
 * The list of standards video format is not huge and can be added to the
 * connector modeset list beforehand. With that, userspace can leverage
 * FreeSync to extends the front porch in order to attain the target refresh
 * rate. Such a switch will happen seamlessly, without screen blanking or
 * reprogramming of the output in any other way. If the userspace requests a
 * modesetting change compatible with FreeSync modes that only differ in the
 * refresh rate, DC will skip the full update and avoid blink during the
 * transition. For example, the video player can change the modesetting from
 * 60Hz to 30Hz for playing TV/NTSC content when it goes full screen without
 * causing any display blink. This same concept can be applied to a mode
 * setting change.
 */
static struct drm_display_mode *
get_highest_refresh_rate_mode(struct amdgpu_dm_connector *aconnector,
			  bool use_probed_modes)
{
	struct drm_display_mode *m, *m_pref = NULL;
	u16 current_refresh, highest_refresh;
	struct list_head *list_head = use_probed_modes ?
						    &aconnector->base.probed_modes :
						    &aconnector->base.modes;

	if (aconnector->freesync_vid_base.clock != 0)
		return &aconnector->freesync_vid_base;

	/* Find the preferred mode */
	list_for_each_entry (m, list_head, head) {
		if (m->type & DRM_MODE_TYPE_PREFERRED) {
			m_pref = m;
			break;
		}
	}

	if (!m_pref) {
		/* Probably an EDID with no preferred mode. Fallback to first entry */
		m_pref = list_first_entry_or_null(
			&aconnector->base.modes, struct drm_display_mode, head);
		if (!m_pref) {
			DRM_DEBUG_DRIVER("No preferred mode found in EDID\n");
			return NULL;
		}
	}

	highest_refresh = drm_mode_vrefresh(m_pref);

	/*
	 * Find the mode with highest refresh rate with same resolution.
	 * For some monitors, preferred mode is not the mode with highest
	 * supported refresh rate.
	 */
	list_for_each_entry (m, list_head, head) {
		current_refresh  = drm_mode_vrefresh(m);

		if (m->hdisplay == m_pref->hdisplay &&
		    m->vdisplay == m_pref->vdisplay &&
		    highest_refresh < current_refresh) {
			highest_refresh = current_refresh;
			m_pref = m;
		}
	}

	aconnector->freesync_vid_base = *m_pref;
	return m_pref;
}

static bool is_freesync_video_mode(const struct drm_display_mode *mode,
				   struct amdgpu_dm_connector *aconnector)
{
	struct drm_display_mode *high_mode;
	int timing_diff;

	high_mode = get_highest_refresh_rate_mode(aconnector, false);
	if (!high_mode || !mode)
		return false;

	timing_diff = high_mode->vtotal - mode->vtotal;

	if (high_mode->clock == 0 || high_mode->clock != mode->clock ||
	    high_mode->hdisplay != mode->hdisplay ||
	    high_mode->vdisplay != mode->vdisplay ||
	    high_mode->hsync_start != mode->hsync_start ||
	    high_mode->hsync_end != mode->hsync_end ||
	    high_mode->htotal != mode->htotal ||
	    high_mode->hskew != mode->hskew ||
	    high_mode->vscan != mode->vscan ||
	    high_mode->vsync_start - mode->vsync_start != timing_diff ||
	    high_mode->vsync_end - mode->vsync_end != timing_diff)
		return false;
	else
		return true;
}

static struct dc_stream_state *
create_stream_for_sink(struct amdgpu_dm_connector *aconnector,
		       const struct drm_display_mode *drm_mode,
		       const struct dm_connector_state *dm_state,
		       const struct dc_stream_state *old_stream,
		       int requested_bpc)
{
	struct drm_display_mode *preferred_mode = NULL;
	struct drm_connector *drm_connector;
	const struct drm_connector_state *con_state =
		dm_state ? &dm_state->base : NULL;
	struct dc_stream_state *stream = NULL;
	struct drm_display_mode mode = *drm_mode;
	struct drm_display_mode saved_mode;
	struct drm_display_mode *freesync_mode = NULL;
	bool native_mode_found = false;
	bool recalculate_timing = false;
	bool scale = dm_state ? (dm_state->scaling != RMX_OFF) : false;
	int mode_refresh;
	int preferred_refresh = 0;
#if defined(CONFIG_DRM_AMD_DC_DCN)
	struct dsc_dec_dpcd_caps dsc_caps;
#endif
	struct dc_sink *sink = NULL;

	memset(&saved_mode, 0, sizeof(saved_mode));

	if (aconnector == NULL) {
		DRM_ERROR("aconnector is NULL!\n");
		return stream;
	}

	drm_connector = &aconnector->base;

	if (!aconnector->dc_sink) {
		sink = create_fake_sink(aconnector);
		if (!sink)
			return stream;
	} else {
		sink = aconnector->dc_sink;
		dc_sink_retain(sink);
	}

	stream = dc_create_stream_for_sink(sink);

	if (stream == NULL) {
		DRM_ERROR("Failed to create stream for sink!\n");
		goto finish;
	}

	stream->dm_stream_context = aconnector;

	stream->timing.flags.LTE_340MCSC_SCRAMBLE =
		drm_connector->display_info.hdmi.scdc.scrambling.low_rates;

	list_for_each_entry(preferred_mode, &aconnector->base.modes, head) {
		/* Search for preferred mode */
		if (preferred_mode->type & DRM_MODE_TYPE_PREFERRED) {
			native_mode_found = true;
			break;
		}
	}
	if (!native_mode_found)
		preferred_mode = list_first_entry_or_null(
				&aconnector->base.modes,
				struct drm_display_mode,
				head);

	mode_refresh = drm_mode_vrefresh(&mode);

	if (preferred_mode == NULL) {
		/*
		 * This may not be an error, the use case is when we have no
		 * usermode calls to reset and set mode upon hotplug. In this
		 * case, we call set mode ourselves to restore the previous mode
		 * and the modelist may not be filled in in time.
		 */
		DRM_DEBUG_DRIVER("No preferred mode found\n");
	} else {
		recalculate_timing = amdgpu_freesync_vid_mode &&
				 is_freesync_video_mode(&mode, aconnector);
		if (recalculate_timing) {
			freesync_mode = get_highest_refresh_rate_mode(aconnector, false);
			saved_mode = mode;
			mode = *freesync_mode;
		} else {
			decide_crtc_timing_for_drm_display_mode(
				&mode, preferred_mode, scale);

			preferred_refresh = drm_mode_vrefresh(preferred_mode);
		}
	}

	if (recalculate_timing)
		drm_mode_set_crtcinfo(&saved_mode, 0);
	else if (!dm_state)
		drm_mode_set_crtcinfo(&mode, 0);

       /*
	* If scaling is enabled and refresh rate didn't change
	* we copy the vic and polarities of the old timings
	*/
	if (!scale || mode_refresh != preferred_refresh)
		fill_stream_properties_from_drm_display_mode(
			stream, &mode, &aconnector->base, con_state, NULL,
			requested_bpc);
	else
		fill_stream_properties_from_drm_display_mode(
			stream, &mode, &aconnector->base, con_state, old_stream,
			requested_bpc);

#if defined(CONFIG_DRM_AMD_DC_DCN)
	/* SST DSC determination policy */
	update_dsc_caps(aconnector, sink, stream, &dsc_caps);
	if (aconnector->dsc_settings.dsc_force_enable != DSC_CLK_FORCE_DISABLE && dsc_caps.is_dsc_supported)
		apply_dsc_policy_for_stream(aconnector, sink, stream, &dsc_caps);
#endif

	update_stream_scaling_settings(&mode, dm_state, stream);

	fill_audio_info(
		&stream->audio_info,
		drm_connector,
		sink);

	update_stream_signal(stream, sink);

	if (stream->signal == SIGNAL_TYPE_HDMI_TYPE_A)
		mod_build_hf_vsif_infopacket(stream, &stream->vsp_infopacket);

	if (stream->link->psr_settings.psr_feature_enabled) {
		//
		// should decide stream support vsc sdp colorimetry capability
		// before building vsc info packet
		//
		stream->use_vsc_sdp_for_colorimetry = false;
		if (aconnector->dc_sink->sink_signal == SIGNAL_TYPE_DISPLAY_PORT_MST) {
			stream->use_vsc_sdp_for_colorimetry =
				aconnector->dc_sink->is_vsc_sdp_colorimetry_supported;
		} else {
			if (stream->link->dpcd_caps.dprx_feature.bits.VSC_SDP_COLORIMETRY_SUPPORTED)
				stream->use_vsc_sdp_for_colorimetry = true;
		}
		mod_build_vsc_infopacket(stream, &stream->vsc_infopacket);
		aconnector->psr_skip_count = AMDGPU_DM_PSR_ENTRY_DELAY;

	}
finish:
	dc_sink_release(sink);

	return stream;
}

static void amdgpu_dm_crtc_destroy(struct drm_crtc *crtc)
{
	drm_crtc_cleanup(crtc);
	kfree(crtc);
}

static void dm_crtc_destroy_state(struct drm_crtc *crtc,
				  struct drm_crtc_state *state)
{
	struct dm_crtc_state *cur = to_dm_crtc_state(state);

	/* TODO Destroy dc_stream objects are stream object is flattened */
	if (cur->stream)
		dc_stream_release(cur->stream);


	__drm_atomic_helper_crtc_destroy_state(state);


	kfree(state);
}

static void dm_crtc_reset_state(struct drm_crtc *crtc)
{
	struct dm_crtc_state *state;

	if (crtc->state)
		dm_crtc_destroy_state(crtc, crtc->state);

	state = kzalloc(sizeof(*state), GFP_KERNEL);
	if (WARN_ON(!state))
		return;

	__drm_atomic_helper_crtc_reset(crtc, &state->base);
}

static struct drm_crtc_state *
dm_crtc_duplicate_state(struct drm_crtc *crtc)
{
	struct dm_crtc_state *state, *cur;

	cur = to_dm_crtc_state(crtc->state);

	if (WARN_ON(!crtc->state))
		return NULL;

	state = kzalloc(sizeof(*state), GFP_KERNEL);
	if (!state)
		return NULL;

	__drm_atomic_helper_crtc_duplicate_state(crtc, &state->base);

	if (cur->stream) {
		state->stream = cur->stream;
		dc_stream_retain(state->stream);
	}

	state->active_planes = cur->active_planes;
	state->vrr_infopacket = cur->vrr_infopacket;
	state->abm_level = cur->abm_level;
	state->vrr_supported = cur->vrr_supported;
	state->freesync_config = cur->freesync_config;
	state->cm_has_degamma = cur->cm_has_degamma;
	state->cm_is_degamma_srgb = cur->cm_is_degamma_srgb;
	/* TODO Duplicate dc_stream after objects are stream object is flattened */

	return &state->base;
}

#ifdef CONFIG_DRM_AMD_SECURE_DISPLAY
static int amdgpu_dm_crtc_late_register(struct drm_crtc *crtc)
{
	crtc_debugfs_init(crtc);

	return 0;
}
#endif

static inline int dm_set_vupdate_irq(struct drm_crtc *crtc, bool enable)
{
	enum dc_irq_source irq_source;
	struct amdgpu_crtc *acrtc = to_amdgpu_crtc(crtc);
	struct amdgpu_device *adev = drm_to_adev(crtc->dev);
	int rc;

	irq_source = IRQ_TYPE_VUPDATE + acrtc->otg_inst;

	rc = dc_interrupt_set(adev->dm.dc, irq_source, enable) ? 0 : -EBUSY;

	DRM_DEBUG_VBL("crtc %d - vupdate irq %sabling: r=%d\n",
		      acrtc->crtc_id, enable ? "en" : "dis", rc);
	return rc;
}

static inline int dm_set_vblank(struct drm_crtc *crtc, bool enable)
{
	enum dc_irq_source irq_source;
	struct amdgpu_crtc *acrtc = to_amdgpu_crtc(crtc);
	struct amdgpu_device *adev = drm_to_adev(crtc->dev);
	struct dm_crtc_state *acrtc_state = to_dm_crtc_state(crtc->state);
#if defined(CONFIG_DRM_AMD_DC_DCN)
	struct amdgpu_display_manager *dm = &adev->dm;
	struct vblank_control_work *work;
#endif
	int rc = 0;

	if (enable) {
		/* vblank irq on -> Only need vupdate irq in vrr mode */
		if (amdgpu_dm_vrr_active(acrtc_state))
			rc = dm_set_vupdate_irq(crtc, true);
	} else {
		/* vblank irq off -> vupdate irq off */
		rc = dm_set_vupdate_irq(crtc, false);
	}

	if (rc)
		return rc;

	irq_source = IRQ_TYPE_VBLANK + acrtc->otg_inst;

	if (!dc_interrupt_set(adev->dm.dc, irq_source, enable))
		return -EBUSY;

	if (amdgpu_in_reset(adev))
		return 0;

#if defined(CONFIG_DRM_AMD_DC_DCN)
<<<<<<< HEAD
	work = kzalloc(sizeof(*work), GFP_ATOMIC);
	if (!work)
		return -ENOMEM;

	INIT_WORK(&work->work, vblank_control_worker);
	work->dm = dm;
	work->acrtc = acrtc;
	work->enable = enable;

	if (acrtc_state->stream) {
		dc_stream_retain(acrtc_state->stream);
		work->stream = acrtc_state->stream;
	}

	queue_work(dm->vblank_control_workqueue, &work->work);
=======
	if (dm->vblank_control_workqueue) {
		work = kzalloc(sizeof(*work), GFP_ATOMIC);
		if (!work)
			return -ENOMEM;

		INIT_WORK(&work->work, vblank_control_worker);
		work->dm = dm;
		work->acrtc = acrtc;
		work->enable = enable;

		if (acrtc_state->stream) {
			dc_stream_retain(acrtc_state->stream);
			work->stream = acrtc_state->stream;
		}

		queue_work(dm->vblank_control_workqueue, &work->work);
	}
>>>>>>> 318a54c0
#endif

	return 0;
}

static int dm_enable_vblank(struct drm_crtc *crtc)
{
	return dm_set_vblank(crtc, true);
}

static void dm_disable_vblank(struct drm_crtc *crtc)
{
	dm_set_vblank(crtc, false);
}

/* Implemented only the options currently availible for the driver */
static const struct drm_crtc_funcs amdgpu_dm_crtc_funcs = {
	.reset = dm_crtc_reset_state,
	.destroy = amdgpu_dm_crtc_destroy,
	.set_config = drm_atomic_helper_set_config,
	.page_flip = drm_atomic_helper_page_flip,
	.atomic_duplicate_state = dm_crtc_duplicate_state,
	.atomic_destroy_state = dm_crtc_destroy_state,
	.set_crc_source = amdgpu_dm_crtc_set_crc_source,
	.verify_crc_source = amdgpu_dm_crtc_verify_crc_source,
	.get_crc_sources = amdgpu_dm_crtc_get_crc_sources,
	.get_vblank_counter = amdgpu_get_vblank_counter_kms,
	.enable_vblank = dm_enable_vblank,
	.disable_vblank = dm_disable_vblank,
	.get_vblank_timestamp = drm_crtc_vblank_helper_get_vblank_timestamp,
#if defined(CONFIG_DRM_AMD_SECURE_DISPLAY)
	.late_register = amdgpu_dm_crtc_late_register,
#endif
};

static enum drm_connector_status
amdgpu_dm_connector_detect(struct drm_connector *connector, bool force)
{
	bool connected;
	struct amdgpu_dm_connector *aconnector = to_amdgpu_dm_connector(connector);

	/*
	 * Notes:
	 * 1. This interface is NOT called in context of HPD irq.
	 * 2. This interface *is called* in context of user-mode ioctl. Which
	 * makes it a bad place for *any* MST-related activity.
	 */

	if (aconnector->base.force == DRM_FORCE_UNSPECIFIED &&
	    !aconnector->fake_enable)
		connected = (aconnector->dc_sink != NULL);
	else
		connected = (aconnector->base.force == DRM_FORCE_ON);

	update_subconnector_property(aconnector);

	return (connected ? connector_status_connected :
			connector_status_disconnected);
}

int amdgpu_dm_connector_atomic_set_property(struct drm_connector *connector,
					    struct drm_connector_state *connector_state,
					    struct drm_property *property,
					    uint64_t val)
{
	struct drm_device *dev = connector->dev;
	struct amdgpu_device *adev = drm_to_adev(dev);
	struct dm_connector_state *dm_old_state =
		to_dm_connector_state(connector->state);
	struct dm_connector_state *dm_new_state =
		to_dm_connector_state(connector_state);

	int ret = -EINVAL;

	if (property == dev->mode_config.scaling_mode_property) {
		enum amdgpu_rmx_type rmx_type;

		switch (val) {
		case DRM_MODE_SCALE_CENTER:
			rmx_type = RMX_CENTER;
			break;
		case DRM_MODE_SCALE_ASPECT:
			rmx_type = RMX_ASPECT;
			break;
		case DRM_MODE_SCALE_FULLSCREEN:
			rmx_type = RMX_FULL;
			break;
		case DRM_MODE_SCALE_NONE:
		default:
			rmx_type = RMX_OFF;
			break;
		}

		if (dm_old_state->scaling == rmx_type)
			return 0;

		dm_new_state->scaling = rmx_type;
		ret = 0;
	} else if (property == adev->mode_info.underscan_hborder_property) {
		dm_new_state->underscan_hborder = val;
		ret = 0;
	} else if (property == adev->mode_info.underscan_vborder_property) {
		dm_new_state->underscan_vborder = val;
		ret = 0;
	} else if (property == adev->mode_info.underscan_property) {
		dm_new_state->underscan_enable = val;
		ret = 0;
	} else if (property == adev->mode_info.abm_level_property) {
		dm_new_state->abm_level = val;
		ret = 0;
	}

	return ret;
}

int amdgpu_dm_connector_atomic_get_property(struct drm_connector *connector,
					    const struct drm_connector_state *state,
					    struct drm_property *property,
					    uint64_t *val)
{
	struct drm_device *dev = connector->dev;
	struct amdgpu_device *adev = drm_to_adev(dev);
	struct dm_connector_state *dm_state =
		to_dm_connector_state(state);
	int ret = -EINVAL;

	if (property == dev->mode_config.scaling_mode_property) {
		switch (dm_state->scaling) {
		case RMX_CENTER:
			*val = DRM_MODE_SCALE_CENTER;
			break;
		case RMX_ASPECT:
			*val = DRM_MODE_SCALE_ASPECT;
			break;
		case RMX_FULL:
			*val = DRM_MODE_SCALE_FULLSCREEN;
			break;
		case RMX_OFF:
		default:
			*val = DRM_MODE_SCALE_NONE;
			break;
		}
		ret = 0;
	} else if (property == adev->mode_info.underscan_hborder_property) {
		*val = dm_state->underscan_hborder;
		ret = 0;
	} else if (property == adev->mode_info.underscan_vborder_property) {
		*val = dm_state->underscan_vborder;
		ret = 0;
	} else if (property == adev->mode_info.underscan_property) {
		*val = dm_state->underscan_enable;
		ret = 0;
	} else if (property == adev->mode_info.abm_level_property) {
		*val = dm_state->abm_level;
		ret = 0;
	}

	return ret;
}

static void amdgpu_dm_connector_unregister(struct drm_connector *connector)
{
	struct amdgpu_dm_connector *amdgpu_dm_connector = to_amdgpu_dm_connector(connector);

	drm_dp_aux_unregister(&amdgpu_dm_connector->dm_dp_aux.aux);
}

static void amdgpu_dm_connector_destroy(struct drm_connector *connector)
{
	struct amdgpu_dm_connector *aconnector = to_amdgpu_dm_connector(connector);
	const struct dc_link *link = aconnector->dc_link;
	struct amdgpu_device *adev = drm_to_adev(connector->dev);
	struct amdgpu_display_manager *dm = &adev->dm;
	int i;

	/*
	 * Call only if mst_mgr was iniitalized before since it's not done
	 * for all connector types.
	 */
	if (aconnector->mst_mgr.dev)
		drm_dp_mst_topology_mgr_destroy(&aconnector->mst_mgr);

#if defined(CONFIG_BACKLIGHT_CLASS_DEVICE) ||\
	defined(CONFIG_BACKLIGHT_CLASS_DEVICE_MODULE)
	for (i = 0; i < dm->num_of_edps; i++) {
		if ((link == dm->backlight_link[i]) && dm->backlight_dev[i]) {
			backlight_device_unregister(dm->backlight_dev[i]);
			dm->backlight_dev[i] = NULL;
		}
	}
#endif

	if (aconnector->dc_em_sink)
		dc_sink_release(aconnector->dc_em_sink);
	aconnector->dc_em_sink = NULL;
	if (aconnector->dc_sink)
		dc_sink_release(aconnector->dc_sink);
	aconnector->dc_sink = NULL;

	drm_dp_cec_unregister_connector(&aconnector->dm_dp_aux.aux);
	drm_connector_unregister(connector);
	drm_connector_cleanup(connector);
	if (aconnector->i2c) {
		i2c_del_adapter(&aconnector->i2c->base);
		kfree(aconnector->i2c);
	}
	kfree(aconnector->dm_dp_aux.aux.name);

	kfree(connector);
}

void amdgpu_dm_connector_funcs_reset(struct drm_connector *connector)
{
	struct dm_connector_state *state =
		to_dm_connector_state(connector->state);

	if (connector->state)
		__drm_atomic_helper_connector_destroy_state(connector->state);

	kfree(state);

	state = kzalloc(sizeof(*state), GFP_KERNEL);

	if (state) {
		state->scaling = RMX_OFF;
		state->underscan_enable = false;
		state->underscan_hborder = 0;
		state->underscan_vborder = 0;
		state->base.max_requested_bpc = 8;
		state->vcpi_slots = 0;
		state->pbn = 0;
		if (connector->connector_type == DRM_MODE_CONNECTOR_eDP)
			state->abm_level = amdgpu_dm_abm_level;

		__drm_atomic_helper_connector_reset(connector, &state->base);
	}
}

struct drm_connector_state *
amdgpu_dm_connector_atomic_duplicate_state(struct drm_connector *connector)
{
	struct dm_connector_state *state =
		to_dm_connector_state(connector->state);

	struct dm_connector_state *new_state =
			kmemdup(state, sizeof(*state), GFP_KERNEL);

	if (!new_state)
		return NULL;

	__drm_atomic_helper_connector_duplicate_state(connector, &new_state->base);

	new_state->freesync_capable = state->freesync_capable;
	new_state->abm_level = state->abm_level;
	new_state->scaling = state->scaling;
	new_state->underscan_enable = state->underscan_enable;
	new_state->underscan_hborder = state->underscan_hborder;
	new_state->underscan_vborder = state->underscan_vborder;
	new_state->vcpi_slots = state->vcpi_slots;
	new_state->pbn = state->pbn;
	return &new_state->base;
}

static int
amdgpu_dm_connector_late_register(struct drm_connector *connector)
{
	struct amdgpu_dm_connector *amdgpu_dm_connector =
		to_amdgpu_dm_connector(connector);
	int r;

	if ((connector->connector_type == DRM_MODE_CONNECTOR_DisplayPort) ||
	    (connector->connector_type == DRM_MODE_CONNECTOR_eDP)) {
		amdgpu_dm_connector->dm_dp_aux.aux.dev = connector->kdev;
		r = drm_dp_aux_register(&amdgpu_dm_connector->dm_dp_aux.aux);
		if (r)
			return r;
	}

#if defined(CONFIG_DEBUG_FS)
	connector_debugfs_init(amdgpu_dm_connector);
#endif

	return 0;
}

static const struct drm_connector_funcs amdgpu_dm_connector_funcs = {
	.reset = amdgpu_dm_connector_funcs_reset,
	.detect = amdgpu_dm_connector_detect,
	.fill_modes = drm_helper_probe_single_connector_modes,
	.destroy = amdgpu_dm_connector_destroy,
	.atomic_duplicate_state = amdgpu_dm_connector_atomic_duplicate_state,
	.atomic_destroy_state = drm_atomic_helper_connector_destroy_state,
	.atomic_set_property = amdgpu_dm_connector_atomic_set_property,
	.atomic_get_property = amdgpu_dm_connector_atomic_get_property,
	.late_register = amdgpu_dm_connector_late_register,
	.early_unregister = amdgpu_dm_connector_unregister
};

static int get_modes(struct drm_connector *connector)
{
	return amdgpu_dm_connector_get_modes(connector);
}

static void create_eml_sink(struct amdgpu_dm_connector *aconnector)
{
	struct dc_sink_init_data init_params = {
			.link = aconnector->dc_link,
			.sink_signal = SIGNAL_TYPE_VIRTUAL
	};
	struct edid *edid;

	if (!aconnector->base.edid_blob_ptr) {
		DRM_ERROR("No EDID firmware found on connector: %s ,forcing to OFF!\n",
				aconnector->base.name);

		aconnector->base.force = DRM_FORCE_OFF;
		aconnector->base.override_edid = false;
		return;
	}

	edid = (struct edid *) aconnector->base.edid_blob_ptr->data;

	aconnector->edid = edid;

	aconnector->dc_em_sink = dc_link_add_remote_sink(
		aconnector->dc_link,
		(uint8_t *)edid,
		(edid->extensions + 1) * EDID_LENGTH,
		&init_params);

	if (aconnector->base.force == DRM_FORCE_ON) {
		aconnector->dc_sink = aconnector->dc_link->local_sink ?
		aconnector->dc_link->local_sink :
		aconnector->dc_em_sink;
		dc_sink_retain(aconnector->dc_sink);
	}
}

static void handle_edid_mgmt(struct amdgpu_dm_connector *aconnector)
{
	struct dc_link *link = (struct dc_link *)aconnector->dc_link;

	/*
	 * In case of headless boot with force on for DP managed connector
	 * Those settings have to be != 0 to get initial modeset
	 */
	if (link->connector_signal == SIGNAL_TYPE_DISPLAY_PORT) {
		link->verified_link_cap.lane_count = LANE_COUNT_FOUR;
		link->verified_link_cap.link_rate = LINK_RATE_HIGH2;
	}


	aconnector->base.override_edid = true;
	create_eml_sink(aconnector);
}

static struct dc_stream_state *
create_validate_stream_for_sink(struct amdgpu_dm_connector *aconnector,
				const struct drm_display_mode *drm_mode,
				const struct dm_connector_state *dm_state,
				const struct dc_stream_state *old_stream)
{
	struct drm_connector *connector = &aconnector->base;
	struct amdgpu_device *adev = drm_to_adev(connector->dev);
	struct dc_stream_state *stream;
	const struct drm_connector_state *drm_state = dm_state ? &dm_state->base : NULL;
	int requested_bpc = drm_state ? drm_state->max_requested_bpc : 8;
	enum dc_status dc_result = DC_OK;

	do {
		stream = create_stream_for_sink(aconnector, drm_mode,
						dm_state, old_stream,
						requested_bpc);
		if (stream == NULL) {
			DRM_ERROR("Failed to create stream for sink!\n");
			break;
		}

		dc_result = dc_validate_stream(adev->dm.dc, stream);

		if (dc_result != DC_OK) {
			DRM_DEBUG_KMS("Mode %dx%d (clk %d) failed DC validation with error %d (%s)\n",
				      drm_mode->hdisplay,
				      drm_mode->vdisplay,
				      drm_mode->clock,
				      dc_result,
				      dc_status_to_str(dc_result));

			dc_stream_release(stream);
			stream = NULL;
			requested_bpc -= 2; /* lower bpc to retry validation */
		}

	} while (stream == NULL && requested_bpc >= 6);

	if (dc_result == DC_FAIL_ENC_VALIDATE && !aconnector->force_yuv420_output) {
		DRM_DEBUG_KMS("Retry forcing YCbCr420 encoding\n");

		aconnector->force_yuv420_output = true;
		stream = create_validate_stream_for_sink(aconnector, drm_mode,
						dm_state, old_stream);
		aconnector->force_yuv420_output = false;
	}

	return stream;
}

enum drm_mode_status amdgpu_dm_connector_mode_valid(struct drm_connector *connector,
				   struct drm_display_mode *mode)
{
	int result = MODE_ERROR;
	struct dc_sink *dc_sink;
	/* TODO: Unhardcode stream count */
	struct dc_stream_state *stream;
	struct amdgpu_dm_connector *aconnector = to_amdgpu_dm_connector(connector);

	if ((mode->flags & DRM_MODE_FLAG_INTERLACE) ||
			(mode->flags & DRM_MODE_FLAG_DBLSCAN))
		return result;

	/*
	 * Only run this the first time mode_valid is called to initilialize
	 * EDID mgmt
	 */
	if (aconnector->base.force != DRM_FORCE_UNSPECIFIED &&
		!aconnector->dc_em_sink)
		handle_edid_mgmt(aconnector);

	dc_sink = to_amdgpu_dm_connector(connector)->dc_sink;

	if (dc_sink == NULL && aconnector->base.force != DRM_FORCE_ON_DIGITAL &&
				aconnector->base.force != DRM_FORCE_ON) {
		DRM_ERROR("dc_sink is NULL!\n");
		goto fail;
	}

	stream = create_validate_stream_for_sink(aconnector, mode, NULL, NULL);
	if (stream) {
		dc_stream_release(stream);
		result = MODE_OK;
	}

fail:
	/* TODO: error handling*/
	return result;
}

static int fill_hdr_info_packet(const struct drm_connector_state *state,
				struct dc_info_packet *out)
{
	struct hdmi_drm_infoframe frame;
	unsigned char buf[30]; /* 26 + 4 */
	ssize_t len;
	int ret, i;

	memset(out, 0, sizeof(*out));

	if (!state->hdr_output_metadata)
		return 0;

	ret = drm_hdmi_infoframe_set_hdr_metadata(&frame, state);
	if (ret)
		return ret;

	len = hdmi_drm_infoframe_pack_only(&frame, buf, sizeof(buf));
	if (len < 0)
		return (int)len;

	/* Static metadata is a fixed 26 bytes + 4 byte header. */
	if (len != 30)
		return -EINVAL;

	/* Prepare the infopacket for DC. */
	switch (state->connector->connector_type) {
	case DRM_MODE_CONNECTOR_HDMIA:
		out->hb0 = 0x87; /* type */
		out->hb1 = 0x01; /* version */
		out->hb2 = 0x1A; /* length */
		out->sb[0] = buf[3]; /* checksum */
		i = 1;
		break;

	case DRM_MODE_CONNECTOR_DisplayPort:
	case DRM_MODE_CONNECTOR_eDP:
		out->hb0 = 0x00; /* sdp id, zero */
		out->hb1 = 0x87; /* type */
		out->hb2 = 0x1D; /* payload len - 1 */
		out->hb3 = (0x13 << 2); /* sdp version */
		out->sb[0] = 0x01; /* version */
		out->sb[1] = 0x1A; /* length */
		i = 2;
		break;

	default:
		return -EINVAL;
	}

	memcpy(&out->sb[i], &buf[4], 26);
	out->valid = true;

	print_hex_dump(KERN_DEBUG, "HDR SB:", DUMP_PREFIX_NONE, 16, 1, out->sb,
		       sizeof(out->sb), false);

	return 0;
}

static int
amdgpu_dm_connector_atomic_check(struct drm_connector *conn,
				 struct drm_atomic_state *state)
{
	struct drm_connector_state *new_con_state =
		drm_atomic_get_new_connector_state(state, conn);
	struct drm_connector_state *old_con_state =
		drm_atomic_get_old_connector_state(state, conn);
	struct drm_crtc *crtc = new_con_state->crtc;
	struct drm_crtc_state *new_crtc_state;
	int ret;

	trace_amdgpu_dm_connector_atomic_check(new_con_state);

	if (!crtc)
		return 0;

	if (!drm_connector_atomic_hdr_metadata_equal(old_con_state, new_con_state)) {
		struct dc_info_packet hdr_infopacket;

		ret = fill_hdr_info_packet(new_con_state, &hdr_infopacket);
		if (ret)
			return ret;

		new_crtc_state = drm_atomic_get_crtc_state(state, crtc);
		if (IS_ERR(new_crtc_state))
			return PTR_ERR(new_crtc_state);

		/*
		 * DC considers the stream backends changed if the
		 * static metadata changes. Forcing the modeset also
		 * gives a simple way for userspace to switch from
		 * 8bpc to 10bpc when setting the metadata to enter
		 * or exit HDR.
		 *
		 * Changing the static metadata after it's been
		 * set is permissible, however. So only force a
		 * modeset if we're entering or exiting HDR.
		 */
		new_crtc_state->mode_changed =
			!old_con_state->hdr_output_metadata ||
			!new_con_state->hdr_output_metadata;
	}

	return 0;
}

static const struct drm_connector_helper_funcs
amdgpu_dm_connector_helper_funcs = {
	/*
	 * If hotplugging a second bigger display in FB Con mode, bigger resolution
	 * modes will be filtered by drm_mode_validate_size(), and those modes
	 * are missing after user start lightdm. So we need to renew modes list.
	 * in get_modes call back, not just return the modes count
	 */
	.get_modes = get_modes,
	.mode_valid = amdgpu_dm_connector_mode_valid,
	.atomic_check = amdgpu_dm_connector_atomic_check,
};

static void dm_crtc_helper_disable(struct drm_crtc *crtc)
{
}

static int count_crtc_active_planes(struct drm_crtc_state *new_crtc_state)
{
	struct drm_atomic_state *state = new_crtc_state->state;
	struct drm_plane *plane;
	int num_active = 0;

	drm_for_each_plane_mask(plane, state->dev, new_crtc_state->plane_mask) {
		struct drm_plane_state *new_plane_state;

		/* Cursor planes are "fake". */
		if (plane->type == DRM_PLANE_TYPE_CURSOR)
			continue;

		new_plane_state = drm_atomic_get_new_plane_state(state, plane);

		if (!new_plane_state) {
			/*
			 * The plane is enable on the CRTC and hasn't changed
			 * state. This means that it previously passed
			 * validation and is therefore enabled.
			 */
			num_active += 1;
			continue;
		}

		/* We need a framebuffer to be considered enabled. */
		num_active += (new_plane_state->fb != NULL);
	}

	return num_active;
}

static void dm_update_crtc_active_planes(struct drm_crtc *crtc,
					 struct drm_crtc_state *new_crtc_state)
{
	struct dm_crtc_state *dm_new_crtc_state =
		to_dm_crtc_state(new_crtc_state);

	dm_new_crtc_state->active_planes = 0;

	if (!dm_new_crtc_state->stream)
		return;

	dm_new_crtc_state->active_planes =
		count_crtc_active_planes(new_crtc_state);
}

static int dm_crtc_helper_atomic_check(struct drm_crtc *crtc,
				       struct drm_atomic_state *state)
{
	struct drm_crtc_state *crtc_state = drm_atomic_get_new_crtc_state(state,
									  crtc);
	struct amdgpu_device *adev = drm_to_adev(crtc->dev);
	struct dc *dc = adev->dm.dc;
	struct dm_crtc_state *dm_crtc_state = to_dm_crtc_state(crtc_state);
	int ret = -EINVAL;

	trace_amdgpu_dm_crtc_atomic_check(crtc_state);

	dm_update_crtc_active_planes(crtc, crtc_state);

	if (WARN_ON(unlikely(!dm_crtc_state->stream &&
		     modeset_required(crtc_state, NULL, dm_crtc_state->stream)))) {
		return ret;
	}

	/*
	 * We require the primary plane to be enabled whenever the CRTC is, otherwise
	 * drm_mode_cursor_universal may end up trying to enable the cursor plane while all other
	 * planes are disabled, which is not supported by the hardware. And there is legacy
	 * userspace which stops using the HW cursor altogether in response to the resulting EINVAL.
	 */
	if (crtc_state->enable &&
	    !(crtc_state->plane_mask & drm_plane_mask(crtc->primary))) {
		DRM_DEBUG_ATOMIC("Can't enable a CRTC without enabling the primary plane\n");
		return -EINVAL;
	}

	/* In some use cases, like reset, no stream is attached */
	if (!dm_crtc_state->stream)
		return 0;

	if (dc_validate_stream(dc, dm_crtc_state->stream) == DC_OK)
		return 0;

	DRM_DEBUG_ATOMIC("Failed DC stream validation\n");
	return ret;
}

static bool dm_crtc_helper_mode_fixup(struct drm_crtc *crtc,
				      const struct drm_display_mode *mode,
				      struct drm_display_mode *adjusted_mode)
{
	return true;
}

static const struct drm_crtc_helper_funcs amdgpu_dm_crtc_helper_funcs = {
	.disable = dm_crtc_helper_disable,
	.atomic_check = dm_crtc_helper_atomic_check,
	.mode_fixup = dm_crtc_helper_mode_fixup,
	.get_scanout_position = amdgpu_crtc_get_scanout_position,
};

static void dm_encoder_helper_disable(struct drm_encoder *encoder)
{

}

static int convert_dc_color_depth_into_bpc (enum dc_color_depth display_color_depth)
{
	switch (display_color_depth) {
		case COLOR_DEPTH_666:
			return 6;
		case COLOR_DEPTH_888:
			return 8;
		case COLOR_DEPTH_101010:
			return 10;
		case COLOR_DEPTH_121212:
			return 12;
		case COLOR_DEPTH_141414:
			return 14;
		case COLOR_DEPTH_161616:
			return 16;
		default:
			break;
		}
	return 0;
}

static int dm_encoder_helper_atomic_check(struct drm_encoder *encoder,
					  struct drm_crtc_state *crtc_state,
					  struct drm_connector_state *conn_state)
{
	struct drm_atomic_state *state = crtc_state->state;
	struct drm_connector *connector = conn_state->connector;
	struct amdgpu_dm_connector *aconnector = to_amdgpu_dm_connector(connector);
	struct dm_connector_state *dm_new_connector_state = to_dm_connector_state(conn_state);
	const struct drm_display_mode *adjusted_mode = &crtc_state->adjusted_mode;
	struct drm_dp_mst_topology_mgr *mst_mgr;
	struct drm_dp_mst_port *mst_port;
	enum dc_color_depth color_depth;
	int clock, bpp = 0;
	bool is_y420 = false;

	if (!aconnector->port || !aconnector->dc_sink)
		return 0;

	mst_port = aconnector->port;
	mst_mgr = &aconnector->mst_port->mst_mgr;

	if (!crtc_state->connectors_changed && !crtc_state->mode_changed)
		return 0;

	if (!state->duplicated) {
		int max_bpc = conn_state->max_requested_bpc;
		is_y420 = drm_mode_is_420_also(&connector->display_info, adjusted_mode) &&
				aconnector->force_yuv420_output;
		color_depth = convert_color_depth_from_display_info(connector,
								    is_y420,
								    max_bpc);
		bpp = convert_dc_color_depth_into_bpc(color_depth) * 3;
		clock = adjusted_mode->clock;
		dm_new_connector_state->pbn = drm_dp_calc_pbn_mode(clock, bpp, false);
	}
	dm_new_connector_state->vcpi_slots = drm_dp_atomic_find_vcpi_slots(state,
									   mst_mgr,
									   mst_port,
									   dm_new_connector_state->pbn,
									   dm_mst_get_pbn_divider(aconnector->dc_link));
	if (dm_new_connector_state->vcpi_slots < 0) {
		DRM_DEBUG_ATOMIC("failed finding vcpi slots: %d\n", (int)dm_new_connector_state->vcpi_slots);
		return dm_new_connector_state->vcpi_slots;
	}
	return 0;
}

const struct drm_encoder_helper_funcs amdgpu_dm_encoder_helper_funcs = {
	.disable = dm_encoder_helper_disable,
	.atomic_check = dm_encoder_helper_atomic_check
};

#if defined(CONFIG_DRM_AMD_DC_DCN)
static int dm_update_mst_vcpi_slots_for_dsc(struct drm_atomic_state *state,
					    struct dc_state *dc_state,
					    struct dsc_mst_fairness_vars *vars)
{
	struct dc_stream_state *stream = NULL;
	struct drm_connector *connector;
	struct drm_connector_state *new_con_state;
	struct amdgpu_dm_connector *aconnector;
	struct dm_connector_state *dm_conn_state;
	int i, j, clock;
	int vcpi, pbn_div, pbn = 0;

	for_each_new_connector_in_state(state, connector, new_con_state, i) {

		aconnector = to_amdgpu_dm_connector(connector);

		if (!aconnector->port)
			continue;

		if (!new_con_state || !new_con_state->crtc)
			continue;

		dm_conn_state = to_dm_connector_state(new_con_state);

		for (j = 0; j < dc_state->stream_count; j++) {
			stream = dc_state->streams[j];
			if (!stream)
				continue;

			if ((struct amdgpu_dm_connector*)stream->dm_stream_context == aconnector)
				break;

			stream = NULL;
		}

		if (!stream)
			continue;

		if (stream->timing.flags.DSC != 1) {
			drm_dp_mst_atomic_enable_dsc(state,
						     aconnector->port,
						     dm_conn_state->pbn,
						     0,
						     false);
			continue;
		}

		pbn_div = dm_mst_get_pbn_divider(stream->link);
		clock = stream->timing.pix_clk_100hz / 10;
		/* pbn is calculated by compute_mst_dsc_configs_for_state*/
		for (j = 0; j < dc_state->stream_count; j++) {
			if (vars[j].aconnector == aconnector) {
				pbn = vars[j].pbn;
				break;
			}
		}

		vcpi = drm_dp_mst_atomic_enable_dsc(state,
						    aconnector->port,
						    pbn, pbn_div,
						    true);
		if (vcpi < 0)
			return vcpi;

		dm_conn_state->pbn = pbn;
		dm_conn_state->vcpi_slots = vcpi;
	}
	return 0;
}
#endif

static void dm_drm_plane_reset(struct drm_plane *plane)
{
	struct dm_plane_state *amdgpu_state = NULL;

	if (plane->state)
		plane->funcs->atomic_destroy_state(plane, plane->state);

	amdgpu_state = kzalloc(sizeof(*amdgpu_state), GFP_KERNEL);
	WARN_ON(amdgpu_state == NULL);

	if (amdgpu_state)
		__drm_atomic_helper_plane_reset(plane, &amdgpu_state->base);
}

static struct drm_plane_state *
dm_drm_plane_duplicate_state(struct drm_plane *plane)
{
	struct dm_plane_state *dm_plane_state, *old_dm_plane_state;

	old_dm_plane_state = to_dm_plane_state(plane->state);
	dm_plane_state = kzalloc(sizeof(*dm_plane_state), GFP_KERNEL);
	if (!dm_plane_state)
		return NULL;

	__drm_atomic_helper_plane_duplicate_state(plane, &dm_plane_state->base);

	if (old_dm_plane_state->dc_state) {
		dm_plane_state->dc_state = old_dm_plane_state->dc_state;
		dc_plane_state_retain(dm_plane_state->dc_state);
	}

	return &dm_plane_state->base;
}

static void dm_drm_plane_destroy_state(struct drm_plane *plane,
				struct drm_plane_state *state)
{
	struct dm_plane_state *dm_plane_state = to_dm_plane_state(state);

	if (dm_plane_state->dc_state)
		dc_plane_state_release(dm_plane_state->dc_state);

	drm_atomic_helper_plane_destroy_state(plane, state);
}

static const struct drm_plane_funcs dm_plane_funcs = {
	.update_plane	= drm_atomic_helper_update_plane,
	.disable_plane	= drm_atomic_helper_disable_plane,
	.destroy	= drm_primary_helper_destroy,
	.reset = dm_drm_plane_reset,
	.atomic_duplicate_state = dm_drm_plane_duplicate_state,
	.atomic_destroy_state = dm_drm_plane_destroy_state,
	.format_mod_supported = dm_plane_format_mod_supported,
};

static int dm_plane_helper_prepare_fb(struct drm_plane *plane,
				      struct drm_plane_state *new_state)
{
	struct amdgpu_framebuffer *afb;
	struct drm_gem_object *obj;
	struct amdgpu_device *adev;
	struct amdgpu_bo *rbo;
	struct dm_plane_state *dm_plane_state_new, *dm_plane_state_old;
	struct list_head list;
	struct ttm_validate_buffer tv;
	struct ww_acquire_ctx ticket;
	uint32_t domain;
	int r;

	if (!new_state->fb) {
		DRM_DEBUG_KMS("No FB bound\n");
		return 0;
	}

	afb = to_amdgpu_framebuffer(new_state->fb);
	obj = new_state->fb->obj[0];
	rbo = gem_to_amdgpu_bo(obj);
	adev = amdgpu_ttm_adev(rbo->tbo.bdev);
	INIT_LIST_HEAD(&list);

	tv.bo = &rbo->tbo;
	tv.num_shared = 1;
	list_add(&tv.head, &list);

	r = ttm_eu_reserve_buffers(&ticket, &list, false, NULL);
	if (r) {
		dev_err(adev->dev, "fail to reserve bo (%d)\n", r);
		return r;
	}

	if (plane->type != DRM_PLANE_TYPE_CURSOR)
		domain = amdgpu_display_supported_domains(adev, rbo->flags);
	else
		domain = AMDGPU_GEM_DOMAIN_VRAM;

	r = amdgpu_bo_pin(rbo, domain);
	if (unlikely(r != 0)) {
		if (r != -ERESTARTSYS)
			DRM_ERROR("Failed to pin framebuffer with error %d\n", r);
		ttm_eu_backoff_reservation(&ticket, &list);
		return r;
	}

	r = amdgpu_ttm_alloc_gart(&rbo->tbo);
	if (unlikely(r != 0)) {
		amdgpu_bo_unpin(rbo);
		ttm_eu_backoff_reservation(&ticket, &list);
		DRM_ERROR("%p bind failed\n", rbo);
		return r;
	}

	ttm_eu_backoff_reservation(&ticket, &list);

	afb->address = amdgpu_bo_gpu_offset(rbo);

	amdgpu_bo_ref(rbo);

	/**
	 * We don't do surface updates on planes that have been newly created,
	 * but we also don't have the afb->address during atomic check.
	 *
	 * Fill in buffer attributes depending on the address here, but only on
	 * newly created planes since they're not being used by DC yet and this
	 * won't modify global state.
	 */
	dm_plane_state_old = to_dm_plane_state(plane->state);
	dm_plane_state_new = to_dm_plane_state(new_state);

	if (dm_plane_state_new->dc_state &&
	    dm_plane_state_old->dc_state != dm_plane_state_new->dc_state) {
		struct dc_plane_state *plane_state =
			dm_plane_state_new->dc_state;
		bool force_disable_dcc = !plane_state->dcc.enable;

		fill_plane_buffer_attributes(
			adev, afb, plane_state->format, plane_state->rotation,
			afb->tiling_flags,
			&plane_state->tiling_info, &plane_state->plane_size,
			&plane_state->dcc, &plane_state->address,
			afb->tmz_surface, force_disable_dcc);
	}

	return 0;
}

static void dm_plane_helper_cleanup_fb(struct drm_plane *plane,
				       struct drm_plane_state *old_state)
{
	struct amdgpu_bo *rbo;
	int r;

	if (!old_state->fb)
		return;

	rbo = gem_to_amdgpu_bo(old_state->fb->obj[0]);
	r = amdgpu_bo_reserve(rbo, false);
	if (unlikely(r)) {
		DRM_ERROR("failed to reserve rbo before unpin\n");
		return;
	}

	amdgpu_bo_unpin(rbo);
	amdgpu_bo_unreserve(rbo);
	amdgpu_bo_unref(&rbo);
}

static int dm_plane_helper_check_state(struct drm_plane_state *state,
				       struct drm_crtc_state *new_crtc_state)
{
	struct drm_framebuffer *fb = state->fb;
	int min_downscale, max_upscale;
	int min_scale = 0;
	int max_scale = INT_MAX;

	/* Plane enabled? Validate viewport and get scaling factors from plane caps. */
	if (fb && state->crtc) {
		/* Validate viewport to cover the case when only the position changes */
		if (state->plane->type != DRM_PLANE_TYPE_CURSOR) {
			int viewport_width = state->crtc_w;
			int viewport_height = state->crtc_h;

			if (state->crtc_x < 0)
				viewport_width += state->crtc_x;
			else if (state->crtc_x + state->crtc_w > new_crtc_state->mode.crtc_hdisplay)
				viewport_width = new_crtc_state->mode.crtc_hdisplay - state->crtc_x;

			if (state->crtc_y < 0)
				viewport_height += state->crtc_y;
			else if (state->crtc_y + state->crtc_h > new_crtc_state->mode.crtc_vdisplay)
				viewport_height = new_crtc_state->mode.crtc_vdisplay - state->crtc_y;

			if (viewport_width < 0 || viewport_height < 0) {
				DRM_DEBUG_ATOMIC("Plane completely outside of screen\n");
				return -EINVAL;
			} else if (viewport_width < MIN_VIEWPORT_SIZE*2) { /* x2 for width is because of pipe-split. */
				DRM_DEBUG_ATOMIC("Viewport width %d smaller than %d\n", viewport_width, MIN_VIEWPORT_SIZE*2);
				return -EINVAL;
			} else if (viewport_height < MIN_VIEWPORT_SIZE) {
				DRM_DEBUG_ATOMIC("Viewport height %d smaller than %d\n", viewport_height, MIN_VIEWPORT_SIZE);
				return -EINVAL;
			}

		}

		/* Get min/max allowed scaling factors from plane caps. */
		get_min_max_dc_plane_scaling(state->crtc->dev, fb,
					     &min_downscale, &max_upscale);
		/*
		 * Convert to drm convention: 16.16 fixed point, instead of dc's
		 * 1.0 == 1000. Also drm scaling is src/dst instead of dc's
		 * dst/src, so min_scale = 1.0 / max_upscale, etc.
		 */
		min_scale = (1000 << 16) / max_upscale;
		max_scale = (1000 << 16) / min_downscale;
	}

	return drm_atomic_helper_check_plane_state(
		state, new_crtc_state, min_scale, max_scale, true, true);
}

static int dm_plane_atomic_check(struct drm_plane *plane,
				 struct drm_atomic_state *state)
{
	struct drm_plane_state *new_plane_state = drm_atomic_get_new_plane_state(state,
										 plane);
	struct amdgpu_device *adev = drm_to_adev(plane->dev);
	struct dc *dc = adev->dm.dc;
	struct dm_plane_state *dm_plane_state;
	struct dc_scaling_info scaling_info;
	struct drm_crtc_state *new_crtc_state;
	int ret;

	trace_amdgpu_dm_plane_atomic_check(new_plane_state);

	dm_plane_state = to_dm_plane_state(new_plane_state);

	if (!dm_plane_state->dc_state)
		return 0;

	new_crtc_state =
		drm_atomic_get_new_crtc_state(state,
					      new_plane_state->crtc);
	if (!new_crtc_state)
		return -EINVAL;

	ret = dm_plane_helper_check_state(new_plane_state, new_crtc_state);
	if (ret)
		return ret;

	ret = fill_dc_scaling_info(new_plane_state, &scaling_info);
	if (ret)
		return ret;

	if (dc_validate_plane(dc, dm_plane_state->dc_state) == DC_OK)
		return 0;

	return -EINVAL;
}

static int dm_plane_atomic_async_check(struct drm_plane *plane,
				       struct drm_atomic_state *state)
{
	/* Only support async updates on cursor planes. */
	if (plane->type != DRM_PLANE_TYPE_CURSOR)
		return -EINVAL;

	return 0;
}

static void dm_plane_atomic_async_update(struct drm_plane *plane,
					 struct drm_atomic_state *state)
{
	struct drm_plane_state *new_state = drm_atomic_get_new_plane_state(state,
									   plane);
	struct drm_plane_state *old_state =
		drm_atomic_get_old_plane_state(state, plane);

	trace_amdgpu_dm_atomic_update_cursor(new_state);

	swap(plane->state->fb, new_state->fb);

	plane->state->src_x = new_state->src_x;
	plane->state->src_y = new_state->src_y;
	plane->state->src_w = new_state->src_w;
	plane->state->src_h = new_state->src_h;
	plane->state->crtc_x = new_state->crtc_x;
	plane->state->crtc_y = new_state->crtc_y;
	plane->state->crtc_w = new_state->crtc_w;
	plane->state->crtc_h = new_state->crtc_h;

	handle_cursor_update(plane, old_state);
}

static const struct drm_plane_helper_funcs dm_plane_helper_funcs = {
	.prepare_fb = dm_plane_helper_prepare_fb,
	.cleanup_fb = dm_plane_helper_cleanup_fb,
	.atomic_check = dm_plane_atomic_check,
	.atomic_async_check = dm_plane_atomic_async_check,
	.atomic_async_update = dm_plane_atomic_async_update
};

/*
 * TODO: these are currently initialized to rgb formats only.
 * For future use cases we should either initialize them dynamically based on
 * plane capabilities, or initialize this array to all formats, so internal drm
 * check will succeed, and let DC implement proper check
 */
static const uint32_t rgb_formats[] = {
	DRM_FORMAT_XRGB8888,
	DRM_FORMAT_ARGB8888,
	DRM_FORMAT_RGBA8888,
	DRM_FORMAT_XRGB2101010,
	DRM_FORMAT_XBGR2101010,
	DRM_FORMAT_ARGB2101010,
	DRM_FORMAT_ABGR2101010,
	DRM_FORMAT_XRGB16161616,
	DRM_FORMAT_XBGR16161616,
	DRM_FORMAT_ARGB16161616,
	DRM_FORMAT_ABGR16161616,
	DRM_FORMAT_XBGR8888,
	DRM_FORMAT_ABGR8888,
	DRM_FORMAT_RGB565,
};

static const uint32_t overlay_formats[] = {
	DRM_FORMAT_XRGB8888,
	DRM_FORMAT_ARGB8888,
	DRM_FORMAT_RGBA8888,
	DRM_FORMAT_XBGR8888,
	DRM_FORMAT_ABGR8888,
	DRM_FORMAT_RGB565
};

static const u32 cursor_formats[] = {
	DRM_FORMAT_ARGB8888
};

static int get_plane_formats(const struct drm_plane *plane,
			     const struct dc_plane_cap *plane_cap,
			     uint32_t *formats, int max_formats)
{
	int i, num_formats = 0;

	/*
	 * TODO: Query support for each group of formats directly from
	 * DC plane caps. This will require adding more formats to the
	 * caps list.
	 */

	switch (plane->type) {
	case DRM_PLANE_TYPE_PRIMARY:
		for (i = 0; i < ARRAY_SIZE(rgb_formats); ++i) {
			if (num_formats >= max_formats)
				break;

			formats[num_formats++] = rgb_formats[i];
		}

		if (plane_cap && plane_cap->pixel_format_support.nv12)
			formats[num_formats++] = DRM_FORMAT_NV12;
		if (plane_cap && plane_cap->pixel_format_support.p010)
			formats[num_formats++] = DRM_FORMAT_P010;
		if (plane_cap && plane_cap->pixel_format_support.fp16) {
			formats[num_formats++] = DRM_FORMAT_XRGB16161616F;
			formats[num_formats++] = DRM_FORMAT_ARGB16161616F;
			formats[num_formats++] = DRM_FORMAT_XBGR16161616F;
			formats[num_formats++] = DRM_FORMAT_ABGR16161616F;
		}
		break;

	case DRM_PLANE_TYPE_OVERLAY:
		for (i = 0; i < ARRAY_SIZE(overlay_formats); ++i) {
			if (num_formats >= max_formats)
				break;

			formats[num_formats++] = overlay_formats[i];
		}
		break;

	case DRM_PLANE_TYPE_CURSOR:
		for (i = 0; i < ARRAY_SIZE(cursor_formats); ++i) {
			if (num_formats >= max_formats)
				break;

			formats[num_formats++] = cursor_formats[i];
		}
		break;
	}

	return num_formats;
}

static int amdgpu_dm_plane_init(struct amdgpu_display_manager *dm,
				struct drm_plane *plane,
				unsigned long possible_crtcs,
				const struct dc_plane_cap *plane_cap)
{
	uint32_t formats[32];
	int num_formats;
	int res = -EPERM;
	unsigned int supported_rotations;
	uint64_t *modifiers = NULL;

	num_formats = get_plane_formats(plane, plane_cap, formats,
					ARRAY_SIZE(formats));

	res = get_plane_modifiers(dm->adev, plane->type, &modifiers);
	if (res)
		return res;

	res = drm_universal_plane_init(adev_to_drm(dm->adev), plane, possible_crtcs,
				       &dm_plane_funcs, formats, num_formats,
				       modifiers, plane->type, NULL);
	kfree(modifiers);
	if (res)
		return res;

	if (plane->type == DRM_PLANE_TYPE_OVERLAY &&
	    plane_cap && plane_cap->per_pixel_alpha) {
		unsigned int blend_caps = BIT(DRM_MODE_BLEND_PIXEL_NONE) |
					  BIT(DRM_MODE_BLEND_PREMULTI);

		drm_plane_create_alpha_property(plane);
		drm_plane_create_blend_mode_property(plane, blend_caps);
	}

	if (plane->type == DRM_PLANE_TYPE_PRIMARY &&
	    plane_cap &&
	    (plane_cap->pixel_format_support.nv12 ||
	     plane_cap->pixel_format_support.p010)) {
		/* This only affects YUV formats. */
		drm_plane_create_color_properties(
			plane,
			BIT(DRM_COLOR_YCBCR_BT601) |
			BIT(DRM_COLOR_YCBCR_BT709) |
			BIT(DRM_COLOR_YCBCR_BT2020),
			BIT(DRM_COLOR_YCBCR_LIMITED_RANGE) |
			BIT(DRM_COLOR_YCBCR_FULL_RANGE),
			DRM_COLOR_YCBCR_BT709, DRM_COLOR_YCBCR_LIMITED_RANGE);
	}

	supported_rotations =
		DRM_MODE_ROTATE_0 | DRM_MODE_ROTATE_90 |
		DRM_MODE_ROTATE_180 | DRM_MODE_ROTATE_270;

	if (dm->adev->asic_type >= CHIP_BONAIRE &&
	    plane->type != DRM_PLANE_TYPE_CURSOR)
		drm_plane_create_rotation_property(plane, DRM_MODE_ROTATE_0,
						   supported_rotations);

	drm_plane_helper_add(plane, &dm_plane_helper_funcs);

	/* Create (reset) the plane state */
	if (plane->funcs->reset)
		plane->funcs->reset(plane);

	return 0;
}

static int amdgpu_dm_crtc_init(struct amdgpu_display_manager *dm,
			       struct drm_plane *plane,
			       uint32_t crtc_index)
{
	struct amdgpu_crtc *acrtc = NULL;
	struct drm_plane *cursor_plane;

	int res = -ENOMEM;

	cursor_plane = kzalloc(sizeof(*cursor_plane), GFP_KERNEL);
	if (!cursor_plane)
		goto fail;

	cursor_plane->type = DRM_PLANE_TYPE_CURSOR;
	res = amdgpu_dm_plane_init(dm, cursor_plane, 0, NULL);

	acrtc = kzalloc(sizeof(struct amdgpu_crtc), GFP_KERNEL);
	if (!acrtc)
		goto fail;

	res = drm_crtc_init_with_planes(
			dm->ddev,
			&acrtc->base,
			plane,
			cursor_plane,
			&amdgpu_dm_crtc_funcs, NULL);

	if (res)
		goto fail;

	drm_crtc_helper_add(&acrtc->base, &amdgpu_dm_crtc_helper_funcs);

	/* Create (reset) the plane state */
	if (acrtc->base.funcs->reset)
		acrtc->base.funcs->reset(&acrtc->base);

	acrtc->max_cursor_width = dm->adev->dm.dc->caps.max_cursor_size;
	acrtc->max_cursor_height = dm->adev->dm.dc->caps.max_cursor_size;

	acrtc->crtc_id = crtc_index;
	acrtc->base.enabled = false;
	acrtc->otg_inst = -1;

	dm->adev->mode_info.crtcs[crtc_index] = acrtc;
	drm_crtc_enable_color_mgmt(&acrtc->base, MAX_COLOR_LUT_ENTRIES,
				   true, MAX_COLOR_LUT_ENTRIES);
	drm_mode_crtc_set_gamma_size(&acrtc->base, MAX_COLOR_LEGACY_LUT_ENTRIES);

	return 0;

fail:
	kfree(acrtc);
	kfree(cursor_plane);
	return res;
}


static int to_drm_connector_type(enum signal_type st)
{
	switch (st) {
	case SIGNAL_TYPE_HDMI_TYPE_A:
		return DRM_MODE_CONNECTOR_HDMIA;
	case SIGNAL_TYPE_EDP:
		return DRM_MODE_CONNECTOR_eDP;
	case SIGNAL_TYPE_LVDS:
		return DRM_MODE_CONNECTOR_LVDS;
	case SIGNAL_TYPE_RGB:
		return DRM_MODE_CONNECTOR_VGA;
	case SIGNAL_TYPE_DISPLAY_PORT:
	case SIGNAL_TYPE_DISPLAY_PORT_MST:
		return DRM_MODE_CONNECTOR_DisplayPort;
	case SIGNAL_TYPE_DVI_DUAL_LINK:
	case SIGNAL_TYPE_DVI_SINGLE_LINK:
		return DRM_MODE_CONNECTOR_DVID;
	case SIGNAL_TYPE_VIRTUAL:
		return DRM_MODE_CONNECTOR_VIRTUAL;

	default:
		return DRM_MODE_CONNECTOR_Unknown;
	}
}

static struct drm_encoder *amdgpu_dm_connector_to_encoder(struct drm_connector *connector)
{
	struct drm_encoder *encoder;

	/* There is only one encoder per connector */
	drm_connector_for_each_possible_encoder(connector, encoder)
		return encoder;

	return NULL;
}

static void amdgpu_dm_get_native_mode(struct drm_connector *connector)
{
	struct drm_encoder *encoder;
	struct amdgpu_encoder *amdgpu_encoder;

	encoder = amdgpu_dm_connector_to_encoder(connector);

	if (encoder == NULL)
		return;

	amdgpu_encoder = to_amdgpu_encoder(encoder);

	amdgpu_encoder->native_mode.clock = 0;

	if (!list_empty(&connector->probed_modes)) {
		struct drm_display_mode *preferred_mode = NULL;

		list_for_each_entry(preferred_mode,
				    &connector->probed_modes,
				    head) {
			if (preferred_mode->type & DRM_MODE_TYPE_PREFERRED)
				amdgpu_encoder->native_mode = *preferred_mode;

			break;
		}

	}
}

static struct drm_display_mode *
amdgpu_dm_create_common_mode(struct drm_encoder *encoder,
			     char *name,
			     int hdisplay, int vdisplay)
{
	struct drm_device *dev = encoder->dev;
	struct amdgpu_encoder *amdgpu_encoder = to_amdgpu_encoder(encoder);
	struct drm_display_mode *mode = NULL;
	struct drm_display_mode *native_mode = &amdgpu_encoder->native_mode;

	mode = drm_mode_duplicate(dev, native_mode);

	if (mode == NULL)
		return NULL;

	mode->hdisplay = hdisplay;
	mode->vdisplay = vdisplay;
	mode->type &= ~DRM_MODE_TYPE_PREFERRED;
	strscpy(mode->name, name, DRM_DISPLAY_MODE_LEN);

	return mode;

}

static void amdgpu_dm_connector_add_common_modes(struct drm_encoder *encoder,
						 struct drm_connector *connector)
{
	struct amdgpu_encoder *amdgpu_encoder = to_amdgpu_encoder(encoder);
	struct drm_display_mode *mode = NULL;
	struct drm_display_mode *native_mode = &amdgpu_encoder->native_mode;
	struct amdgpu_dm_connector *amdgpu_dm_connector =
				to_amdgpu_dm_connector(connector);
	int i;
	int n;
	struct mode_size {
		char name[DRM_DISPLAY_MODE_LEN];
		int w;
		int h;
	} common_modes[] = {
		{  "640x480",  640,  480},
		{  "800x600",  800,  600},
		{ "1024x768", 1024,  768},
		{ "1280x720", 1280,  720},
		{ "1280x800", 1280,  800},
		{"1280x1024", 1280, 1024},
		{ "1440x900", 1440,  900},
		{"1680x1050", 1680, 1050},
		{"1600x1200", 1600, 1200},
		{"1920x1080", 1920, 1080},
		{"1920x1200", 1920, 1200}
	};

	n = ARRAY_SIZE(common_modes);

	for (i = 0; i < n; i++) {
		struct drm_display_mode *curmode = NULL;
		bool mode_existed = false;

		if (common_modes[i].w > native_mode->hdisplay ||
		    common_modes[i].h > native_mode->vdisplay ||
		   (common_modes[i].w == native_mode->hdisplay &&
		    common_modes[i].h == native_mode->vdisplay))
			continue;

		list_for_each_entry(curmode, &connector->probed_modes, head) {
			if (common_modes[i].w == curmode->hdisplay &&
			    common_modes[i].h == curmode->vdisplay) {
				mode_existed = true;
				break;
			}
		}

		if (mode_existed)
			continue;

		mode = amdgpu_dm_create_common_mode(encoder,
				common_modes[i].name, common_modes[i].w,
				common_modes[i].h);
		drm_mode_probed_add(connector, mode);
		amdgpu_dm_connector->num_modes++;
	}
}

static void amdgpu_set_panel_orientation(struct drm_connector *connector)
{
	struct drm_encoder *encoder;
	struct amdgpu_encoder *amdgpu_encoder;
	const struct drm_display_mode *native_mode;

	if (connector->connector_type != DRM_MODE_CONNECTOR_eDP &&
	    connector->connector_type != DRM_MODE_CONNECTOR_LVDS)
		return;

	encoder = amdgpu_dm_connector_to_encoder(connector);
	if (!encoder)
		return;

	amdgpu_encoder = to_amdgpu_encoder(encoder);

	native_mode = &amdgpu_encoder->native_mode;
	if (native_mode->hdisplay == 0 || native_mode->vdisplay == 0)
		return;

	drm_connector_set_panel_orientation_with_quirk(connector,
						       DRM_MODE_PANEL_ORIENTATION_UNKNOWN,
						       native_mode->hdisplay,
						       native_mode->vdisplay);
}

static void amdgpu_dm_connector_ddc_get_modes(struct drm_connector *connector,
					      struct edid *edid)
{
	struct amdgpu_dm_connector *amdgpu_dm_connector =
			to_amdgpu_dm_connector(connector);

	if (edid) {
		/* empty probed_modes */
		INIT_LIST_HEAD(&connector->probed_modes);
		amdgpu_dm_connector->num_modes =
				drm_add_edid_modes(connector, edid);

		/* sorting the probed modes before calling function
		 * amdgpu_dm_get_native_mode() since EDID can have
		 * more than one preferred mode. The modes that are
		 * later in the probed mode list could be of higher
		 * and preferred resolution. For example, 3840x2160
		 * resolution in base EDID preferred timing and 4096x2160
		 * preferred resolution in DID extension block later.
		 */
		drm_mode_sort(&connector->probed_modes);
		amdgpu_dm_get_native_mode(connector);

		/* Freesync capabilities are reset by calling
		 * drm_add_edid_modes() and need to be
		 * restored here.
		 */
		amdgpu_dm_update_freesync_caps(connector, edid);

		amdgpu_set_panel_orientation(connector);
	} else {
		amdgpu_dm_connector->num_modes = 0;
	}
}

static bool is_duplicate_mode(struct amdgpu_dm_connector *aconnector,
			      struct drm_display_mode *mode)
{
	struct drm_display_mode *m;

	list_for_each_entry (m, &aconnector->base.probed_modes, head) {
		if (drm_mode_equal(m, mode))
			return true;
	}

	return false;
}

static uint add_fs_modes(struct amdgpu_dm_connector *aconnector)
{
	const struct drm_display_mode *m;
	struct drm_display_mode *new_mode;
	uint i;
	uint32_t new_modes_count = 0;

	/* Standard FPS values
	 *
	 * 23.976   - TV/NTSC
	 * 24 	    - Cinema
	 * 25 	    - TV/PAL
	 * 29.97    - TV/NTSC
	 * 30 	    - TV/NTSC
	 * 48 	    - Cinema HFR
	 * 50 	    - TV/PAL
	 * 60 	    - Commonly used
	 * 48,72,96 - Multiples of 24
	 */
	static const uint32_t common_rates[] = {
		23976, 24000, 25000, 29970, 30000,
		48000, 50000, 60000, 72000, 96000
	};

	/*
	 * Find mode with highest refresh rate with the same resolution
	 * as the preferred mode. Some monitors report a preferred mode
	 * with lower resolution than the highest refresh rate supported.
	 */

	m = get_highest_refresh_rate_mode(aconnector, true);
	if (!m)
		return 0;

	for (i = 0; i < ARRAY_SIZE(common_rates); i++) {
		uint64_t target_vtotal, target_vtotal_diff;
		uint64_t num, den;

		if (drm_mode_vrefresh(m) * 1000 < common_rates[i])
			continue;

		if (common_rates[i] < aconnector->min_vfreq * 1000 ||
		    common_rates[i] > aconnector->max_vfreq * 1000)
			continue;

		num = (unsigned long long)m->clock * 1000 * 1000;
		den = common_rates[i] * (unsigned long long)m->htotal;
		target_vtotal = div_u64(num, den);
		target_vtotal_diff = target_vtotal - m->vtotal;

		/* Check for illegal modes */
		if (m->vsync_start + target_vtotal_diff < m->vdisplay ||
		    m->vsync_end + target_vtotal_diff < m->vsync_start ||
		    m->vtotal + target_vtotal_diff < m->vsync_end)
			continue;

		new_mode = drm_mode_duplicate(aconnector->base.dev, m);
		if (!new_mode)
			goto out;

		new_mode->vtotal += (u16)target_vtotal_diff;
		new_mode->vsync_start += (u16)target_vtotal_diff;
		new_mode->vsync_end += (u16)target_vtotal_diff;
		new_mode->type &= ~DRM_MODE_TYPE_PREFERRED;
		new_mode->type |= DRM_MODE_TYPE_DRIVER;

		if (!is_duplicate_mode(aconnector, new_mode)) {
			drm_mode_probed_add(&aconnector->base, new_mode);
			new_modes_count += 1;
		} else
			drm_mode_destroy(aconnector->base.dev, new_mode);
	}
 out:
	return new_modes_count;
}

static void amdgpu_dm_connector_add_freesync_modes(struct drm_connector *connector,
						   struct edid *edid)
{
	struct amdgpu_dm_connector *amdgpu_dm_connector =
		to_amdgpu_dm_connector(connector);

	if (!(amdgpu_freesync_vid_mode && edid))
		return;

	if (amdgpu_dm_connector->max_vfreq - amdgpu_dm_connector->min_vfreq > 10)
		amdgpu_dm_connector->num_modes +=
			add_fs_modes(amdgpu_dm_connector);
}

static int amdgpu_dm_connector_get_modes(struct drm_connector *connector)
{
	struct amdgpu_dm_connector *amdgpu_dm_connector =
			to_amdgpu_dm_connector(connector);
	struct drm_encoder *encoder;
	struct edid *edid = amdgpu_dm_connector->edid;

	encoder = amdgpu_dm_connector_to_encoder(connector);

	if (!drm_edid_is_valid(edid)) {
		amdgpu_dm_connector->num_modes =
				drm_add_modes_noedid(connector, 640, 480);
	} else {
		amdgpu_dm_connector_ddc_get_modes(connector, edid);
		amdgpu_dm_connector_add_common_modes(encoder, connector);
		amdgpu_dm_connector_add_freesync_modes(connector, edid);
	}
	amdgpu_dm_fbc_init(connector);

	return amdgpu_dm_connector->num_modes;
}

void amdgpu_dm_connector_init_helper(struct amdgpu_display_manager *dm,
				     struct amdgpu_dm_connector *aconnector,
				     int connector_type,
				     struct dc_link *link,
				     int link_index)
{
	struct amdgpu_device *adev = drm_to_adev(dm->ddev);

	/*
	 * Some of the properties below require access to state, like bpc.
	 * Allocate some default initial connector state with our reset helper.
	 */
	if (aconnector->base.funcs->reset)
		aconnector->base.funcs->reset(&aconnector->base);

	aconnector->connector_id = link_index;
	aconnector->dc_link = link;
	aconnector->base.interlace_allowed = false;
	aconnector->base.doublescan_allowed = false;
	aconnector->base.stereo_allowed = false;
	aconnector->base.dpms = DRM_MODE_DPMS_OFF;
	aconnector->hpd.hpd = AMDGPU_HPD_NONE; /* not used */
	aconnector->audio_inst = -1;
	mutex_init(&aconnector->hpd_lock);

	/*
	 * configure support HPD hot plug connector_>polled default value is 0
	 * which means HPD hot plug not supported
	 */
	switch (connector_type) {
	case DRM_MODE_CONNECTOR_HDMIA:
		aconnector->base.polled = DRM_CONNECTOR_POLL_HPD;
		aconnector->base.ycbcr_420_allowed =
			link->link_enc->features.hdmi_ycbcr420_supported ? true : false;
		break;
	case DRM_MODE_CONNECTOR_DisplayPort:
		aconnector->base.polled = DRM_CONNECTOR_POLL_HPD;
		aconnector->base.ycbcr_420_allowed =
			link->link_enc->features.dp_ycbcr420_supported ? true : false;
		break;
	case DRM_MODE_CONNECTOR_DVID:
		aconnector->base.polled = DRM_CONNECTOR_POLL_HPD;
		break;
	default:
		break;
	}

	drm_object_attach_property(&aconnector->base.base,
				dm->ddev->mode_config.scaling_mode_property,
				DRM_MODE_SCALE_NONE);

	drm_object_attach_property(&aconnector->base.base,
				adev->mode_info.underscan_property,
				UNDERSCAN_OFF);
	drm_object_attach_property(&aconnector->base.base,
				adev->mode_info.underscan_hborder_property,
				0);
	drm_object_attach_property(&aconnector->base.base,
				adev->mode_info.underscan_vborder_property,
				0);

	if (!aconnector->mst_port)
		drm_connector_attach_max_bpc_property(&aconnector->base, 8, 16);

	/* This defaults to the max in the range, but we want 8bpc for non-edp. */
	aconnector->base.state->max_bpc = (connector_type == DRM_MODE_CONNECTOR_eDP) ? 16 : 8;
	aconnector->base.state->max_requested_bpc = aconnector->base.state->max_bpc;

	if (connector_type == DRM_MODE_CONNECTOR_eDP &&
	    (dc_is_dmcu_initialized(adev->dm.dc) || adev->dm.dc->ctx->dmub_srv)) {
		drm_object_attach_property(&aconnector->base.base,
				adev->mode_info.abm_level_property, 0);
	}

	if (connector_type == DRM_MODE_CONNECTOR_HDMIA ||
	    connector_type == DRM_MODE_CONNECTOR_DisplayPort ||
	    connector_type == DRM_MODE_CONNECTOR_eDP) {
		drm_connector_attach_hdr_output_metadata_property(&aconnector->base);

		if (!aconnector->mst_port)
			drm_connector_attach_vrr_capable_property(&aconnector->base);

#ifdef CONFIG_DRM_AMD_DC_HDCP
		if (adev->dm.hdcp_workqueue)
			drm_connector_attach_content_protection_property(&aconnector->base, true);
#endif
	}
}

static int amdgpu_dm_i2c_xfer(struct i2c_adapter *i2c_adap,
			      struct i2c_msg *msgs, int num)
{
	struct amdgpu_i2c_adapter *i2c = i2c_get_adapdata(i2c_adap);
	struct ddc_service *ddc_service = i2c->ddc_service;
	struct i2c_command cmd;
	int i;
	int result = -EIO;

	cmd.payloads = kcalloc(num, sizeof(struct i2c_payload), GFP_KERNEL);

	if (!cmd.payloads)
		return result;

	cmd.number_of_payloads = num;
	cmd.engine = I2C_COMMAND_ENGINE_DEFAULT;
	cmd.speed = 100;

	for (i = 0; i < num; i++) {
		cmd.payloads[i].write = !(msgs[i].flags & I2C_M_RD);
		cmd.payloads[i].address = msgs[i].addr;
		cmd.payloads[i].length = msgs[i].len;
		cmd.payloads[i].data = msgs[i].buf;
	}

	if (dc_submit_i2c(
			ddc_service->ctx->dc,
			ddc_service->ddc_pin->hw_info.ddc_channel,
			&cmd))
		result = num;

	kfree(cmd.payloads);
	return result;
}

static u32 amdgpu_dm_i2c_func(struct i2c_adapter *adap)
{
	return I2C_FUNC_I2C | I2C_FUNC_SMBUS_EMUL;
}

static const struct i2c_algorithm amdgpu_dm_i2c_algo = {
	.master_xfer = amdgpu_dm_i2c_xfer,
	.functionality = amdgpu_dm_i2c_func,
};

static struct amdgpu_i2c_adapter *
create_i2c(struct ddc_service *ddc_service,
	   int link_index,
	   int *res)
{
	struct amdgpu_device *adev = ddc_service->ctx->driver_context;
	struct amdgpu_i2c_adapter *i2c;

	i2c = kzalloc(sizeof(struct amdgpu_i2c_adapter), GFP_KERNEL);
	if (!i2c)
		return NULL;
	i2c->base.owner = THIS_MODULE;
	i2c->base.class = I2C_CLASS_DDC;
	i2c->base.dev.parent = &adev->pdev->dev;
	i2c->base.algo = &amdgpu_dm_i2c_algo;
	snprintf(i2c->base.name, sizeof(i2c->base.name), "AMDGPU DM i2c hw bus %d", link_index);
	i2c_set_adapdata(&i2c->base, i2c);
	i2c->ddc_service = ddc_service;
	i2c->ddc_service->ddc_pin->hw_info.ddc_channel = link_index;

	return i2c;
}


/*
 * Note: this function assumes that dc_link_detect() was called for the
 * dc_link which will be represented by this aconnector.
 */
static int amdgpu_dm_connector_init(struct amdgpu_display_manager *dm,
				    struct amdgpu_dm_connector *aconnector,
				    uint32_t link_index,
				    struct amdgpu_encoder *aencoder)
{
	int res = 0;
	int connector_type;
	struct dc *dc = dm->dc;
	struct dc_link *link = dc_get_link_at_index(dc, link_index);
	struct amdgpu_i2c_adapter *i2c;

	link->priv = aconnector;

	DRM_DEBUG_DRIVER("%s()\n", __func__);

	i2c = create_i2c(link->ddc, link->link_index, &res);
	if (!i2c) {
		DRM_ERROR("Failed to create i2c adapter data\n");
		return -ENOMEM;
	}

	aconnector->i2c = i2c;
	res = i2c_add_adapter(&i2c->base);

	if (res) {
		DRM_ERROR("Failed to register hw i2c %d\n", link->link_index);
		goto out_free;
	}

	connector_type = to_drm_connector_type(link->connector_signal);

	res = drm_connector_init_with_ddc(
			dm->ddev,
			&aconnector->base,
			&amdgpu_dm_connector_funcs,
			connector_type,
			&i2c->base);

	if (res) {
		DRM_ERROR("connector_init failed\n");
		aconnector->connector_id = -1;
		goto out_free;
	}

	drm_connector_helper_add(
			&aconnector->base,
			&amdgpu_dm_connector_helper_funcs);

	amdgpu_dm_connector_init_helper(
		dm,
		aconnector,
		connector_type,
		link,
		link_index);

	drm_connector_attach_encoder(
		&aconnector->base, &aencoder->base);

	if (connector_type == DRM_MODE_CONNECTOR_DisplayPort
		|| connector_type == DRM_MODE_CONNECTOR_eDP)
		amdgpu_dm_initialize_dp_connector(dm, aconnector, link->link_index);

out_free:
	if (res) {
		kfree(i2c);
		aconnector->i2c = NULL;
	}
	return res;
}

int amdgpu_dm_get_encoder_crtc_mask(struct amdgpu_device *adev)
{
	switch (adev->mode_info.num_crtc) {
	case 1:
		return 0x1;
	case 2:
		return 0x3;
	case 3:
		return 0x7;
	case 4:
		return 0xf;
	case 5:
		return 0x1f;
	case 6:
	default:
		return 0x3f;
	}
}

static int amdgpu_dm_encoder_init(struct drm_device *dev,
				  struct amdgpu_encoder *aencoder,
				  uint32_t link_index)
{
	struct amdgpu_device *adev = drm_to_adev(dev);

	int res = drm_encoder_init(dev,
				   &aencoder->base,
				   &amdgpu_dm_encoder_funcs,
				   DRM_MODE_ENCODER_TMDS,
				   NULL);

	aencoder->base.possible_crtcs = amdgpu_dm_get_encoder_crtc_mask(adev);

	if (!res)
		aencoder->encoder_id = link_index;
	else
		aencoder->encoder_id = -1;

	drm_encoder_helper_add(&aencoder->base, &amdgpu_dm_encoder_helper_funcs);

	return res;
}

static void manage_dm_interrupts(struct amdgpu_device *adev,
				 struct amdgpu_crtc *acrtc,
				 bool enable)
{
	/*
	 * We have no guarantee that the frontend index maps to the same
	 * backend index - some even map to more than one.
	 *
	 * TODO: Use a different interrupt or check DC itself for the mapping.
	 */
	int irq_type =
		amdgpu_display_crtc_idx_to_irq_type(
			adev,
			acrtc->crtc_id);

	if (enable) {
		drm_crtc_vblank_on(&acrtc->base);
		amdgpu_irq_get(
			adev,
			&adev->pageflip_irq,
			irq_type);
#if defined(CONFIG_DRM_AMD_SECURE_DISPLAY)
		amdgpu_irq_get(
			adev,
			&adev->vline0_irq,
			irq_type);
#endif
	} else {
#if defined(CONFIG_DRM_AMD_SECURE_DISPLAY)
		amdgpu_irq_put(
			adev,
			&adev->vline0_irq,
			irq_type);
#endif
		amdgpu_irq_put(
			adev,
			&adev->pageflip_irq,
			irq_type);
		drm_crtc_vblank_off(&acrtc->base);
	}
}

static void dm_update_pflip_irq_state(struct amdgpu_device *adev,
				      struct amdgpu_crtc *acrtc)
{
	int irq_type =
		amdgpu_display_crtc_idx_to_irq_type(adev, acrtc->crtc_id);

	/**
	 * This reads the current state for the IRQ and force reapplies
	 * the setting to hardware.
	 */
	amdgpu_irq_update(adev, &adev->pageflip_irq, irq_type);
}

static bool
is_scaling_state_different(const struct dm_connector_state *dm_state,
			   const struct dm_connector_state *old_dm_state)
{
	if (dm_state->scaling != old_dm_state->scaling)
		return true;
	if (!dm_state->underscan_enable && old_dm_state->underscan_enable) {
		if (old_dm_state->underscan_hborder != 0 && old_dm_state->underscan_vborder != 0)
			return true;
	} else  if (dm_state->underscan_enable && !old_dm_state->underscan_enable) {
		if (dm_state->underscan_hborder != 0 && dm_state->underscan_vborder != 0)
			return true;
	} else if (dm_state->underscan_hborder != old_dm_state->underscan_hborder ||
		   dm_state->underscan_vborder != old_dm_state->underscan_vborder)
		return true;
	return false;
}

#ifdef CONFIG_DRM_AMD_DC_HDCP
static bool is_content_protection_different(struct drm_connector_state *state,
					    const struct drm_connector_state *old_state,
					    const struct drm_connector *connector, struct hdcp_workqueue *hdcp_w)
{
	struct amdgpu_dm_connector *aconnector = to_amdgpu_dm_connector(connector);
	struct dm_connector_state *dm_con_state = to_dm_connector_state(connector->state);

	/* Handle: Type0/1 change */
	if (old_state->hdcp_content_type != state->hdcp_content_type &&
	    state->content_protection != DRM_MODE_CONTENT_PROTECTION_UNDESIRED) {
		state->content_protection = DRM_MODE_CONTENT_PROTECTION_DESIRED;
		return true;
	}

	/* CP is being re enabled, ignore this
	 *
	 * Handles:	ENABLED -> DESIRED
	 */
	if (old_state->content_protection == DRM_MODE_CONTENT_PROTECTION_ENABLED &&
	    state->content_protection == DRM_MODE_CONTENT_PROTECTION_DESIRED) {
		state->content_protection = DRM_MODE_CONTENT_PROTECTION_ENABLED;
		return false;
	}

	/* S3 resume case, since old state will always be 0 (UNDESIRED) and the restored state will be ENABLED
	 *
	 * Handles:	UNDESIRED -> ENABLED
	 */
	if (old_state->content_protection == DRM_MODE_CONTENT_PROTECTION_UNDESIRED &&
	    state->content_protection == DRM_MODE_CONTENT_PROTECTION_ENABLED)
		state->content_protection = DRM_MODE_CONTENT_PROTECTION_DESIRED;

	/* Stream removed and re-enabled
	 *
	 * Can sometimes overlap with the HPD case,
	 * thus set update_hdcp to false to avoid
	 * setting HDCP multiple times.
	 *
	 * Handles:	DESIRED -> DESIRED (Special case)
	 */
	if (!(old_state->crtc && old_state->crtc->enabled) &&
		state->crtc && state->crtc->enabled &&
		connector->state->content_protection == DRM_MODE_CONTENT_PROTECTION_DESIRED) {
		dm_con_state->update_hdcp = false;
		return true;
	}

	/* Hot-plug, headless s3, dpms
	 *
	 * Only start HDCP if the display is connected/enabled.
	 * update_hdcp flag will be set to false until the next
	 * HPD comes in.
	 *
	 * Handles:	DESIRED -> DESIRED (Special case)
	 */
	if (dm_con_state->update_hdcp && state->content_protection == DRM_MODE_CONTENT_PROTECTION_DESIRED &&
	    connector->dpms == DRM_MODE_DPMS_ON && aconnector->dc_sink != NULL) {
		dm_con_state->update_hdcp = false;
		return true;
	}

	/*
	 * Handles:	UNDESIRED -> UNDESIRED
	 *		DESIRED -> DESIRED
	 *		ENABLED -> ENABLED
	 */
	if (old_state->content_protection == state->content_protection)
		return false;

	/*
	 * Handles:	UNDESIRED -> DESIRED
	 *		DESIRED -> UNDESIRED
	 *		ENABLED -> UNDESIRED
	 */
	if (state->content_protection != DRM_MODE_CONTENT_PROTECTION_ENABLED)
		return true;

	/*
	 * Handles:	DESIRED -> ENABLED
	 */
	return false;
}

#endif
static void remove_stream(struct amdgpu_device *adev,
			  struct amdgpu_crtc *acrtc,
			  struct dc_stream_state *stream)
{
	/* this is the update mode case */

	acrtc->otg_inst = -1;
	acrtc->enabled = false;
}

static int get_cursor_position(struct drm_plane *plane, struct drm_crtc *crtc,
			       struct dc_cursor_position *position)
{
	struct amdgpu_crtc *amdgpu_crtc = to_amdgpu_crtc(crtc);
	int x, y;
	int xorigin = 0, yorigin = 0;

	if (!crtc || !plane->state->fb)
		return 0;

	if ((plane->state->crtc_w > amdgpu_crtc->max_cursor_width) ||
	    (plane->state->crtc_h > amdgpu_crtc->max_cursor_height)) {
		DRM_ERROR("%s: bad cursor width or height %d x %d\n",
			  __func__,
			  plane->state->crtc_w,
			  plane->state->crtc_h);
		return -EINVAL;
	}

	x = plane->state->crtc_x;
	y = plane->state->crtc_y;

	if (x <= -amdgpu_crtc->max_cursor_width ||
	    y <= -amdgpu_crtc->max_cursor_height)
		return 0;

	if (x < 0) {
		xorigin = min(-x, amdgpu_crtc->max_cursor_width - 1);
		x = 0;
	}
	if (y < 0) {
		yorigin = min(-y, amdgpu_crtc->max_cursor_height - 1);
		y = 0;
	}
	position->enable = true;
	position->translate_by_source = true;
	position->x = x;
	position->y = y;
	position->x_hotspot = xorigin;
	position->y_hotspot = yorigin;

	return 0;
}

static void handle_cursor_update(struct drm_plane *plane,
				 struct drm_plane_state *old_plane_state)
{
	struct amdgpu_device *adev = drm_to_adev(plane->dev);
	struct amdgpu_framebuffer *afb = to_amdgpu_framebuffer(plane->state->fb);
	struct drm_crtc *crtc = afb ? plane->state->crtc : old_plane_state->crtc;
	struct dm_crtc_state *crtc_state = crtc ? to_dm_crtc_state(crtc->state) : NULL;
	struct amdgpu_crtc *amdgpu_crtc = to_amdgpu_crtc(crtc);
	uint64_t address = afb ? afb->address : 0;
	struct dc_cursor_position position = {0};
	struct dc_cursor_attributes attributes;
	int ret;

	if (!plane->state->fb && !old_plane_state->fb)
		return;

	DC_LOG_CURSOR("%s: crtc_id=%d with size %d to %d\n",
		      __func__,
		      amdgpu_crtc->crtc_id,
		      plane->state->crtc_w,
		      plane->state->crtc_h);

	ret = get_cursor_position(plane, crtc, &position);
	if (ret)
		return;

	if (!position.enable) {
		/* turn off cursor */
		if (crtc_state && crtc_state->stream) {
			mutex_lock(&adev->dm.dc_lock);
			dc_stream_set_cursor_position(crtc_state->stream,
						      &position);
			mutex_unlock(&adev->dm.dc_lock);
		}
		return;
	}

	amdgpu_crtc->cursor_width = plane->state->crtc_w;
	amdgpu_crtc->cursor_height = plane->state->crtc_h;

	memset(&attributes, 0, sizeof(attributes));
	attributes.address.high_part = upper_32_bits(address);
	attributes.address.low_part  = lower_32_bits(address);
	attributes.width             = plane->state->crtc_w;
	attributes.height            = plane->state->crtc_h;
	attributes.color_format      = CURSOR_MODE_COLOR_PRE_MULTIPLIED_ALPHA;
	attributes.rotation_angle    = 0;
	attributes.attribute_flags.value = 0;

	attributes.pitch = afb->base.pitches[0] / afb->base.format->cpp[0];

	if (crtc_state->stream) {
		mutex_lock(&adev->dm.dc_lock);
		if (!dc_stream_set_cursor_attributes(crtc_state->stream,
							 &attributes))
			DRM_ERROR("DC failed to set cursor attributes\n");

		if (!dc_stream_set_cursor_position(crtc_state->stream,
						   &position))
			DRM_ERROR("DC failed to set cursor position\n");
		mutex_unlock(&adev->dm.dc_lock);
	}
}

static void prepare_flip_isr(struct amdgpu_crtc *acrtc)
{

	assert_spin_locked(&acrtc->base.dev->event_lock);
	WARN_ON(acrtc->event);

	acrtc->event = acrtc->base.state->event;

	/* Set the flip status */
	acrtc->pflip_status = AMDGPU_FLIP_SUBMITTED;

	/* Mark this event as consumed */
	acrtc->base.state->event = NULL;

	DC_LOG_PFLIP("crtc:%d, pflip_stat:AMDGPU_FLIP_SUBMITTED\n",
		     acrtc->crtc_id);
}

static void update_freesync_state_on_stream(
	struct amdgpu_display_manager *dm,
	struct dm_crtc_state *new_crtc_state,
	struct dc_stream_state *new_stream,
	struct dc_plane_state *surface,
	u32 flip_timestamp_in_us)
{
	struct mod_vrr_params vrr_params;
	struct dc_info_packet vrr_infopacket = {0};
	struct amdgpu_device *adev = dm->adev;
	struct amdgpu_crtc *acrtc = to_amdgpu_crtc(new_crtc_state->base.crtc);
	unsigned long flags;
	bool pack_sdp_v1_3 = false;

	if (!new_stream)
		return;

	/*
	 * TODO: Determine why min/max totals and vrefresh can be 0 here.
	 * For now it's sufficient to just guard against these conditions.
	 */

	if (!new_stream->timing.h_total || !new_stream->timing.v_total)
		return;

	spin_lock_irqsave(&adev_to_drm(adev)->event_lock, flags);
        vrr_params = acrtc->dm_irq_params.vrr_params;

	if (surface) {
		mod_freesync_handle_preflip(
			dm->freesync_module,
			surface,
			new_stream,
			flip_timestamp_in_us,
			&vrr_params);

		if (adev->family < AMDGPU_FAMILY_AI &&
		    amdgpu_dm_vrr_active(new_crtc_state)) {
			mod_freesync_handle_v_update(dm->freesync_module,
						     new_stream, &vrr_params);

			/* Need to call this before the frame ends. */
			dc_stream_adjust_vmin_vmax(dm->dc,
						   new_crtc_state->stream,
						   &vrr_params.adjust);
		}
	}

	mod_freesync_build_vrr_infopacket(
		dm->freesync_module,
		new_stream,
		&vrr_params,
		PACKET_TYPE_VRR,
		TRANSFER_FUNC_UNKNOWN,
		&vrr_infopacket,
		pack_sdp_v1_3);

	new_crtc_state->freesync_timing_changed |=
		(memcmp(&acrtc->dm_irq_params.vrr_params.adjust,
			&vrr_params.adjust,
			sizeof(vrr_params.adjust)) != 0);

	new_crtc_state->freesync_vrr_info_changed |=
		(memcmp(&new_crtc_state->vrr_infopacket,
			&vrr_infopacket,
			sizeof(vrr_infopacket)) != 0);

	acrtc->dm_irq_params.vrr_params = vrr_params;
	new_crtc_state->vrr_infopacket = vrr_infopacket;

	new_stream->adjust = acrtc->dm_irq_params.vrr_params.adjust;
	new_stream->vrr_infopacket = vrr_infopacket;

	if (new_crtc_state->freesync_vrr_info_changed)
		DRM_DEBUG_KMS("VRR packet update: crtc=%u enabled=%d state=%d",
			      new_crtc_state->base.crtc->base.id,
			      (int)new_crtc_state->base.vrr_enabled,
			      (int)vrr_params.state);

	spin_unlock_irqrestore(&adev_to_drm(adev)->event_lock, flags);
}

static void update_stream_irq_parameters(
	struct amdgpu_display_manager *dm,
	struct dm_crtc_state *new_crtc_state)
{
	struct dc_stream_state *new_stream = new_crtc_state->stream;
	struct mod_vrr_params vrr_params;
	struct mod_freesync_config config = new_crtc_state->freesync_config;
	struct amdgpu_device *adev = dm->adev;
	struct amdgpu_crtc *acrtc = to_amdgpu_crtc(new_crtc_state->base.crtc);
	unsigned long flags;

	if (!new_stream)
		return;

	/*
	 * TODO: Determine why min/max totals and vrefresh can be 0 here.
	 * For now it's sufficient to just guard against these conditions.
	 */
	if (!new_stream->timing.h_total || !new_stream->timing.v_total)
		return;

	spin_lock_irqsave(&adev_to_drm(adev)->event_lock, flags);
	vrr_params = acrtc->dm_irq_params.vrr_params;

	if (new_crtc_state->vrr_supported &&
	    config.min_refresh_in_uhz &&
	    config.max_refresh_in_uhz) {
		/*
		 * if freesync compatible mode was set, config.state will be set
		 * in atomic check
		 */
		if (config.state == VRR_STATE_ACTIVE_FIXED && config.fixed_refresh_in_uhz &&
		    (!drm_atomic_crtc_needs_modeset(&new_crtc_state->base) ||
		     new_crtc_state->freesync_config.state == VRR_STATE_ACTIVE_FIXED)) {
			vrr_params.max_refresh_in_uhz = config.max_refresh_in_uhz;
			vrr_params.min_refresh_in_uhz = config.min_refresh_in_uhz;
			vrr_params.fixed_refresh_in_uhz = config.fixed_refresh_in_uhz;
			vrr_params.state = VRR_STATE_ACTIVE_FIXED;
		} else {
			config.state = new_crtc_state->base.vrr_enabled ?
						     VRR_STATE_ACTIVE_VARIABLE :
						     VRR_STATE_INACTIVE;
		}
	} else {
		config.state = VRR_STATE_UNSUPPORTED;
	}

	mod_freesync_build_vrr_params(dm->freesync_module,
				      new_stream,
				      &config, &vrr_params);

	new_crtc_state->freesync_timing_changed |=
		(memcmp(&acrtc->dm_irq_params.vrr_params.adjust,
			&vrr_params.adjust, sizeof(vrr_params.adjust)) != 0);

	new_crtc_state->freesync_config = config;
	/* Copy state for access from DM IRQ handler */
	acrtc->dm_irq_params.freesync_config = config;
	acrtc->dm_irq_params.active_planes = new_crtc_state->active_planes;
	acrtc->dm_irq_params.vrr_params = vrr_params;
	spin_unlock_irqrestore(&adev_to_drm(adev)->event_lock, flags);
}

static void amdgpu_dm_handle_vrr_transition(struct dm_crtc_state *old_state,
					    struct dm_crtc_state *new_state)
{
	bool old_vrr_active = amdgpu_dm_vrr_active(old_state);
	bool new_vrr_active = amdgpu_dm_vrr_active(new_state);

	if (!old_vrr_active && new_vrr_active) {
		/* Transition VRR inactive -> active:
		 * While VRR is active, we must not disable vblank irq, as a
		 * reenable after disable would compute bogus vblank/pflip
		 * timestamps if it likely happened inside display front-porch.
		 *
		 * We also need vupdate irq for the actual core vblank handling
		 * at end of vblank.
		 */
		dm_set_vupdate_irq(new_state->base.crtc, true);
		drm_crtc_vblank_get(new_state->base.crtc);
		DRM_DEBUG_DRIVER("%s: crtc=%u VRR off->on: Get vblank ref\n",
				 __func__, new_state->base.crtc->base.id);
	} else if (old_vrr_active && !new_vrr_active) {
		/* Transition VRR active -> inactive:
		 * Allow vblank irq disable again for fixed refresh rate.
		 */
		dm_set_vupdate_irq(new_state->base.crtc, false);
		drm_crtc_vblank_put(new_state->base.crtc);
		DRM_DEBUG_DRIVER("%s: crtc=%u VRR on->off: Drop vblank ref\n",
				 __func__, new_state->base.crtc->base.id);
	}
}

static void amdgpu_dm_commit_cursors(struct drm_atomic_state *state)
{
	struct drm_plane *plane;
	struct drm_plane_state *old_plane_state;
	int i;

	/*
	 * TODO: Make this per-stream so we don't issue redundant updates for
	 * commits with multiple streams.
	 */
	for_each_old_plane_in_state(state, plane, old_plane_state, i)
		if (plane->type == DRM_PLANE_TYPE_CURSOR)
			handle_cursor_update(plane, old_plane_state);
}

static void amdgpu_dm_commit_planes(struct drm_atomic_state *state,
				    struct dc_state *dc_state,
				    struct drm_device *dev,
				    struct amdgpu_display_manager *dm,
				    struct drm_crtc *pcrtc,
				    bool wait_for_vblank)
{
	uint32_t i;
	uint64_t timestamp_ns;
	struct drm_plane *plane;
	struct drm_plane_state *old_plane_state, *new_plane_state;
	struct amdgpu_crtc *acrtc_attach = to_amdgpu_crtc(pcrtc);
	struct drm_crtc_state *new_pcrtc_state =
			drm_atomic_get_new_crtc_state(state, pcrtc);
	struct dm_crtc_state *acrtc_state = to_dm_crtc_state(new_pcrtc_state);
	struct dm_crtc_state *dm_old_crtc_state =
			to_dm_crtc_state(drm_atomic_get_old_crtc_state(state, pcrtc));
	int planes_count = 0, vpos, hpos;
	long r;
	unsigned long flags;
	struct amdgpu_bo *abo;
	uint32_t target_vblank, last_flip_vblank;
	bool vrr_active = amdgpu_dm_vrr_active(acrtc_state);
	bool pflip_present = false;
	struct {
		struct dc_surface_update surface_updates[MAX_SURFACES];
		struct dc_plane_info plane_infos[MAX_SURFACES];
		struct dc_scaling_info scaling_infos[MAX_SURFACES];
		struct dc_flip_addrs flip_addrs[MAX_SURFACES];
		struct dc_stream_update stream_update;
	} *bundle;

	bundle = kzalloc(sizeof(*bundle), GFP_KERNEL);

	if (!bundle) {
		dm_error("Failed to allocate update bundle\n");
		goto cleanup;
	}

	/*
	 * Disable the cursor first if we're disabling all the planes.
	 * It'll remain on the screen after the planes are re-enabled
	 * if we don't.
	 */
	if (acrtc_state->active_planes == 0)
		amdgpu_dm_commit_cursors(state);

	/* update planes when needed */
	for_each_oldnew_plane_in_state(state, plane, old_plane_state, new_plane_state, i) {
		struct drm_crtc *crtc = new_plane_state->crtc;
		struct drm_crtc_state *new_crtc_state;
		struct drm_framebuffer *fb = new_plane_state->fb;
		struct amdgpu_framebuffer *afb = (struct amdgpu_framebuffer *)fb;
		bool plane_needs_flip;
		struct dc_plane_state *dc_plane;
		struct dm_plane_state *dm_new_plane_state = to_dm_plane_state(new_plane_state);

		/* Cursor plane is handled after stream updates */
		if (plane->type == DRM_PLANE_TYPE_CURSOR)
			continue;

		if (!fb || !crtc || pcrtc != crtc)
			continue;

		new_crtc_state = drm_atomic_get_new_crtc_state(state, crtc);
		if (!new_crtc_state->active)
			continue;

		dc_plane = dm_new_plane_state->dc_state;

		bundle->surface_updates[planes_count].surface = dc_plane;
		if (new_pcrtc_state->color_mgmt_changed) {
			bundle->surface_updates[planes_count].gamma = dc_plane->gamma_correction;
			bundle->surface_updates[planes_count].in_transfer_func = dc_plane->in_transfer_func;
			bundle->surface_updates[planes_count].gamut_remap_matrix = &dc_plane->gamut_remap_matrix;
		}

		fill_dc_scaling_info(new_plane_state,
				     &bundle->scaling_infos[planes_count]);

		bundle->surface_updates[planes_count].scaling_info =
			&bundle->scaling_infos[planes_count];

		plane_needs_flip = old_plane_state->fb && new_plane_state->fb;

		pflip_present = pflip_present || plane_needs_flip;

		if (!plane_needs_flip) {
			planes_count += 1;
			continue;
		}

		abo = gem_to_amdgpu_bo(fb->obj[0]);

		/*
		 * Wait for all fences on this FB. Do limited wait to avoid
		 * deadlock during GPU reset when this fence will not signal
		 * but we hold reservation lock for the BO.
		 */
		r = dma_resv_wait_timeout(abo->tbo.base.resv, true, false,
					  msecs_to_jiffies(5000));
		if (unlikely(r <= 0))
			DRM_ERROR("Waiting for fences timed out!");

		fill_dc_plane_info_and_addr(
			dm->adev, new_plane_state,
			afb->tiling_flags,
			&bundle->plane_infos[planes_count],
			&bundle->flip_addrs[planes_count].address,
			afb->tmz_surface, false);

		DRM_DEBUG_ATOMIC("plane: id=%d dcc_en=%d\n",
				 new_plane_state->plane->index,
				 bundle->plane_infos[planes_count].dcc.enable);

		bundle->surface_updates[planes_count].plane_info =
			&bundle->plane_infos[planes_count];

		/*
		 * Only allow immediate flips for fast updates that don't
		 * change FB pitch, DCC state, rotation or mirroing.
		 */
		bundle->flip_addrs[planes_count].flip_immediate =
			crtc->state->async_flip &&
			acrtc_state->update_type == UPDATE_TYPE_FAST;

		timestamp_ns = ktime_get_ns();
		bundle->flip_addrs[planes_count].flip_timestamp_in_us = div_u64(timestamp_ns, 1000);
		bundle->surface_updates[planes_count].flip_addr = &bundle->flip_addrs[planes_count];
		bundle->surface_updates[planes_count].surface = dc_plane;

		if (!bundle->surface_updates[planes_count].surface) {
			DRM_ERROR("No surface for CRTC: id=%d\n",
					acrtc_attach->crtc_id);
			continue;
		}

		if (plane == pcrtc->primary)
			update_freesync_state_on_stream(
				dm,
				acrtc_state,
				acrtc_state->stream,
				dc_plane,
				bundle->flip_addrs[planes_count].flip_timestamp_in_us);

		DRM_DEBUG_ATOMIC("%s Flipping to hi: 0x%x, low: 0x%x\n",
				 __func__,
				 bundle->flip_addrs[planes_count].address.grph.addr.high_part,
				 bundle->flip_addrs[planes_count].address.grph.addr.low_part);

		planes_count += 1;

	}

	if (pflip_present) {
		if (!vrr_active) {
			/* Use old throttling in non-vrr fixed refresh rate mode
			 * to keep flip scheduling based on target vblank counts
			 * working in a backwards compatible way, e.g., for
			 * clients using the GLX_OML_sync_control extension or
			 * DRI3/Present extension with defined target_msc.
			 */
			last_flip_vblank = amdgpu_get_vblank_counter_kms(pcrtc);
		}
		else {
			/* For variable refresh rate mode only:
			 * Get vblank of last completed flip to avoid > 1 vrr
			 * flips per video frame by use of throttling, but allow
			 * flip programming anywhere in the possibly large
			 * variable vrr vblank interval for fine-grained flip
			 * timing control and more opportunity to avoid stutter
			 * on late submission of flips.
			 */
			spin_lock_irqsave(&pcrtc->dev->event_lock, flags);
			last_flip_vblank = acrtc_attach->dm_irq_params.last_flip_vblank;
			spin_unlock_irqrestore(&pcrtc->dev->event_lock, flags);
		}

		target_vblank = last_flip_vblank + wait_for_vblank;

		/*
		 * Wait until we're out of the vertical blank period before the one
		 * targeted by the flip
		 */
		while ((acrtc_attach->enabled &&
			(amdgpu_display_get_crtc_scanoutpos(dm->ddev, acrtc_attach->crtc_id,
							    0, &vpos, &hpos, NULL,
							    NULL, &pcrtc->hwmode)
			 & (DRM_SCANOUTPOS_VALID | DRM_SCANOUTPOS_IN_VBLANK)) ==
			(DRM_SCANOUTPOS_VALID | DRM_SCANOUTPOS_IN_VBLANK) &&
			(int)(target_vblank -
			  amdgpu_get_vblank_counter_kms(pcrtc)) > 0)) {
			usleep_range(1000, 1100);
		}

		/**
		 * Prepare the flip event for the pageflip interrupt to handle.
		 *
		 * This only works in the case where we've already turned on the
		 * appropriate hardware blocks (eg. HUBP) so in the transition case
		 * from 0 -> n planes we have to skip a hardware generated event
		 * and rely on sending it from software.
		 */
		if (acrtc_attach->base.state->event &&
		    acrtc_state->active_planes > 0) {
			drm_crtc_vblank_get(pcrtc);

			spin_lock_irqsave(&pcrtc->dev->event_lock, flags);

			WARN_ON(acrtc_attach->pflip_status != AMDGPU_FLIP_NONE);
			prepare_flip_isr(acrtc_attach);

			spin_unlock_irqrestore(&pcrtc->dev->event_lock, flags);
		}

		if (acrtc_state->stream) {
			if (acrtc_state->freesync_vrr_info_changed)
				bundle->stream_update.vrr_infopacket =
					&acrtc_state->stream->vrr_infopacket;
		}
	}

	/* Update the planes if changed or disable if we don't have any. */
	if ((planes_count || acrtc_state->active_planes == 0) &&
		acrtc_state->stream) {
#if defined(CONFIG_DRM_AMD_DC_DCN)
		/*
		 * If PSR or idle optimizations are enabled then flush out
		 * any pending work before hardware programming.
		 */
<<<<<<< HEAD
		flush_workqueue(dm->vblank_control_workqueue);
=======
		if (dm->vblank_control_workqueue)
			flush_workqueue(dm->vblank_control_workqueue);
>>>>>>> 318a54c0
#endif

		bundle->stream_update.stream = acrtc_state->stream;
		if (new_pcrtc_state->mode_changed) {
			bundle->stream_update.src = acrtc_state->stream->src;
			bundle->stream_update.dst = acrtc_state->stream->dst;
		}

		if (new_pcrtc_state->color_mgmt_changed) {
			/*
			 * TODO: This isn't fully correct since we've actually
			 * already modified the stream in place.
			 */
			bundle->stream_update.gamut_remap =
				&acrtc_state->stream->gamut_remap_matrix;
			bundle->stream_update.output_csc_transform =
				&acrtc_state->stream->csc_color_matrix;
			bundle->stream_update.out_transfer_func =
				acrtc_state->stream->out_transfer_func;
		}

		acrtc_state->stream->abm_level = acrtc_state->abm_level;
		if (acrtc_state->abm_level != dm_old_crtc_state->abm_level)
			bundle->stream_update.abm_level = &acrtc_state->abm_level;

		/*
		 * If FreeSync state on the stream has changed then we need to
		 * re-adjust the min/max bounds now that DC doesn't handle this
		 * as part of commit.
		 */
		if (is_dc_timing_adjust_needed(dm_old_crtc_state, acrtc_state)) {
			spin_lock_irqsave(&pcrtc->dev->event_lock, flags);
			dc_stream_adjust_vmin_vmax(
				dm->dc, acrtc_state->stream,
				&acrtc_attach->dm_irq_params.vrr_params.adjust);
			spin_unlock_irqrestore(&pcrtc->dev->event_lock, flags);
		}
		mutex_lock(&dm->dc_lock);
		if ((acrtc_state->update_type > UPDATE_TYPE_FAST) &&
				acrtc_state->stream->link->psr_settings.psr_allow_active)
			amdgpu_dm_psr_disable(acrtc_state->stream);

		dc_commit_updates_for_stream(dm->dc,
						     bundle->surface_updates,
						     planes_count,
						     acrtc_state->stream,
						     &bundle->stream_update,
						     dc_state);

		/**
		 * Enable or disable the interrupts on the backend.
		 *
		 * Most pipes are put into power gating when unused.
		 *
		 * When power gating is enabled on a pipe we lose the
		 * interrupt enablement state when power gating is disabled.
		 *
		 * So we need to update the IRQ control state in hardware
		 * whenever the pipe turns on (since it could be previously
		 * power gated) or off (since some pipes can't be power gated
		 * on some ASICs).
		 */
		if (dm_old_crtc_state->active_planes != acrtc_state->active_planes)
			dm_update_pflip_irq_state(drm_to_adev(dev),
						  acrtc_attach);

		if ((acrtc_state->update_type > UPDATE_TYPE_FAST) &&
				acrtc_state->stream->link->psr_settings.psr_version != DC_PSR_VERSION_UNSUPPORTED &&
				!acrtc_state->stream->link->psr_settings.psr_feature_enabled)
			amdgpu_dm_link_setup_psr(acrtc_state->stream);

		/* Decrement skip count when PSR is enabled and we're doing fast updates. */
		if (acrtc_state->update_type == UPDATE_TYPE_FAST &&
		    acrtc_state->stream->link->psr_settings.psr_feature_enabled) {
			struct amdgpu_dm_connector *aconn =
				(struct amdgpu_dm_connector *)acrtc_state->stream->dm_stream_context;

			if (aconn->psr_skip_count > 0)
				aconn->psr_skip_count--;

			/* Allow PSR when skip count is 0. */
			acrtc_attach->dm_irq_params.allow_psr_entry = !aconn->psr_skip_count;
		} else {
			acrtc_attach->dm_irq_params.allow_psr_entry = false;
		}

		mutex_unlock(&dm->dc_lock);
	}

	/*
	 * Update cursor state *after* programming all the planes.
	 * This avoids redundant programming in the case where we're going
	 * to be disabling a single plane - those pipes are being disabled.
	 */
	if (acrtc_state->active_planes)
		amdgpu_dm_commit_cursors(state);

cleanup:
	kfree(bundle);
}

static void amdgpu_dm_commit_audio(struct drm_device *dev,
				   struct drm_atomic_state *state)
{
	struct amdgpu_device *adev = drm_to_adev(dev);
	struct amdgpu_dm_connector *aconnector;
	struct drm_connector *connector;
	struct drm_connector_state *old_con_state, *new_con_state;
	struct drm_crtc_state *new_crtc_state;
	struct dm_crtc_state *new_dm_crtc_state;
	const struct dc_stream_status *status;
	int i, inst;

	/* Notify device removals. */
	for_each_oldnew_connector_in_state(state, connector, old_con_state, new_con_state, i) {
		if (old_con_state->crtc != new_con_state->crtc) {
			/* CRTC changes require notification. */
			goto notify;
		}

		if (!new_con_state->crtc)
			continue;

		new_crtc_state = drm_atomic_get_new_crtc_state(
			state, new_con_state->crtc);

		if (!new_crtc_state)
			continue;

		if (!drm_atomic_crtc_needs_modeset(new_crtc_state))
			continue;

	notify:
		aconnector = to_amdgpu_dm_connector(connector);

		mutex_lock(&adev->dm.audio_lock);
		inst = aconnector->audio_inst;
		aconnector->audio_inst = -1;
		mutex_unlock(&adev->dm.audio_lock);

		amdgpu_dm_audio_eld_notify(adev, inst);
	}

	/* Notify audio device additions. */
	for_each_new_connector_in_state(state, connector, new_con_state, i) {
		if (!new_con_state->crtc)
			continue;

		new_crtc_state = drm_atomic_get_new_crtc_state(
			state, new_con_state->crtc);

		if (!new_crtc_state)
			continue;

		if (!drm_atomic_crtc_needs_modeset(new_crtc_state))
			continue;

		new_dm_crtc_state = to_dm_crtc_state(new_crtc_state);
		if (!new_dm_crtc_state->stream)
			continue;

		status = dc_stream_get_status(new_dm_crtc_state->stream);
		if (!status)
			continue;

		aconnector = to_amdgpu_dm_connector(connector);

		mutex_lock(&adev->dm.audio_lock);
		inst = status->audio_inst;
		aconnector->audio_inst = inst;
		mutex_unlock(&adev->dm.audio_lock);

		amdgpu_dm_audio_eld_notify(adev, inst);
	}
}

/*
 * amdgpu_dm_crtc_copy_transient_flags - copy mirrored flags from DRM to DC
 * @crtc_state: the DRM CRTC state
 * @stream_state: the DC stream state.
 *
 * Copy the mirrored transient state flags from DRM, to DC. It is used to bring
 * a dc_stream_state's flags in sync with a drm_crtc_state's flags.
 */
static void amdgpu_dm_crtc_copy_transient_flags(struct drm_crtc_state *crtc_state,
						struct dc_stream_state *stream_state)
{
	stream_state->mode_changed = drm_atomic_crtc_needs_modeset(crtc_state);
}

/**
 * amdgpu_dm_atomic_commit_tail() - AMDgpu DM's commit tail implementation.
 * @state: The atomic state to commit
 *
 * This will tell DC to commit the constructed DC state from atomic_check,
 * programming the hardware. Any failures here implies a hardware failure, since
 * atomic check should have filtered anything non-kosher.
 */
static void amdgpu_dm_atomic_commit_tail(struct drm_atomic_state *state)
{
	struct drm_device *dev = state->dev;
	struct amdgpu_device *adev = drm_to_adev(dev);
	struct amdgpu_display_manager *dm = &adev->dm;
	struct dm_atomic_state *dm_state;
	struct dc_state *dc_state = NULL, *dc_state_temp = NULL;
	uint32_t i, j;
	struct drm_crtc *crtc;
	struct drm_crtc_state *old_crtc_state, *new_crtc_state;
	unsigned long flags;
	bool wait_for_vblank = true;
	struct drm_connector *connector;
	struct drm_connector_state *old_con_state, *new_con_state;
	struct dm_crtc_state *dm_old_crtc_state, *dm_new_crtc_state;
	int crtc_disable_count = 0;
	bool mode_set_reset_required = false;

	trace_amdgpu_dm_atomic_commit_tail_begin(state);

	drm_atomic_helper_update_legacy_modeset_state(dev, state);

	dm_state = dm_atomic_get_new_state(state);
	if (dm_state && dm_state->context) {
		dc_state = dm_state->context;
	} else {
		/* No state changes, retain current state. */
		dc_state_temp = dc_create_state(dm->dc);
		ASSERT(dc_state_temp);
		dc_state = dc_state_temp;
		dc_resource_state_copy_construct_current(dm->dc, dc_state);
	}

	for_each_oldnew_crtc_in_state (state, crtc, old_crtc_state,
				       new_crtc_state, i) {
		struct amdgpu_crtc *acrtc = to_amdgpu_crtc(crtc);

		dm_old_crtc_state = to_dm_crtc_state(old_crtc_state);

		if (old_crtc_state->active &&
		    (!new_crtc_state->active ||
		     drm_atomic_crtc_needs_modeset(new_crtc_state))) {
			manage_dm_interrupts(adev, acrtc, false);
			dc_stream_release(dm_old_crtc_state->stream);
		}
	}

	drm_atomic_helper_calc_timestamping_constants(state);

	/* update changed items */
	for_each_oldnew_crtc_in_state(state, crtc, old_crtc_state, new_crtc_state, i) {
		struct amdgpu_crtc *acrtc = to_amdgpu_crtc(crtc);

		dm_new_crtc_state = to_dm_crtc_state(new_crtc_state);
		dm_old_crtc_state = to_dm_crtc_state(old_crtc_state);

		DRM_DEBUG_ATOMIC(
			"amdgpu_crtc id:%d crtc_state_flags: enable:%d, active:%d, "
			"planes_changed:%d, mode_changed:%d,active_changed:%d,"
			"connectors_changed:%d\n",
			acrtc->crtc_id,
			new_crtc_state->enable,
			new_crtc_state->active,
			new_crtc_state->planes_changed,
			new_crtc_state->mode_changed,
			new_crtc_state->active_changed,
			new_crtc_state->connectors_changed);

		/* Disable cursor if disabling crtc */
		if (old_crtc_state->active && !new_crtc_state->active) {
			struct dc_cursor_position position;

			memset(&position, 0, sizeof(position));
			mutex_lock(&dm->dc_lock);
			dc_stream_set_cursor_position(dm_old_crtc_state->stream, &position);
			mutex_unlock(&dm->dc_lock);
		}

		/* Copy all transient state flags into dc state */
		if (dm_new_crtc_state->stream) {
			amdgpu_dm_crtc_copy_transient_flags(&dm_new_crtc_state->base,
							    dm_new_crtc_state->stream);
		}

		/* handles headless hotplug case, updating new_state and
		 * aconnector as needed
		 */

		if (modeset_required(new_crtc_state, dm_new_crtc_state->stream, dm_old_crtc_state->stream)) {

			DRM_DEBUG_ATOMIC("Atomic commit: SET crtc id %d: [%p]\n", acrtc->crtc_id, acrtc);

			if (!dm_new_crtc_state->stream) {
				/*
				 * this could happen because of issues with
				 * userspace notifications delivery.
				 * In this case userspace tries to set mode on
				 * display which is disconnected in fact.
				 * dc_sink is NULL in this case on aconnector.
				 * We expect reset mode will come soon.
				 *
				 * This can also happen when unplug is done
				 * during resume sequence ended
				 *
				 * In this case, we want to pretend we still
				 * have a sink to keep the pipe running so that
				 * hw state is consistent with the sw state
				 */
				DRM_DEBUG_DRIVER("%s: Failed to create new stream for crtc %d\n",
						__func__, acrtc->base.base.id);
				continue;
			}

			if (dm_old_crtc_state->stream)
				remove_stream(adev, acrtc, dm_old_crtc_state->stream);

			pm_runtime_get_noresume(dev->dev);

			acrtc->enabled = true;
			acrtc->hw_mode = new_crtc_state->mode;
			crtc->hwmode = new_crtc_state->mode;
			mode_set_reset_required = true;
		} else if (modereset_required(new_crtc_state)) {
			DRM_DEBUG_ATOMIC("Atomic commit: RESET. crtc id %d:[%p]\n", acrtc->crtc_id, acrtc);
			/* i.e. reset mode */
			if (dm_old_crtc_state->stream)
				remove_stream(adev, acrtc, dm_old_crtc_state->stream);

			mode_set_reset_required = true;
		}
	} /* for_each_crtc_in_state() */

	if (dc_state) {
		/* if there mode set or reset, disable eDP PSR */
		if (mode_set_reset_required) {
#if defined(CONFIG_DRM_AMD_DC_DCN)
<<<<<<< HEAD
			flush_workqueue(dm->vblank_control_workqueue);
=======
			if (dm->vblank_control_workqueue)
				flush_workqueue(dm->vblank_control_workqueue);
>>>>>>> 318a54c0
#endif
			amdgpu_dm_psr_disable_all(dm);
		}

		dm_enable_per_frame_crtc_master_sync(dc_state);
		mutex_lock(&dm->dc_lock);
		WARN_ON(!dc_commit_state(dm->dc, dc_state));
#if defined(CONFIG_DRM_AMD_DC_DCN)
               /* Allow idle optimization when vblank count is 0 for display off */
               if (dm->active_vblank_irq_count == 0)
                   dc_allow_idle_optimizations(dm->dc,true);
#endif
		mutex_unlock(&dm->dc_lock);
	}

	for_each_new_crtc_in_state(state, crtc, new_crtc_state, i) {
		struct amdgpu_crtc *acrtc = to_amdgpu_crtc(crtc);

		dm_new_crtc_state = to_dm_crtc_state(new_crtc_state);

		if (dm_new_crtc_state->stream != NULL) {
			const struct dc_stream_status *status =
					dc_stream_get_status(dm_new_crtc_state->stream);

			if (!status)
				status = dc_stream_get_status_from_state(dc_state,
									 dm_new_crtc_state->stream);
			if (!status)
				DC_ERR("got no status for stream %p on acrtc%p\n", dm_new_crtc_state->stream, acrtc);
			else
				acrtc->otg_inst = status->primary_otg_inst;
		}
	}
#ifdef CONFIG_DRM_AMD_DC_HDCP
	for_each_oldnew_connector_in_state(state, connector, old_con_state, new_con_state, i) {
		struct dm_connector_state *dm_new_con_state = to_dm_connector_state(new_con_state);
		struct amdgpu_crtc *acrtc = to_amdgpu_crtc(dm_new_con_state->base.crtc);
		struct amdgpu_dm_connector *aconnector = to_amdgpu_dm_connector(connector);

		new_crtc_state = NULL;

		if (acrtc)
			new_crtc_state = drm_atomic_get_new_crtc_state(state, &acrtc->base);

		dm_new_crtc_state = to_dm_crtc_state(new_crtc_state);

		if (dm_new_crtc_state && dm_new_crtc_state->stream == NULL &&
		    connector->state->content_protection == DRM_MODE_CONTENT_PROTECTION_ENABLED) {
			hdcp_reset_display(adev->dm.hdcp_workqueue, aconnector->dc_link->link_index);
			new_con_state->content_protection = DRM_MODE_CONTENT_PROTECTION_DESIRED;
			dm_new_con_state->update_hdcp = true;
			continue;
		}

		if (is_content_protection_different(new_con_state, old_con_state, connector, adev->dm.hdcp_workqueue))
			hdcp_update_display(
				adev->dm.hdcp_workqueue, aconnector->dc_link->link_index, aconnector,
				new_con_state->hdcp_content_type,
				new_con_state->content_protection == DRM_MODE_CONTENT_PROTECTION_DESIRED);
	}
#endif

	/* Handle connector state changes */
	for_each_oldnew_connector_in_state(state, connector, old_con_state, new_con_state, i) {
		struct dm_connector_state *dm_new_con_state = to_dm_connector_state(new_con_state);
		struct dm_connector_state *dm_old_con_state = to_dm_connector_state(old_con_state);
		struct amdgpu_crtc *acrtc = to_amdgpu_crtc(dm_new_con_state->base.crtc);
		struct dc_surface_update dummy_updates[MAX_SURFACES];
		struct dc_stream_update stream_update;
		struct dc_info_packet hdr_packet;
		struct dc_stream_status *status = NULL;
		bool abm_changed, hdr_changed, scaling_changed;

		memset(&dummy_updates, 0, sizeof(dummy_updates));
		memset(&stream_update, 0, sizeof(stream_update));

		if (acrtc) {
			new_crtc_state = drm_atomic_get_new_crtc_state(state, &acrtc->base);
			old_crtc_state = drm_atomic_get_old_crtc_state(state, &acrtc->base);
		}

		/* Skip any modesets/resets */
		if (!acrtc || drm_atomic_crtc_needs_modeset(new_crtc_state))
			continue;

		dm_new_crtc_state = to_dm_crtc_state(new_crtc_state);
		dm_old_crtc_state = to_dm_crtc_state(old_crtc_state);

		scaling_changed = is_scaling_state_different(dm_new_con_state,
							     dm_old_con_state);

		abm_changed = dm_new_crtc_state->abm_level !=
			      dm_old_crtc_state->abm_level;

		hdr_changed =
			!drm_connector_atomic_hdr_metadata_equal(old_con_state, new_con_state);

		if (!scaling_changed && !abm_changed && !hdr_changed)
			continue;

		stream_update.stream = dm_new_crtc_state->stream;
		if (scaling_changed) {
			update_stream_scaling_settings(&dm_new_con_state->base.crtc->mode,
					dm_new_con_state, dm_new_crtc_state->stream);

			stream_update.src = dm_new_crtc_state->stream->src;
			stream_update.dst = dm_new_crtc_state->stream->dst;
		}

		if (abm_changed) {
			dm_new_crtc_state->stream->abm_level = dm_new_crtc_state->abm_level;

			stream_update.abm_level = &dm_new_crtc_state->abm_level;
		}

		if (hdr_changed) {
			fill_hdr_info_packet(new_con_state, &hdr_packet);
			stream_update.hdr_static_metadata = &hdr_packet;
		}

		status = dc_stream_get_status(dm_new_crtc_state->stream);

		if (WARN_ON(!status))
			continue;

		WARN_ON(!status->plane_count);

		/*
		 * TODO: DC refuses to perform stream updates without a dc_surface_update.
		 * Here we create an empty update on each plane.
		 * To fix this, DC should permit updating only stream properties.
		 */
		for (j = 0; j < status->plane_count; j++)
			dummy_updates[j].surface = status->plane_states[0];


		mutex_lock(&dm->dc_lock);
		dc_commit_updates_for_stream(dm->dc,
						     dummy_updates,
						     status->plane_count,
						     dm_new_crtc_state->stream,
						     &stream_update,
						     dc_state);
		mutex_unlock(&dm->dc_lock);
	}

	/* Count number of newly disabled CRTCs for dropping PM refs later. */
	for_each_oldnew_crtc_in_state(state, crtc, old_crtc_state,
				      new_crtc_state, i) {
		if (old_crtc_state->active && !new_crtc_state->active)
			crtc_disable_count++;

		dm_new_crtc_state = to_dm_crtc_state(new_crtc_state);
		dm_old_crtc_state = to_dm_crtc_state(old_crtc_state);

		/* For freesync config update on crtc state and params for irq */
		update_stream_irq_parameters(dm, dm_new_crtc_state);

		/* Handle vrr on->off / off->on transitions */
		amdgpu_dm_handle_vrr_transition(dm_old_crtc_state,
						dm_new_crtc_state);
	}

	/**
	 * Enable interrupts for CRTCs that are newly enabled or went through
	 * a modeset. It was intentionally deferred until after the front end
	 * state was modified to wait until the OTG was on and so the IRQ
	 * handlers didn't access stale or invalid state.
	 */
	for_each_oldnew_crtc_in_state(state, crtc, old_crtc_state, new_crtc_state, i) {
		struct amdgpu_crtc *acrtc = to_amdgpu_crtc(crtc);
#ifdef CONFIG_DEBUG_FS
		bool configure_crc = false;
		enum amdgpu_dm_pipe_crc_source cur_crc_src;
#if defined(CONFIG_DRM_AMD_SECURE_DISPLAY)
		struct crc_rd_work *crc_rd_wrk = dm->crc_rd_wrk;
#endif
		spin_lock_irqsave(&adev_to_drm(adev)->event_lock, flags);
		cur_crc_src = acrtc->dm_irq_params.crc_src;
		spin_unlock_irqrestore(&adev_to_drm(adev)->event_lock, flags);
#endif
		dm_new_crtc_state = to_dm_crtc_state(new_crtc_state);

		if (new_crtc_state->active &&
		    (!old_crtc_state->active ||
		     drm_atomic_crtc_needs_modeset(new_crtc_state))) {
			dc_stream_retain(dm_new_crtc_state->stream);
			acrtc->dm_irq_params.stream = dm_new_crtc_state->stream;
			manage_dm_interrupts(adev, acrtc, true);

#ifdef CONFIG_DEBUG_FS
			/**
			 * Frontend may have changed so reapply the CRC capture
			 * settings for the stream.
			 */
			dm_new_crtc_state = to_dm_crtc_state(new_crtc_state);

			if (amdgpu_dm_is_valid_crc_source(cur_crc_src)) {
				configure_crc = true;
#if defined(CONFIG_DRM_AMD_SECURE_DISPLAY)
				if (amdgpu_dm_crc_window_is_activated(crtc)) {
					spin_lock_irqsave(&adev_to_drm(adev)->event_lock, flags);
					acrtc->dm_irq_params.crc_window.update_win = true;
					acrtc->dm_irq_params.crc_window.skip_frame_cnt = 2;
					spin_lock_irq(&crc_rd_wrk->crc_rd_work_lock);
					crc_rd_wrk->crtc = crtc;
					spin_unlock_irq(&crc_rd_wrk->crc_rd_work_lock);
					spin_unlock_irqrestore(&adev_to_drm(adev)->event_lock, flags);
				}
#endif
			}

			if (configure_crc)
				if (amdgpu_dm_crtc_configure_crc_source(
					crtc, dm_new_crtc_state, cur_crc_src))
					DRM_DEBUG_DRIVER("Failed to configure crc source");
#endif
		}
	}

	for_each_new_crtc_in_state(state, crtc, new_crtc_state, j)
		if (new_crtc_state->async_flip)
			wait_for_vblank = false;

	/* update planes when needed per crtc*/
	for_each_new_crtc_in_state(state, crtc, new_crtc_state, j) {
		dm_new_crtc_state = to_dm_crtc_state(new_crtc_state);

		if (dm_new_crtc_state->stream)
			amdgpu_dm_commit_planes(state, dc_state, dev,
						dm, crtc, wait_for_vblank);
	}

	/* Update audio instances for each connector. */
	amdgpu_dm_commit_audio(dev, state);

#if defined(CONFIG_BACKLIGHT_CLASS_DEVICE) ||		\
	defined(CONFIG_BACKLIGHT_CLASS_DEVICE_MODULE)
	/* restore the backlight level */
	for (i = 0; i < dm->num_of_edps; i++) {
		if (dm->backlight_dev[i] &&
		    (amdgpu_dm_backlight_get_level(dm, i) != dm->brightness[i]))
			amdgpu_dm_backlight_set_level(dm, i, dm->brightness[i]);
	}
#endif
	/*
	 * send vblank event on all events not handled in flip and
	 * mark consumed event for drm_atomic_helper_commit_hw_done
	 */
	spin_lock_irqsave(&adev_to_drm(adev)->event_lock, flags);
	for_each_new_crtc_in_state(state, crtc, new_crtc_state, i) {

		if (new_crtc_state->event)
			drm_send_event_locked(dev, &new_crtc_state->event->base);

		new_crtc_state->event = NULL;
	}
	spin_unlock_irqrestore(&adev_to_drm(adev)->event_lock, flags);

	/* Signal HW programming completion */
	drm_atomic_helper_commit_hw_done(state);

	if (wait_for_vblank)
		drm_atomic_helper_wait_for_flip_done(dev, state);

	drm_atomic_helper_cleanup_planes(dev, state);

	/* return the stolen vga memory back to VRAM */
	if (!adev->mman.keep_stolen_vga_memory)
		amdgpu_bo_free_kernel(&adev->mman.stolen_vga_memory, NULL, NULL);
	amdgpu_bo_free_kernel(&adev->mman.stolen_extended_memory, NULL, NULL);

	/*
	 * Finally, drop a runtime PM reference for each newly disabled CRTC,
	 * so we can put the GPU into runtime suspend if we're not driving any
	 * displays anymore
	 */
	for (i = 0; i < crtc_disable_count; i++)
		pm_runtime_put_autosuspend(dev->dev);
	pm_runtime_mark_last_busy(dev->dev);

	if (dc_state_temp)
		dc_release_state(dc_state_temp);
}


static int dm_force_atomic_commit(struct drm_connector *connector)
{
	int ret = 0;
	struct drm_device *ddev = connector->dev;
	struct drm_atomic_state *state = drm_atomic_state_alloc(ddev);
	struct amdgpu_crtc *disconnected_acrtc = to_amdgpu_crtc(connector->encoder->crtc);
	struct drm_plane *plane = disconnected_acrtc->base.primary;
	struct drm_connector_state *conn_state;
	struct drm_crtc_state *crtc_state;
	struct drm_plane_state *plane_state;

	if (!state)
		return -ENOMEM;

	state->acquire_ctx = ddev->mode_config.acquire_ctx;

	/* Construct an atomic state to restore previous display setting */

	/*
	 * Attach connectors to drm_atomic_state
	 */
	conn_state = drm_atomic_get_connector_state(state, connector);

	ret = PTR_ERR_OR_ZERO(conn_state);
	if (ret)
		goto out;

	/* Attach crtc to drm_atomic_state*/
	crtc_state = drm_atomic_get_crtc_state(state, &disconnected_acrtc->base);

	ret = PTR_ERR_OR_ZERO(crtc_state);
	if (ret)
		goto out;

	/* force a restore */
	crtc_state->mode_changed = true;

	/* Attach plane to drm_atomic_state */
	plane_state = drm_atomic_get_plane_state(state, plane);

	ret = PTR_ERR_OR_ZERO(plane_state);
	if (ret)
		goto out;

	/* Call commit internally with the state we just constructed */
	ret = drm_atomic_commit(state);

out:
	drm_atomic_state_put(state);
	if (ret)
		DRM_ERROR("Restoring old state failed with %i\n", ret);

	return ret;
}

/*
 * This function handles all cases when set mode does not come upon hotplug.
 * This includes when a display is unplugged then plugged back into the
 * same port and when running without usermode desktop manager supprot
 */
void dm_restore_drm_connector_state(struct drm_device *dev,
				    struct drm_connector *connector)
{
	struct amdgpu_dm_connector *aconnector = to_amdgpu_dm_connector(connector);
	struct amdgpu_crtc *disconnected_acrtc;
	struct dm_crtc_state *acrtc_state;

	if (!aconnector->dc_sink || !connector->state || !connector->encoder)
		return;

	disconnected_acrtc = to_amdgpu_crtc(connector->encoder->crtc);
	if (!disconnected_acrtc)
		return;

	acrtc_state = to_dm_crtc_state(disconnected_acrtc->base.state);
	if (!acrtc_state->stream)
		return;

	/*
	 * If the previous sink is not released and different from the current,
	 * we deduce we are in a state where we can not rely on usermode call
	 * to turn on the display, so we do it here
	 */
	if (acrtc_state->stream->sink != aconnector->dc_sink)
		dm_force_atomic_commit(&aconnector->base);
}

/*
 * Grabs all modesetting locks to serialize against any blocking commits,
 * Waits for completion of all non blocking commits.
 */
static int do_aquire_global_lock(struct drm_device *dev,
				 struct drm_atomic_state *state)
{
	struct drm_crtc *crtc;
	struct drm_crtc_commit *commit;
	long ret;

	/*
	 * Adding all modeset locks to aquire_ctx will
	 * ensure that when the framework release it the
	 * extra locks we are locking here will get released to
	 */
	ret = drm_modeset_lock_all_ctx(dev, state->acquire_ctx);
	if (ret)
		return ret;

	list_for_each_entry(crtc, &dev->mode_config.crtc_list, head) {
		spin_lock(&crtc->commit_lock);
		commit = list_first_entry_or_null(&crtc->commit_list,
				struct drm_crtc_commit, commit_entry);
		if (commit)
			drm_crtc_commit_get(commit);
		spin_unlock(&crtc->commit_lock);

		if (!commit)
			continue;

		/*
		 * Make sure all pending HW programming completed and
		 * page flips done
		 */
		ret = wait_for_completion_interruptible_timeout(&commit->hw_done, 10*HZ);

		if (ret > 0)
			ret = wait_for_completion_interruptible_timeout(
					&commit->flip_done, 10*HZ);

		if (ret == 0)
			DRM_ERROR("[CRTC:%d:%s] hw_done or flip_done "
				  "timed out\n", crtc->base.id, crtc->name);

		drm_crtc_commit_put(commit);
	}

	return ret < 0 ? ret : 0;
}

static void get_freesync_config_for_crtc(
	struct dm_crtc_state *new_crtc_state,
	struct dm_connector_state *new_con_state)
{
	struct mod_freesync_config config = {0};
	struct amdgpu_dm_connector *aconnector =
			to_amdgpu_dm_connector(new_con_state->base.connector);
	struct drm_display_mode *mode = &new_crtc_state->base.mode;
	int vrefresh = drm_mode_vrefresh(mode);
	bool fs_vid_mode = false;

	new_crtc_state->vrr_supported = new_con_state->freesync_capable &&
					vrefresh >= aconnector->min_vfreq &&
					vrefresh <= aconnector->max_vfreq;

	if (new_crtc_state->vrr_supported) {
		new_crtc_state->stream->ignore_msa_timing_param = true;
		fs_vid_mode = new_crtc_state->freesync_config.state == VRR_STATE_ACTIVE_FIXED;

		config.min_refresh_in_uhz = aconnector->min_vfreq * 1000000;
		config.max_refresh_in_uhz = aconnector->max_vfreq * 1000000;
		config.vsif_supported = true;
		config.btr = true;

		if (fs_vid_mode) {
			config.state = VRR_STATE_ACTIVE_FIXED;
			config.fixed_refresh_in_uhz = new_crtc_state->freesync_config.fixed_refresh_in_uhz;
			goto out;
		} else if (new_crtc_state->base.vrr_enabled) {
			config.state = VRR_STATE_ACTIVE_VARIABLE;
		} else {
			config.state = VRR_STATE_INACTIVE;
		}
	}
out:
	new_crtc_state->freesync_config = config;
}

static void reset_freesync_config_for_crtc(
	struct dm_crtc_state *new_crtc_state)
{
	new_crtc_state->vrr_supported = false;

	memset(&new_crtc_state->vrr_infopacket, 0,
	       sizeof(new_crtc_state->vrr_infopacket));
}

static bool
is_timing_unchanged_for_freesync(struct drm_crtc_state *old_crtc_state,
				 struct drm_crtc_state *new_crtc_state)
{
	struct drm_display_mode old_mode, new_mode;

	if (!old_crtc_state || !new_crtc_state)
		return false;

	old_mode = old_crtc_state->mode;
	new_mode = new_crtc_state->mode;

	if (old_mode.clock       == new_mode.clock &&
	    old_mode.hdisplay    == new_mode.hdisplay &&
	    old_mode.vdisplay    == new_mode.vdisplay &&
	    old_mode.htotal      == new_mode.htotal &&
	    old_mode.vtotal      != new_mode.vtotal &&
	    old_mode.hsync_start == new_mode.hsync_start &&
	    old_mode.vsync_start != new_mode.vsync_start &&
	    old_mode.hsync_end   == new_mode.hsync_end &&
	    old_mode.vsync_end   != new_mode.vsync_end &&
	    old_mode.hskew       == new_mode.hskew &&
	    old_mode.vscan       == new_mode.vscan &&
	    (old_mode.vsync_end - old_mode.vsync_start) ==
	    (new_mode.vsync_end - new_mode.vsync_start))
		return true;

	return false;
}

static void set_freesync_fixed_config(struct dm_crtc_state *dm_new_crtc_state) {
	uint64_t num, den, res;
	struct drm_crtc_state *new_crtc_state = &dm_new_crtc_state->base;

	dm_new_crtc_state->freesync_config.state = VRR_STATE_ACTIVE_FIXED;

	num = (unsigned long long)new_crtc_state->mode.clock * 1000 * 1000000;
	den = (unsigned long long)new_crtc_state->mode.htotal *
	      (unsigned long long)new_crtc_state->mode.vtotal;

	res = div_u64(num, den);
	dm_new_crtc_state->freesync_config.fixed_refresh_in_uhz = res;
}

static int dm_update_crtc_state(struct amdgpu_display_manager *dm,
				struct drm_atomic_state *state,
				struct drm_crtc *crtc,
				struct drm_crtc_state *old_crtc_state,
				struct drm_crtc_state *new_crtc_state,
				bool enable,
				bool *lock_and_validation_needed)
{
	struct dm_atomic_state *dm_state = NULL;
	struct dm_crtc_state *dm_old_crtc_state, *dm_new_crtc_state;
	struct dc_stream_state *new_stream;
	int ret = 0;

	/*
	 * TODO Move this code into dm_crtc_atomic_check once we get rid of dc_validation_set
	 * update changed items
	 */
	struct amdgpu_crtc *acrtc = NULL;
	struct amdgpu_dm_connector *aconnector = NULL;
	struct drm_connector_state *drm_new_conn_state = NULL, *drm_old_conn_state = NULL;
	struct dm_connector_state *dm_new_conn_state = NULL, *dm_old_conn_state = NULL;

	new_stream = NULL;

	dm_old_crtc_state = to_dm_crtc_state(old_crtc_state);
	dm_new_crtc_state = to_dm_crtc_state(new_crtc_state);
	acrtc = to_amdgpu_crtc(crtc);
	aconnector = amdgpu_dm_find_first_crtc_matching_connector(state, crtc);

	/* TODO This hack should go away */
	if (aconnector && enable) {
		/* Make sure fake sink is created in plug-in scenario */
		drm_new_conn_state = drm_atomic_get_new_connector_state(state,
							    &aconnector->base);
		drm_old_conn_state = drm_atomic_get_old_connector_state(state,
							    &aconnector->base);

		if (IS_ERR(drm_new_conn_state)) {
			ret = PTR_ERR_OR_ZERO(drm_new_conn_state);
			goto fail;
		}

		dm_new_conn_state = to_dm_connector_state(drm_new_conn_state);
		dm_old_conn_state = to_dm_connector_state(drm_old_conn_state);

		if (!drm_atomic_crtc_needs_modeset(new_crtc_state))
			goto skip_modeset;

		new_stream = create_validate_stream_for_sink(aconnector,
							     &new_crtc_state->mode,
							     dm_new_conn_state,
							     dm_old_crtc_state->stream);

		/*
		 * we can have no stream on ACTION_SET if a display
		 * was disconnected during S3, in this case it is not an
		 * error, the OS will be updated after detection, and
		 * will do the right thing on next atomic commit
		 */

		if (!new_stream) {
			DRM_DEBUG_DRIVER("%s: Failed to create new stream for crtc %d\n",
					__func__, acrtc->base.base.id);
			ret = -ENOMEM;
			goto fail;
		}

		/*
		 * TODO: Check VSDB bits to decide whether this should
		 * be enabled or not.
		 */
		new_stream->triggered_crtc_reset.enabled =
			dm->force_timing_sync;

		dm_new_crtc_state->abm_level = dm_new_conn_state->abm_level;

		ret = fill_hdr_info_packet(drm_new_conn_state,
					   &new_stream->hdr_static_metadata);
		if (ret)
			goto fail;

		/*
		 * If we already removed the old stream from the context
		 * (and set the new stream to NULL) then we can't reuse
		 * the old stream even if the stream and scaling are unchanged.
		 * We'll hit the BUG_ON and black screen.
		 *
		 * TODO: Refactor this function to allow this check to work
		 * in all conditions.
		 */
		if (amdgpu_freesync_vid_mode &&
		    dm_new_crtc_state->stream &&
		    is_timing_unchanged_for_freesync(new_crtc_state, old_crtc_state))
			goto skip_modeset;

		if (dm_new_crtc_state->stream &&
		    dc_is_stream_unchanged(new_stream, dm_old_crtc_state->stream) &&
		    dc_is_stream_scaling_unchanged(new_stream, dm_old_crtc_state->stream)) {
			new_crtc_state->mode_changed = false;
			DRM_DEBUG_DRIVER("Mode change not required, setting mode_changed to %d",
					 new_crtc_state->mode_changed);
		}
	}

	/* mode_changed flag may get updated above, need to check again */
	if (!drm_atomic_crtc_needs_modeset(new_crtc_state))
		goto skip_modeset;

	DRM_DEBUG_ATOMIC(
		"amdgpu_crtc id:%d crtc_state_flags: enable:%d, active:%d, "
		"planes_changed:%d, mode_changed:%d,active_changed:%d,"
		"connectors_changed:%d\n",
		acrtc->crtc_id,
		new_crtc_state->enable,
		new_crtc_state->active,
		new_crtc_state->planes_changed,
		new_crtc_state->mode_changed,
		new_crtc_state->active_changed,
		new_crtc_state->connectors_changed);

	/* Remove stream for any changed/disabled CRTC */
	if (!enable) {

		if (!dm_old_crtc_state->stream)
			goto skip_modeset;

		if (amdgpu_freesync_vid_mode && dm_new_crtc_state->stream &&
		    is_timing_unchanged_for_freesync(new_crtc_state,
						     old_crtc_state)) {
			new_crtc_state->mode_changed = false;
			DRM_DEBUG_DRIVER(
				"Mode change not required for front porch change, "
				"setting mode_changed to %d",
				new_crtc_state->mode_changed);

			set_freesync_fixed_config(dm_new_crtc_state);

			goto skip_modeset;
		} else if (amdgpu_freesync_vid_mode && aconnector &&
			   is_freesync_video_mode(&new_crtc_state->mode,
						  aconnector)) {
			struct drm_display_mode *high_mode;

			high_mode = get_highest_refresh_rate_mode(aconnector, false);
			if (!drm_mode_equal(&new_crtc_state->mode, high_mode)) {
				set_freesync_fixed_config(dm_new_crtc_state);
			}
		}

		ret = dm_atomic_get_state(state, &dm_state);
		if (ret)
			goto fail;

		DRM_DEBUG_DRIVER("Disabling DRM crtc: %d\n",
				crtc->base.id);

		/* i.e. reset mode */
		if (dc_remove_stream_from_ctx(
				dm->dc,
				dm_state->context,
				dm_old_crtc_state->stream) != DC_OK) {
			ret = -EINVAL;
			goto fail;
		}

		dc_stream_release(dm_old_crtc_state->stream);
		dm_new_crtc_state->stream = NULL;

		reset_freesync_config_for_crtc(dm_new_crtc_state);

		*lock_and_validation_needed = true;

	} else {/* Add stream for any updated/enabled CRTC */
		/*
		 * Quick fix to prevent NULL pointer on new_stream when
		 * added MST connectors not found in existing crtc_state in the chained mode
		 * TODO: need to dig out the root cause of that
		 */
		if (!aconnector || (!aconnector->dc_sink && aconnector->mst_port))
			goto skip_modeset;

		if (modereset_required(new_crtc_state))
			goto skip_modeset;

		if (modeset_required(new_crtc_state, new_stream,
				     dm_old_crtc_state->stream)) {

			WARN_ON(dm_new_crtc_state->stream);

			ret = dm_atomic_get_state(state, &dm_state);
			if (ret)
				goto fail;

			dm_new_crtc_state->stream = new_stream;

			dc_stream_retain(new_stream);

			DRM_DEBUG_ATOMIC("Enabling DRM crtc: %d\n",
					 crtc->base.id);

			if (dc_add_stream_to_ctx(
					dm->dc,
					dm_state->context,
					dm_new_crtc_state->stream) != DC_OK) {
				ret = -EINVAL;
				goto fail;
			}

			*lock_and_validation_needed = true;
		}
	}

skip_modeset:
	/* Release extra reference */
	if (new_stream)
		 dc_stream_release(new_stream);

	/*
	 * We want to do dc stream updates that do not require a
	 * full modeset below.
	 */
	if (!(enable && aconnector && new_crtc_state->active))
		return 0;
	/*
	 * Given above conditions, the dc state cannot be NULL because:
	 * 1. We're in the process of enabling CRTCs (just been added
	 *    to the dc context, or already is on the context)
	 * 2. Has a valid connector attached, and
	 * 3. Is currently active and enabled.
	 * => The dc stream state currently exists.
	 */
	BUG_ON(dm_new_crtc_state->stream == NULL);

	/* Scaling or underscan settings */
	if (is_scaling_state_different(dm_old_conn_state, dm_new_conn_state) ||
				drm_atomic_crtc_needs_modeset(new_crtc_state))
		update_stream_scaling_settings(
			&new_crtc_state->mode, dm_new_conn_state, dm_new_crtc_state->stream);

	/* ABM settings */
	dm_new_crtc_state->abm_level = dm_new_conn_state->abm_level;

	/*
	 * Color management settings. We also update color properties
	 * when a modeset is needed, to ensure it gets reprogrammed.
	 */
	if (dm_new_crtc_state->base.color_mgmt_changed ||
	    drm_atomic_crtc_needs_modeset(new_crtc_state)) {
		ret = amdgpu_dm_update_crtc_color_mgmt(dm_new_crtc_state);
		if (ret)
			goto fail;
	}

	/* Update Freesync settings. */
	get_freesync_config_for_crtc(dm_new_crtc_state,
				     dm_new_conn_state);

	return ret;

fail:
	if (new_stream)
		dc_stream_release(new_stream);
	return ret;
}

static bool should_reset_plane(struct drm_atomic_state *state,
			       struct drm_plane *plane,
			       struct drm_plane_state *old_plane_state,
			       struct drm_plane_state *new_plane_state)
{
	struct drm_plane *other;
	struct drm_plane_state *old_other_state, *new_other_state;
	struct drm_crtc_state *new_crtc_state;
	int i;

	/*
	 * TODO: Remove this hack once the checks below are sufficient
	 * enough to determine when we need to reset all the planes on
	 * the stream.
	 */
	if (state->allow_modeset)
		return true;

	/* Exit early if we know that we're adding or removing the plane. */
	if (old_plane_state->crtc != new_plane_state->crtc)
		return true;

	/* old crtc == new_crtc == NULL, plane not in context. */
	if (!new_plane_state->crtc)
		return false;

	new_crtc_state =
		drm_atomic_get_new_crtc_state(state, new_plane_state->crtc);

	if (!new_crtc_state)
		return true;

	/* CRTC Degamma changes currently require us to recreate planes. */
	if (new_crtc_state->color_mgmt_changed)
		return true;

	if (drm_atomic_crtc_needs_modeset(new_crtc_state))
		return true;

	/*
	 * If there are any new primary or overlay planes being added or
	 * removed then the z-order can potentially change. To ensure
	 * correct z-order and pipe acquisition the current DC architecture
	 * requires us to remove and recreate all existing planes.
	 *
	 * TODO: Come up with a more elegant solution for this.
	 */
	for_each_oldnew_plane_in_state(state, other, old_other_state, new_other_state, i) {
		struct amdgpu_framebuffer *old_afb, *new_afb;
		if (other->type == DRM_PLANE_TYPE_CURSOR)
			continue;

		if (old_other_state->crtc != new_plane_state->crtc &&
		    new_other_state->crtc != new_plane_state->crtc)
			continue;

		if (old_other_state->crtc != new_other_state->crtc)
			return true;

		/* Src/dst size and scaling updates. */
		if (old_other_state->src_w != new_other_state->src_w ||
		    old_other_state->src_h != new_other_state->src_h ||
		    old_other_state->crtc_w != new_other_state->crtc_w ||
		    old_other_state->crtc_h != new_other_state->crtc_h)
			return true;

		/* Rotation / mirroring updates. */
		if (old_other_state->rotation != new_other_state->rotation)
			return true;

		/* Blending updates. */
		if (old_other_state->pixel_blend_mode !=
		    new_other_state->pixel_blend_mode)
			return true;

		/* Alpha updates. */
		if (old_other_state->alpha != new_other_state->alpha)
			return true;

		/* Colorspace changes. */
		if (old_other_state->color_range != new_other_state->color_range ||
		    old_other_state->color_encoding != new_other_state->color_encoding)
			return true;

		/* Framebuffer checks fall at the end. */
		if (!old_other_state->fb || !new_other_state->fb)
			continue;

		/* Pixel format changes can require bandwidth updates. */
		if (old_other_state->fb->format != new_other_state->fb->format)
			return true;

		old_afb = (struct amdgpu_framebuffer *)old_other_state->fb;
		new_afb = (struct amdgpu_framebuffer *)new_other_state->fb;

		/* Tiling and DCC changes also require bandwidth updates. */
		if (old_afb->tiling_flags != new_afb->tiling_flags ||
		    old_afb->base.modifier != new_afb->base.modifier)
			return true;
	}

	return false;
}

static int dm_check_cursor_fb(struct amdgpu_crtc *new_acrtc,
			      struct drm_plane_state *new_plane_state,
			      struct drm_framebuffer *fb)
{
	struct amdgpu_device *adev = drm_to_adev(new_acrtc->base.dev);
	struct amdgpu_framebuffer *afb = to_amdgpu_framebuffer(fb);
	unsigned int pitch;
	bool linear;

	if (fb->width > new_acrtc->max_cursor_width ||
	    fb->height > new_acrtc->max_cursor_height) {
		DRM_DEBUG_ATOMIC("Bad cursor FB size %dx%d\n",
				 new_plane_state->fb->width,
				 new_plane_state->fb->height);
		return -EINVAL;
	}
	if (new_plane_state->src_w != fb->width << 16 ||
	    new_plane_state->src_h != fb->height << 16) {
		DRM_DEBUG_ATOMIC("Cropping not supported for cursor plane\n");
		return -EINVAL;
	}

	/* Pitch in pixels */
	pitch = fb->pitches[0] / fb->format->cpp[0];

	if (fb->width != pitch) {
		DRM_DEBUG_ATOMIC("Cursor FB width %d doesn't match pitch %d",
				 fb->width, pitch);
		return -EINVAL;
	}

	switch (pitch) {
	case 64:
	case 128:
	case 256:
		/* FB pitch is supported by cursor plane */
		break;
	default:
		DRM_DEBUG_ATOMIC("Bad cursor FB pitch %d px\n", pitch);
		return -EINVAL;
	}

	/* Core DRM takes care of checking FB modifiers, so we only need to
	 * check tiling flags when the FB doesn't have a modifier. */
	if (!(fb->flags & DRM_MODE_FB_MODIFIERS)) {
		if (adev->family < AMDGPU_FAMILY_AI) {
			linear = AMDGPU_TILING_GET(afb->tiling_flags, ARRAY_MODE) != DC_ARRAY_2D_TILED_THIN1 &&
			         AMDGPU_TILING_GET(afb->tiling_flags, ARRAY_MODE) != DC_ARRAY_1D_TILED_THIN1 &&
				 AMDGPU_TILING_GET(afb->tiling_flags, MICRO_TILE_MODE) == 0;
		} else {
			linear = AMDGPU_TILING_GET(afb->tiling_flags, SWIZZLE_MODE) == 0;
		}
		if (!linear) {
			DRM_DEBUG_ATOMIC("Cursor FB not linear");
			return -EINVAL;
		}
	}

	return 0;
}

static int dm_update_plane_state(struct dc *dc,
				 struct drm_atomic_state *state,
				 struct drm_plane *plane,
				 struct drm_plane_state *old_plane_state,
				 struct drm_plane_state *new_plane_state,
				 bool enable,
				 bool *lock_and_validation_needed)
{

	struct dm_atomic_state *dm_state = NULL;
	struct drm_crtc *new_plane_crtc, *old_plane_crtc;
	struct drm_crtc_state *old_crtc_state, *new_crtc_state;
	struct dm_crtc_state *dm_new_crtc_state, *dm_old_crtc_state;
	struct dm_plane_state *dm_new_plane_state, *dm_old_plane_state;
	struct amdgpu_crtc *new_acrtc;
	bool needs_reset;
	int ret = 0;


	new_plane_crtc = new_plane_state->crtc;
	old_plane_crtc = old_plane_state->crtc;
	dm_new_plane_state = to_dm_plane_state(new_plane_state);
	dm_old_plane_state = to_dm_plane_state(old_plane_state);

	if (plane->type == DRM_PLANE_TYPE_CURSOR) {
		if (!enable || !new_plane_crtc ||
			drm_atomic_plane_disabling(plane->state, new_plane_state))
			return 0;

		new_acrtc = to_amdgpu_crtc(new_plane_crtc);

		if (new_plane_state->src_x != 0 || new_plane_state->src_y != 0) {
			DRM_DEBUG_ATOMIC("Cropping not supported for cursor plane\n");
			return -EINVAL;
		}

		if (new_plane_state->fb) {
			ret = dm_check_cursor_fb(new_acrtc, new_plane_state,
						 new_plane_state->fb);
			if (ret)
				return ret;
		}

		return 0;
	}

	needs_reset = should_reset_plane(state, plane, old_plane_state,
					 new_plane_state);

	/* Remove any changed/removed planes */
	if (!enable) {
		if (!needs_reset)
			return 0;

		if (!old_plane_crtc)
			return 0;

		old_crtc_state = drm_atomic_get_old_crtc_state(
				state, old_plane_crtc);
		dm_old_crtc_state = to_dm_crtc_state(old_crtc_state);

		if (!dm_old_crtc_state->stream)
			return 0;

		DRM_DEBUG_ATOMIC("Disabling DRM plane: %d on DRM crtc %d\n",
				plane->base.id, old_plane_crtc->base.id);

		ret = dm_atomic_get_state(state, &dm_state);
		if (ret)
			return ret;

		if (!dc_remove_plane_from_context(
				dc,
				dm_old_crtc_state->stream,
				dm_old_plane_state->dc_state,
				dm_state->context)) {

			return -EINVAL;
		}


		dc_plane_state_release(dm_old_plane_state->dc_state);
		dm_new_plane_state->dc_state = NULL;

		*lock_and_validation_needed = true;

	} else { /* Add new planes */
		struct dc_plane_state *dc_new_plane_state;

		if (drm_atomic_plane_disabling(plane->state, new_plane_state))
			return 0;

		if (!new_plane_crtc)
			return 0;

		new_crtc_state = drm_atomic_get_new_crtc_state(state, new_plane_crtc);
		dm_new_crtc_state = to_dm_crtc_state(new_crtc_state);

		if (!dm_new_crtc_state->stream)
			return 0;

		if (!needs_reset)
			return 0;

		ret = dm_plane_helper_check_state(new_plane_state, new_crtc_state);
		if (ret)
			return ret;

		WARN_ON(dm_new_plane_state->dc_state);

		dc_new_plane_state = dc_create_plane_state(dc);
		if (!dc_new_plane_state)
			return -ENOMEM;

		DRM_DEBUG_ATOMIC("Enabling DRM plane: %d on DRM crtc %d\n",
				 plane->base.id, new_plane_crtc->base.id);

		ret = fill_dc_plane_attributes(
			drm_to_adev(new_plane_crtc->dev),
			dc_new_plane_state,
			new_plane_state,
			new_crtc_state);
		if (ret) {
			dc_plane_state_release(dc_new_plane_state);
			return ret;
		}

		ret = dm_atomic_get_state(state, &dm_state);
		if (ret) {
			dc_plane_state_release(dc_new_plane_state);
			return ret;
		}

		/*
		 * Any atomic check errors that occur after this will
		 * not need a release. The plane state will be attached
		 * to the stream, and therefore part of the atomic
		 * state. It'll be released when the atomic state is
		 * cleaned.
		 */
		if (!dc_add_plane_to_context(
				dc,
				dm_new_crtc_state->stream,
				dc_new_plane_state,
				dm_state->context)) {

			dc_plane_state_release(dc_new_plane_state);
			return -EINVAL;
		}

		dm_new_plane_state->dc_state = dc_new_plane_state;

		/* Tell DC to do a full surface update every time there
		 * is a plane change. Inefficient, but works for now.
		 */
		dm_new_plane_state->dc_state->update_flags.bits.full_update = 1;

		*lock_and_validation_needed = true;
	}


	return ret;
}

static int dm_check_crtc_cursor(struct drm_atomic_state *state,
				struct drm_crtc *crtc,
				struct drm_crtc_state *new_crtc_state)
{
	struct drm_plane_state *new_cursor_state, *new_primary_state;
	int cursor_scale_w, cursor_scale_h, primary_scale_w, primary_scale_h;

	/* On DCE and DCN there is no dedicated hardware cursor plane. We get a
	 * cursor per pipe but it's going to inherit the scaling and
	 * positioning from the underlying pipe. Check the cursor plane's
	 * blending properties match the primary plane's. */

	new_cursor_state = drm_atomic_get_new_plane_state(state, crtc->cursor);
	new_primary_state = drm_atomic_get_new_plane_state(state, crtc->primary);
	if (!new_cursor_state || !new_primary_state ||
	    !new_cursor_state->fb || !new_primary_state->fb) {
		return 0;
	}

	cursor_scale_w = new_cursor_state->crtc_w * 1000 /
			 (new_cursor_state->src_w >> 16);
	cursor_scale_h = new_cursor_state->crtc_h * 1000 /
			 (new_cursor_state->src_h >> 16);

	primary_scale_w = new_primary_state->crtc_w * 1000 /
			 (new_primary_state->src_w >> 16);
	primary_scale_h = new_primary_state->crtc_h * 1000 /
			 (new_primary_state->src_h >> 16);

	if (cursor_scale_w != primary_scale_w ||
	    cursor_scale_h != primary_scale_h) {
		drm_dbg_atomic(crtc->dev, "Cursor plane scaling doesn't match primary plane\n");
		return -EINVAL;
	}

	return 0;
}

#if defined(CONFIG_DRM_AMD_DC_DCN)
static int add_affected_mst_dsc_crtcs(struct drm_atomic_state *state, struct drm_crtc *crtc)
{
	struct drm_connector *connector;
	struct drm_connector_state *conn_state;
	struct amdgpu_dm_connector *aconnector = NULL;
	int i;
	for_each_new_connector_in_state(state, connector, conn_state, i) {
		if (conn_state->crtc != crtc)
			continue;

		aconnector = to_amdgpu_dm_connector(connector);
		if (!aconnector->port || !aconnector->mst_port)
			aconnector = NULL;
		else
			break;
	}

	if (!aconnector)
		return 0;

	return drm_dp_mst_add_affected_dsc_crtcs(state, &aconnector->mst_port->mst_mgr);
}
#endif

static int validate_overlay(struct drm_atomic_state *state)
{
	int i;
	struct drm_plane *plane;
	struct drm_plane_state *new_plane_state;
	struct drm_plane_state *primary_state, *overlay_state = NULL;

	/* Check if primary plane is contained inside overlay */
	for_each_new_plane_in_state_reverse(state, plane, new_plane_state, i) {
		if (plane->type == DRM_PLANE_TYPE_OVERLAY) {
			if (drm_atomic_plane_disabling(plane->state, new_plane_state))
				return 0;

			overlay_state = new_plane_state;
			continue;
		}
	}

	/* check if we're making changes to the overlay plane */
	if (!overlay_state)
		return 0;

	/* check if overlay plane is enabled */
	if (!overlay_state->crtc)
		return 0;

	/* find the primary plane for the CRTC that the overlay is enabled on */
	primary_state = drm_atomic_get_plane_state(state, overlay_state->crtc->primary);
	if (IS_ERR(primary_state))
		return PTR_ERR(primary_state);

	/* check if primary plane is enabled */
	if (!primary_state->crtc)
		return 0;

	/* Perform the bounds check to ensure the overlay plane covers the primary */
	if (primary_state->crtc_x < overlay_state->crtc_x ||
	    primary_state->crtc_y < overlay_state->crtc_y ||
	    primary_state->crtc_x + primary_state->crtc_w > overlay_state->crtc_x + overlay_state->crtc_w ||
	    primary_state->crtc_y + primary_state->crtc_h > overlay_state->crtc_y + overlay_state->crtc_h) {
		DRM_DEBUG_ATOMIC("Overlay plane is enabled with hardware cursor but does not fully cover primary plane\n");
		return -EINVAL;
	}

	return 0;
}

/**
 * amdgpu_dm_atomic_check() - Atomic check implementation for AMDgpu DM.
 * @dev: The DRM device
 * @state: The atomic state to commit
 *
 * Validate that the given atomic state is programmable by DC into hardware.
 * This involves constructing a &struct dc_state reflecting the new hardware
 * state we wish to commit, then querying DC to see if it is programmable. It's
 * important not to modify the existing DC state. Otherwise, atomic_check
 * may unexpectedly commit hardware changes.
 *
 * When validating the DC state, it's important that the right locks are
 * acquired. For full updates case which removes/adds/updates streams on one
 * CRTC while flipping on another CRTC, acquiring global lock will guarantee
 * that any such full update commit will wait for completion of any outstanding
 * flip using DRMs synchronization events.
 *
 * Note that DM adds the affected connectors for all CRTCs in state, when that
 * might not seem necessary. This is because DC stream creation requires the
 * DC sink, which is tied to the DRM connector state. Cleaning this up should
 * be possible but non-trivial - a possible TODO item.
 *
 * Return: -Error code if validation failed.
 */
static int amdgpu_dm_atomic_check(struct drm_device *dev,
				  struct drm_atomic_state *state)
{
	struct amdgpu_device *adev = drm_to_adev(dev);
	struct dm_atomic_state *dm_state = NULL;
	struct dc *dc = adev->dm.dc;
	struct drm_connector *connector;
	struct drm_connector_state *old_con_state, *new_con_state;
	struct drm_crtc *crtc;
	struct drm_crtc_state *old_crtc_state, *new_crtc_state;
	struct drm_plane *plane;
	struct drm_plane_state *old_plane_state, *new_plane_state;
	enum dc_status status;
	int ret, i;
	bool lock_and_validation_needed = false;
	struct dm_crtc_state *dm_old_crtc_state;
#if defined(CONFIG_DRM_AMD_DC_DCN)
	struct dsc_mst_fairness_vars vars[MAX_PIPES];
#endif

	trace_amdgpu_dm_atomic_check_begin(state);

	ret = drm_atomic_helper_check_modeset(dev, state);
	if (ret)
		goto fail;

	/* Check connector changes */
	for_each_oldnew_connector_in_state(state, connector, old_con_state, new_con_state, i) {
		struct dm_connector_state *dm_old_con_state = to_dm_connector_state(old_con_state);
		struct dm_connector_state *dm_new_con_state = to_dm_connector_state(new_con_state);

		/* Skip connectors that are disabled or part of modeset already. */
		if (!old_con_state->crtc && !new_con_state->crtc)
			continue;

		if (!new_con_state->crtc)
			continue;

		new_crtc_state = drm_atomic_get_crtc_state(state, new_con_state->crtc);
		if (IS_ERR(new_crtc_state)) {
			ret = PTR_ERR(new_crtc_state);
			goto fail;
		}

		if (dm_old_con_state->abm_level !=
		    dm_new_con_state->abm_level)
			new_crtc_state->connectors_changed = true;
	}

#if defined(CONFIG_DRM_AMD_DC_DCN)
	if (dc_resource_is_dsc_encoding_supported(dc)) {
		for_each_oldnew_crtc_in_state(state, crtc, old_crtc_state, new_crtc_state, i) {
			if (drm_atomic_crtc_needs_modeset(new_crtc_state)) {
				ret = add_affected_mst_dsc_crtcs(state, crtc);
				if (ret)
					goto fail;
			}
		}
	}
#endif
	for_each_oldnew_crtc_in_state(state, crtc, old_crtc_state, new_crtc_state, i) {
		dm_old_crtc_state = to_dm_crtc_state(old_crtc_state);

		if (!drm_atomic_crtc_needs_modeset(new_crtc_state) &&
		    !new_crtc_state->color_mgmt_changed &&
		    old_crtc_state->vrr_enabled == new_crtc_state->vrr_enabled &&
			dm_old_crtc_state->dsc_force_changed == false)
			continue;

		ret = amdgpu_dm_verify_lut_sizes(new_crtc_state);
		if (ret)
			goto fail;

		if (!new_crtc_state->enable)
			continue;

		ret = drm_atomic_add_affected_connectors(state, crtc);
		if (ret)
			return ret;

		ret = drm_atomic_add_affected_planes(state, crtc);
		if (ret)
			goto fail;

		if (dm_old_crtc_state->dsc_force_changed)
			new_crtc_state->mode_changed = true;
	}

	/*
	 * Add all primary and overlay planes on the CRTC to the state
	 * whenever a plane is enabled to maintain correct z-ordering
	 * and to enable fast surface updates.
	 */
	drm_for_each_crtc(crtc, dev) {
		bool modified = false;

		for_each_oldnew_plane_in_state(state, plane, old_plane_state, new_plane_state, i) {
			if (plane->type == DRM_PLANE_TYPE_CURSOR)
				continue;

			if (new_plane_state->crtc == crtc ||
			    old_plane_state->crtc == crtc) {
				modified = true;
				break;
			}
		}

		if (!modified)
			continue;

		drm_for_each_plane_mask(plane, state->dev, crtc->state->plane_mask) {
			if (plane->type == DRM_PLANE_TYPE_CURSOR)
				continue;

			new_plane_state =
				drm_atomic_get_plane_state(state, plane);

			if (IS_ERR(new_plane_state)) {
				ret = PTR_ERR(new_plane_state);
				goto fail;
			}
		}
	}

	/* Remove exiting planes if they are modified */
	for_each_oldnew_plane_in_state_reverse(state, plane, old_plane_state, new_plane_state, i) {
		ret = dm_update_plane_state(dc, state, plane,
					    old_plane_state,
					    new_plane_state,
					    false,
					    &lock_and_validation_needed);
		if (ret)
			goto fail;
	}

	/* Disable all crtcs which require disable */
	for_each_oldnew_crtc_in_state(state, crtc, old_crtc_state, new_crtc_state, i) {
		ret = dm_update_crtc_state(&adev->dm, state, crtc,
					   old_crtc_state,
					   new_crtc_state,
					   false,
					   &lock_and_validation_needed);
		if (ret)
			goto fail;
	}

	/* Enable all crtcs which require enable */
	for_each_oldnew_crtc_in_state(state, crtc, old_crtc_state, new_crtc_state, i) {
		ret = dm_update_crtc_state(&adev->dm, state, crtc,
					   old_crtc_state,
					   new_crtc_state,
					   true,
					   &lock_and_validation_needed);
		if (ret)
			goto fail;
	}

	ret = validate_overlay(state);
	if (ret)
		goto fail;

	/* Add new/modified planes */
	for_each_oldnew_plane_in_state_reverse(state, plane, old_plane_state, new_plane_state, i) {
		ret = dm_update_plane_state(dc, state, plane,
					    old_plane_state,
					    new_plane_state,
					    true,
					    &lock_and_validation_needed);
		if (ret)
			goto fail;
	}

	/* Run this here since we want to validate the streams we created */
	ret = drm_atomic_helper_check_planes(dev, state);
	if (ret)
		goto fail;

	/* Check cursor planes scaling */
	for_each_new_crtc_in_state(state, crtc, new_crtc_state, i) {
		ret = dm_check_crtc_cursor(state, crtc, new_crtc_state);
		if (ret)
			goto fail;
	}

	if (state->legacy_cursor_update) {
		/*
		 * This is a fast cursor update coming from the plane update
		 * helper, check if it can be done asynchronously for better
		 * performance.
		 */
		state->async_update =
			!drm_atomic_helper_async_check(dev, state);

		/*
		 * Skip the remaining global validation if this is an async
		 * update. Cursor updates can be done without affecting
		 * state or bandwidth calcs and this avoids the performance
		 * penalty of locking the private state object and
		 * allocating a new dc_state.
		 */
		if (state->async_update)
			return 0;
	}

	/* Check scaling and underscan changes*/
	/* TODO Removed scaling changes validation due to inability to commit
	 * new stream into context w\o causing full reset. Need to
	 * decide how to handle.
	 */
	for_each_oldnew_connector_in_state(state, connector, old_con_state, new_con_state, i) {
		struct dm_connector_state *dm_old_con_state = to_dm_connector_state(old_con_state);
		struct dm_connector_state *dm_new_con_state = to_dm_connector_state(new_con_state);
		struct amdgpu_crtc *acrtc = to_amdgpu_crtc(dm_new_con_state->base.crtc);

		/* Skip any modesets/resets */
		if (!acrtc || drm_atomic_crtc_needs_modeset(
				drm_atomic_get_new_crtc_state(state, &acrtc->base)))
			continue;

		/* Skip any thing not scale or underscan changes */
		if (!is_scaling_state_different(dm_new_con_state, dm_old_con_state))
			continue;

		lock_and_validation_needed = true;
	}

	/**
	 * Streams and planes are reset when there are changes that affect
	 * bandwidth. Anything that affects bandwidth needs to go through
	 * DC global validation to ensure that the configuration can be applied
	 * to hardware.
	 *
	 * We have to currently stall out here in atomic_check for outstanding
	 * commits to finish in this case because our IRQ handlers reference
	 * DRM state directly - we can end up disabling interrupts too early
	 * if we don't.
	 *
	 * TODO: Remove this stall and drop DM state private objects.
	 */
	if (lock_and_validation_needed) {
		ret = dm_atomic_get_state(state, &dm_state);
		if (ret)
			goto fail;

		ret = do_aquire_global_lock(dev, state);
		if (ret)
			goto fail;

#if defined(CONFIG_DRM_AMD_DC_DCN)
		if (!compute_mst_dsc_configs_for_state(state, dm_state->context, vars))
			goto fail;

		ret = dm_update_mst_vcpi_slots_for_dsc(state, dm_state->context, vars);
		if (ret)
			goto fail;
#endif

		/*
		 * Perform validation of MST topology in the state:
		 * We need to perform MST atomic check before calling
		 * dc_validate_global_state(), or there is a chance
		 * to get stuck in an infinite loop and hang eventually.
		 */
		ret = drm_dp_mst_atomic_check(state);
		if (ret)
			goto fail;
		status = dc_validate_global_state(dc, dm_state->context, false);
		if (status != DC_OK) {
			drm_dbg_atomic(dev,
				       "DC global validation failure: %s (%d)",
				       dc_status_to_str(status), status);
			ret = -EINVAL;
			goto fail;
		}
	} else {
		/*
		 * The commit is a fast update. Fast updates shouldn't change
		 * the DC context, affect global validation, and can have their
		 * commit work done in parallel with other commits not touching
		 * the same resource. If we have a new DC context as part of
		 * the DM atomic state from validation we need to free it and
		 * retain the existing one instead.
		 *
		 * Furthermore, since the DM atomic state only contains the DC
		 * context and can safely be annulled, we can free the state
		 * and clear the associated private object now to free
		 * some memory and avoid a possible use-after-free later.
		 */

		for (i = 0; i < state->num_private_objs; i++) {
			struct drm_private_obj *obj = state->private_objs[i].ptr;

			if (obj->funcs == adev->dm.atomic_obj.funcs) {
				int j = state->num_private_objs-1;

				dm_atomic_destroy_state(obj,
						state->private_objs[i].state);

				/* If i is not at the end of the array then the
				 * last element needs to be moved to where i was
				 * before the array can safely be truncated.
				 */
				if (i != j)
					state->private_objs[i] =
						state->private_objs[j];

				state->private_objs[j].ptr = NULL;
				state->private_objs[j].state = NULL;
				state->private_objs[j].old_state = NULL;
				state->private_objs[j].new_state = NULL;

				state->num_private_objs = j;
				break;
			}
		}
	}

	/* Store the overall update type for use later in atomic check. */
	for_each_new_crtc_in_state (state, crtc, new_crtc_state, i) {
		struct dm_crtc_state *dm_new_crtc_state =
			to_dm_crtc_state(new_crtc_state);

		dm_new_crtc_state->update_type = lock_and_validation_needed ?
							 UPDATE_TYPE_FULL :
							 UPDATE_TYPE_FAST;
	}

	/* Must be success */
	WARN_ON(ret);

	trace_amdgpu_dm_atomic_check_finish(state, ret);

	return ret;

fail:
	if (ret == -EDEADLK)
		DRM_DEBUG_DRIVER("Atomic check stopped to avoid deadlock.\n");
	else if (ret == -EINTR || ret == -EAGAIN || ret == -ERESTARTSYS)
		DRM_DEBUG_DRIVER("Atomic check stopped due to signal.\n");
	else
		DRM_DEBUG_DRIVER("Atomic check failed with err: %d \n", ret);

	trace_amdgpu_dm_atomic_check_finish(state, ret);

	return ret;
}

static bool is_dp_capable_without_timing_msa(struct dc *dc,
					     struct amdgpu_dm_connector *amdgpu_dm_connector)
{
	uint8_t dpcd_data;
	bool capable = false;

	if (amdgpu_dm_connector->dc_link &&
		dm_helpers_dp_read_dpcd(
				NULL,
				amdgpu_dm_connector->dc_link,
				DP_DOWN_STREAM_PORT_COUNT,
				&dpcd_data,
				sizeof(dpcd_data))) {
		capable = (dpcd_data & DP_MSA_TIMING_PAR_IGNORED) ? true:false;
	}

	return capable;
}

static bool dm_edid_parser_send_cea(struct amdgpu_display_manager *dm,
		unsigned int offset,
		unsigned int total_length,
		uint8_t *data,
		unsigned int length,
		struct amdgpu_hdmi_vsdb_info *vsdb)
{
	bool res;
	union dmub_rb_cmd cmd;
	struct dmub_cmd_send_edid_cea *input;
	struct dmub_cmd_edid_cea_output *output;

	if (length > DMUB_EDID_CEA_DATA_CHUNK_BYTES)
		return false;

	memset(&cmd, 0, sizeof(cmd));

	input = &cmd.edid_cea.data.input;

	cmd.edid_cea.header.type = DMUB_CMD__EDID_CEA;
	cmd.edid_cea.header.sub_type = 0;
	cmd.edid_cea.header.payload_bytes =
		sizeof(cmd.edid_cea) - sizeof(cmd.edid_cea.header);
	input->offset = offset;
	input->length = length;
	input->total_length = total_length;
	memcpy(input->payload, data, length);

	res = dc_dmub_srv_cmd_with_reply_data(dm->dc->ctx->dmub_srv, &cmd);
	if (!res) {
		DRM_ERROR("EDID CEA parser failed\n");
		return false;
	}

	output = &cmd.edid_cea.data.output;

	if (output->type == DMUB_CMD__EDID_CEA_ACK) {
		if (!output->ack.success) {
			DRM_ERROR("EDID CEA ack failed at offset %d\n",
					output->ack.offset);
		}
	} else if (output->type == DMUB_CMD__EDID_CEA_AMD_VSDB) {
		if (!output->amd_vsdb.vsdb_found)
			return false;

		vsdb->freesync_supported = output->amd_vsdb.freesync_supported;
		vsdb->amd_vsdb_version = output->amd_vsdb.amd_vsdb_version;
		vsdb->min_refresh_rate_hz = output->amd_vsdb.min_frame_rate;
		vsdb->max_refresh_rate_hz = output->amd_vsdb.max_frame_rate;
	} else {
		DRM_WARN("Unknown EDID CEA parser results\n");
		return false;
	}

	return true;
}

static bool parse_edid_cea_dmcu(struct amdgpu_display_manager *dm,
		uint8_t *edid_ext, int len,
		struct amdgpu_hdmi_vsdb_info *vsdb_info)
{
	int i;

	/* send extension block to DMCU for parsing */
	for (i = 0; i < len; i += 8) {
		bool res;
		int offset;

		/* send 8 bytes a time */
		if (!dc_edid_parser_send_cea(dm->dc, i, len, &edid_ext[i], 8))
			return false;

		if (i+8 == len) {
			/* EDID block sent completed, expect result */
			int version, min_rate, max_rate;

			res = dc_edid_parser_recv_amd_vsdb(dm->dc, &version, &min_rate, &max_rate);
			if (res) {
				/* amd vsdb found */
				vsdb_info->freesync_supported = 1;
				vsdb_info->amd_vsdb_version = version;
				vsdb_info->min_refresh_rate_hz = min_rate;
				vsdb_info->max_refresh_rate_hz = max_rate;
				return true;
			}
			/* not amd vsdb */
			return false;
		}

		/* check for ack*/
		res = dc_edid_parser_recv_cea_ack(dm->dc, &offset);
		if (!res)
			return false;
	}

	return false;
}

static bool parse_edid_cea_dmub(struct amdgpu_display_manager *dm,
		uint8_t *edid_ext, int len,
		struct amdgpu_hdmi_vsdb_info *vsdb_info)
{
	int i;

	/* send extension block to DMCU for parsing */
	for (i = 0; i < len; i += 8) {
		/* send 8 bytes a time */
		if (!dm_edid_parser_send_cea(dm, i, len, &edid_ext[i], 8, vsdb_info))
			return false;
	}

	return vsdb_info->freesync_supported;
}

static bool parse_edid_cea(struct amdgpu_dm_connector *aconnector,
		uint8_t *edid_ext, int len,
		struct amdgpu_hdmi_vsdb_info *vsdb_info)
{
	struct amdgpu_device *adev = drm_to_adev(aconnector->base.dev);

	if (adev->dm.dmub_srv)
		return parse_edid_cea_dmub(&adev->dm, edid_ext, len, vsdb_info);
	else
		return parse_edid_cea_dmcu(&adev->dm, edid_ext, len, vsdb_info);
}

static int parse_hdmi_amd_vsdb(struct amdgpu_dm_connector *aconnector,
		struct edid *edid, struct amdgpu_hdmi_vsdb_info *vsdb_info)
{
	uint8_t *edid_ext = NULL;
	int i;
	bool valid_vsdb_found = false;

	/*----- drm_find_cea_extension() -----*/
	/* No EDID or EDID extensions */
	if (edid == NULL || edid->extensions == 0)
		return -ENODEV;

	/* Find CEA extension */
	for (i = 0; i < edid->extensions; i++) {
		edid_ext = (uint8_t *)edid + EDID_LENGTH * (i + 1);
		if (edid_ext[0] == CEA_EXT)
			break;
	}

	if (i == edid->extensions)
		return -ENODEV;

	/*----- cea_db_offsets() -----*/
	if (edid_ext[0] != CEA_EXT)
		return -ENODEV;

	valid_vsdb_found = parse_edid_cea(aconnector, edid_ext, EDID_LENGTH, vsdb_info);

	return valid_vsdb_found ? i : -ENODEV;
}

void amdgpu_dm_update_freesync_caps(struct drm_connector *connector,
					struct edid *edid)
{
	int i = 0;
	struct detailed_timing *timing;
	struct detailed_non_pixel *data;
	struct detailed_data_monitor_range *range;
	struct amdgpu_dm_connector *amdgpu_dm_connector =
			to_amdgpu_dm_connector(connector);
	struct dm_connector_state *dm_con_state = NULL;

	struct drm_device *dev = connector->dev;
	struct amdgpu_device *adev = drm_to_adev(dev);
	bool freesync_capable = false;
	struct amdgpu_hdmi_vsdb_info vsdb_info = {0};

	if (!connector->state) {
		DRM_ERROR("%s - Connector has no state", __func__);
		goto update;
	}

	if (!edid) {
		dm_con_state = to_dm_connector_state(connector->state);

		amdgpu_dm_connector->min_vfreq = 0;
		amdgpu_dm_connector->max_vfreq = 0;
		amdgpu_dm_connector->pixel_clock_mhz = 0;

		goto update;
	}

	dm_con_state = to_dm_connector_state(connector->state);

	if (!amdgpu_dm_connector->dc_sink) {
		DRM_ERROR("dc_sink NULL, could not add free_sync module.\n");
		goto update;
	}
	if (!adev->dm.freesync_module)
		goto update;


	if (amdgpu_dm_connector->dc_sink->sink_signal == SIGNAL_TYPE_DISPLAY_PORT
		|| amdgpu_dm_connector->dc_sink->sink_signal == SIGNAL_TYPE_EDP) {
		bool edid_check_required = false;

		if (edid) {
			edid_check_required = is_dp_capable_without_timing_msa(
						adev->dm.dc,
						amdgpu_dm_connector);
		}

		if (edid_check_required == true && (edid->version > 1 ||
		   (edid->version == 1 && edid->revision > 1))) {
			for (i = 0; i < 4; i++) {

				timing	= &edid->detailed_timings[i];
				data	= &timing->data.other_data;
				range	= &data->data.range;
				/*
				 * Check if monitor has continuous frequency mode
				 */
				if (data->type != EDID_DETAIL_MONITOR_RANGE)
					continue;
				/*
				 * Check for flag range limits only. If flag == 1 then
				 * no additional timing information provided.
				 * Default GTF, GTF Secondary curve and CVT are not
				 * supported
				 */
				if (range->flags != 1)
					continue;

				amdgpu_dm_connector->min_vfreq = range->min_vfreq;
				amdgpu_dm_connector->max_vfreq = range->max_vfreq;
				amdgpu_dm_connector->pixel_clock_mhz =
					range->pixel_clock_mhz * 10;

				connector->display_info.monitor_range.min_vfreq = range->min_vfreq;
				connector->display_info.monitor_range.max_vfreq = range->max_vfreq;

				break;
			}

			if (amdgpu_dm_connector->max_vfreq -
			    amdgpu_dm_connector->min_vfreq > 10) {

				freesync_capable = true;
			}
		}
	} else if (edid && amdgpu_dm_connector->dc_sink->sink_signal == SIGNAL_TYPE_HDMI_TYPE_A) {
		i = parse_hdmi_amd_vsdb(amdgpu_dm_connector, edid, &vsdb_info);
		if (i >= 0 && vsdb_info.freesync_supported) {
			timing  = &edid->detailed_timings[i];
			data    = &timing->data.other_data;

			amdgpu_dm_connector->min_vfreq = vsdb_info.min_refresh_rate_hz;
			amdgpu_dm_connector->max_vfreq = vsdb_info.max_refresh_rate_hz;
			if (amdgpu_dm_connector->max_vfreq - amdgpu_dm_connector->min_vfreq > 10)
				freesync_capable = true;

			connector->display_info.monitor_range.min_vfreq = vsdb_info.min_refresh_rate_hz;
			connector->display_info.monitor_range.max_vfreq = vsdb_info.max_refresh_rate_hz;
		}
	}

update:
	if (dm_con_state)
		dm_con_state->freesync_capable = freesync_capable;

	if (connector->vrr_capable_property)
		drm_connector_set_vrr_capable_property(connector,
						       freesync_capable);
}

void amdgpu_dm_trigger_timing_sync(struct drm_device *dev)
{
	struct amdgpu_device *adev = drm_to_adev(dev);
	struct dc *dc = adev->dm.dc;
	int i;

	mutex_lock(&adev->dm.dc_lock);
	if (dc->current_state) {
		for (i = 0; i < dc->current_state->stream_count; ++i)
			dc->current_state->streams[i]
				->triggered_crtc_reset.enabled =
				adev->dm.force_timing_sync;

		dm_enable_per_frame_crtc_master_sync(dc->current_state);
		dc_trigger_sync(dc, dc->current_state);
	}
	mutex_unlock(&adev->dm.dc_lock);
}

void dm_write_reg_func(const struct dc_context *ctx, uint32_t address,
		       uint32_t value, const char *func_name)
{
#ifdef DM_CHECK_ADDR_0
	if (address == 0) {
		DC_ERR("invalid register write. address = 0");
		return;
	}
#endif
	cgs_write_register(ctx->cgs_device, address, value);
	trace_amdgpu_dc_wreg(&ctx->perf_trace->write_count, address, value);
}

uint32_t dm_read_reg_func(const struct dc_context *ctx, uint32_t address,
			  const char *func_name)
{
	uint32_t value;
#ifdef DM_CHECK_ADDR_0
	if (address == 0) {
		DC_ERR("invalid register read; address = 0\n");
		return 0;
	}
#endif

	if (ctx->dmub_srv &&
	    ctx->dmub_srv->reg_helper_offload.gather_in_progress &&
	    !ctx->dmub_srv->reg_helper_offload.should_burst_write) {
		ASSERT(false);
		return 0;
	}

	value = cgs_read_register(ctx->cgs_device, address);

	trace_amdgpu_dc_rreg(&ctx->perf_trace->read_count, address, value);

	return value;
}

int amdgpu_dm_process_dmub_aux_transfer_sync(struct dc_context *ctx, unsigned int linkIndex,
				struct aux_payload *payload, enum aux_return_code_type *operation_result)
{
	struct amdgpu_device *adev = ctx->driver_context;
	int ret = 0;

	dc_process_dmub_aux_transfer_async(ctx->dc, linkIndex, payload);
	ret = wait_for_completion_interruptible_timeout(&adev->dm.dmub_aux_transfer_done, 10*HZ);
	if (ret == 0) {
		*operation_result = AUX_RET_ERROR_TIMEOUT;
		return -1;
	}
	*operation_result = (enum aux_return_code_type)adev->dm.dmub_notify->result;

	if (adev->dm.dmub_notify->result == AUX_RET_SUCCESS) {
		(*payload->reply) = adev->dm.dmub_notify->aux_reply.command;

		// For read case, Copy data to payload
		if (!payload->write && adev->dm.dmub_notify->aux_reply.length &&
		(*payload->reply == AUX_TRANSACTION_REPLY_AUX_ACK))
			memcpy(payload->data, adev->dm.dmub_notify->aux_reply.data,
			adev->dm.dmub_notify->aux_reply.length);
	}

	return adev->dm.dmub_notify->aux_reply.length;
}<|MERGE_RESOLUTION|>--- conflicted
+++ resolved
@@ -1076,15 +1076,9 @@
 	}
 
 	mutex_unlock(&dm->dc_lock);
-<<<<<<< HEAD
 
 	dc_stream_release(vblank_work->stream);
 
-=======
-
-	dc_stream_release(vblank_work->stream);
-
->>>>>>> 318a54c0
 	kfree(vblank_work);
 }
 
@@ -6034,23 +6028,6 @@
 		return 0;
 
 #if defined(CONFIG_DRM_AMD_DC_DCN)
-<<<<<<< HEAD
-	work = kzalloc(sizeof(*work), GFP_ATOMIC);
-	if (!work)
-		return -ENOMEM;
-
-	INIT_WORK(&work->work, vblank_control_worker);
-	work->dm = dm;
-	work->acrtc = acrtc;
-	work->enable = enable;
-
-	if (acrtc_state->stream) {
-		dc_stream_retain(acrtc_state->stream);
-		work->stream = acrtc_state->stream;
-	}
-
-	queue_work(dm->vblank_control_workqueue, &work->work);
-=======
 	if (dm->vblank_control_workqueue) {
 		work = kzalloc(sizeof(*work), GFP_ATOMIC);
 		if (!work)
@@ -6068,7 +6045,6 @@
 
 		queue_work(dm->vblank_control_workqueue, &work->work);
 	}
->>>>>>> 318a54c0
 #endif
 
 	return 0;
@@ -8731,12 +8707,8 @@
 		 * If PSR or idle optimizations are enabled then flush out
 		 * any pending work before hardware programming.
 		 */
-<<<<<<< HEAD
-		flush_workqueue(dm->vblank_control_workqueue);
-=======
 		if (dm->vblank_control_workqueue)
 			flush_workqueue(dm->vblank_control_workqueue);
->>>>>>> 318a54c0
 #endif
 
 		bundle->stream_update.stream = acrtc_state->stream;
@@ -9071,12 +9043,8 @@
 		/* if there mode set or reset, disable eDP PSR */
 		if (mode_set_reset_required) {
 #if defined(CONFIG_DRM_AMD_DC_DCN)
-<<<<<<< HEAD
-			flush_workqueue(dm->vblank_control_workqueue);
-=======
 			if (dm->vblank_control_workqueue)
 				flush_workqueue(dm->vblank_control_workqueue);
->>>>>>> 318a54c0
 #endif
 			amdgpu_dm_psr_disable_all(dm);
 		}
