--- conflicted
+++ resolved
@@ -293,14 +293,6 @@
 			status = "disabled";
 		};
 
-<<<<<<< HEAD
-		pmu {
-			compatible = "arm,cortex-a9-pmu";
-			interrupts = <0 94 IRQ_TYPE_LEVEL_HIGH>;
-		};
-
-=======
->>>>>>> 661e50bc
 		aips-bus@2000000 { /* AIPS1 */
 			compatible = "fsl,aips-bus", "simple-bus";
 			#address-cells = <1>;
@@ -809,17 +801,6 @@
 				};
 			};
 
-<<<<<<< HEAD
-			tempmon: tempmon {
-				compatible = "fsl,imx6q-tempmon";
-				interrupts = <0 49 IRQ_TYPE_LEVEL_HIGH>;
-				fsl,tempmon = <&anatop>;
-				fsl,tempmon-data = <&ocotp>;
-				clocks = <&clks IMX6QDL_CLK_PLL3_USB_OTG>;
-			};
-
-=======
->>>>>>> 661e50bc
 			usbphy1: usbphy@20c9000 {
 				compatible = "fsl,imx6q-usbphy", "fsl,imx23-usbphy";
 				reg = <0x020c9000 0x1000>;
@@ -926,63 +907,6 @@
 			iomuxc: iomuxc@20e0000 {
 				compatible = "fsl,imx6dl-iomuxc", "fsl,imx6q-iomuxc";
 				reg = <0x20e0000 0x4000>;
-<<<<<<< HEAD
-			};
-
-			ldb: ldb {
-				#address-cells = <1>;
-				#size-cells = <0>;
-				compatible = "fsl,imx6q-ldb", "fsl,imx53-ldb";
-				gpr = <&gpr>;
-				status = "disabled";
-
-				lvds-channel@0 {
-					#address-cells = <1>;
-					#size-cells = <0>;
-					reg = <0>;
-					status = "disabled";
-
-					port@0 {
-						reg = <0>;
-
-						lvds0_mux_0: endpoint {
-							remote-endpoint = <&ipu1_di0_lvds0>;
-						};
-					};
-
-					port@1 {
-						reg = <1>;
-
-						lvds0_mux_1: endpoint {
-							remote-endpoint = <&ipu1_di1_lvds0>;
-						};
-					};
-				};
-
-				lvds-channel@1 {
-					#address-cells = <1>;
-					#size-cells = <0>;
-					reg = <1>;
-					status = "disabled";
-
-					port@0 {
-						reg = <0>;
-
-						lvds1_mux_0: endpoint {
-							remote-endpoint = <&ipu1_di0_lvds1>;
-						};
-					};
-
-					port@1 {
-						reg = <1>;
-
-						lvds1_mux_1: endpoint {
-							remote-endpoint = <&ipu1_di1_lvds1>;
-						};
-					};
-				};
-=======
->>>>>>> 661e50bc
 			};
 
 			dcic1: dcic@20e4000 {
