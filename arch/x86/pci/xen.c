/*
 * Xen PCI Frontend Stub - puts some "dummy" functions in to the Linux
 *			   x86 PCI core to support the Xen PCI Frontend
 *
 *   Author: Ryan Wilson <hap9@epoch.ncsc.mil>
 */
#include <linux/module.h>
#include <linux/init.h>
#include <linux/pci.h>
#include <linux/acpi.h>

#include <linux/io.h>
#include <asm/io_apic.h>
#include <asm/pci_x86.h>

#include <asm/xen/hypervisor.h>

#include <xen/features.h>
#include <xen/events.h>
#include <asm/xen/pci.h>

#ifdef CONFIG_ACPI
static int acpi_register_gsi_xen_hvm(struct device *dev, u32 gsi,
				 int trigger, int polarity)
{
	int rc, irq;
	struct physdev_map_pirq map_irq;
	int shareable = 0;
	char *name;

	if (!xen_hvm_domain())
		return -1;

	map_irq.domid = DOMID_SELF;
	map_irq.type = MAP_PIRQ_TYPE_GSI;
	map_irq.index = gsi;
	map_irq.pirq = -1;

	rc = HYPERVISOR_physdev_op(PHYSDEVOP_map_pirq, &map_irq);
	if (rc) {
		printk(KERN_WARNING "xen map irq failed %d\n", rc);
		return -1;
	}

	if (trigger == ACPI_EDGE_SENSITIVE) {
		shareable = 0;
		name = "ioapic-edge";
	} else {
		shareable = 1;
		name = "ioapic-level";
	}

	irq = xen_bind_pirq_gsi_to_irq(gsi, map_irq.pirq, shareable, name);

	printk(KERN_DEBUG "xen: --> irq=%d, pirq=%d\n", irq, map_irq.pirq);

	return irq;
}
#endif

#if defined(CONFIG_PCI_MSI)
#include <linux/msi.h>
#include <asm/msidef.h>

struct xen_pci_frontend_ops *xen_pci_frontend;
EXPORT_SYMBOL_GPL(xen_pci_frontend);

#define XEN_PIRQ_MSI_DATA  (MSI_DATA_TRIGGER_EDGE | \
		MSI_DATA_LEVEL_ASSERT | (3 << 8) | MSI_DATA_VECTOR(0))

static void xen_msi_compose_msg(struct pci_dev *pdev, unsigned int pirq,
		struct msi_msg *msg)
{
	/* We set vector == 0 to tell the hypervisor we don't care about it,
	 * but we want a pirq setup instead.
	 * We use the dest_id field to pass the pirq that we want. */
	msg->address_hi = MSI_ADDR_BASE_HI | MSI_ADDR_EXT_DEST_ID(pirq);
	msg->address_lo =
		MSI_ADDR_BASE_LO |
		MSI_ADDR_DEST_MODE_PHYSICAL |
		MSI_ADDR_REDIRECTION_CPU |
		MSI_ADDR_DEST_ID(pirq);

	msg->data = XEN_PIRQ_MSI_DATA;
}

static int xen_hvm_setup_msi_irqs(struct pci_dev *dev, int nvec, int type)
{
	int irq, pirq;
	struct msi_desc *msidesc;
	struct msi_msg msg;

	list_for_each_entry(msidesc, &dev->msi_list, list) {
		__read_msi_msg(msidesc, &msg);
		pirq = MSI_ADDR_EXT_DEST_ID(msg.address_hi) |
			((msg.address_lo >> MSI_ADDR_DEST_ID_SHIFT) & 0xff);
		if (msg.data != XEN_PIRQ_MSI_DATA ||
		    xen_irq_from_pirq(pirq) < 0) {
			pirq = xen_allocate_pirq_msi(dev, msidesc);
			if (pirq < 0)
				goto error;
			xen_msi_compose_msg(dev, pirq, &msg);
			__write_msi_msg(msidesc, &msg);
			dev_dbg(&dev->dev, "xen: msi bound to pirq=%d\n", pirq);
		} else {
			dev_dbg(&dev->dev,
				"xen: msi already bound to pirq=%d\n", pirq);
		}
		irq = xen_bind_pirq_msi_to_irq(dev, msidesc, pirq, 0,
					       (type == PCI_CAP_ID_MSIX) ?
<<<<<<< HEAD
					       "msi-x" : "msi");
=======
					       "msi-x" : "msi",
					       DOMID_SELF);
>>>>>>> d762f438
		if (irq < 0)
			goto error;
		dev_dbg(&dev->dev,
			"xen: msi --> pirq=%d --> irq=%d\n", pirq, irq);
	}
	return 0;

error:
	dev_err(&dev->dev,
		"Xen PCI frontend has not registered MSI/MSI-X support!\n");
	return -ENODEV;
}

/*
 * For MSI interrupts we have to use drivers/xen/event.s functions to
 * allocate an irq_desc and setup the right */


static int xen_setup_msi_irqs(struct pci_dev *dev, int nvec, int type)
{
	int irq, ret, i;
	struct msi_desc *msidesc;
	int *v;

	v = kzalloc(sizeof(int) * max(1, nvec), GFP_KERNEL);
	if (!v)
		return -ENOMEM;

	if (type == PCI_CAP_ID_MSIX)
		ret = xen_pci_frontend_enable_msix(dev, v, nvec);
	else
		ret = xen_pci_frontend_enable_msi(dev, v);
	if (ret)
		goto error;
	i = 0;
	list_for_each_entry(msidesc, &dev->msi_list, list) {
		irq = xen_bind_pirq_msi_to_irq(dev, msidesc, v[i], 0,
					       (type == PCI_CAP_ID_MSIX) ?
					       "pcifront-msi-x" :
<<<<<<< HEAD
					       "pcifront-msi");
=======
					       "pcifront-msi",
						DOMID_SELF);
>>>>>>> d762f438
		if (irq < 0)
			goto free;
		i++;
	}
	kfree(v);
	return 0;

error:
	dev_err(&dev->dev, "Xen PCI frontend has not registered MSI/MSI-X support!\n");
free:
	kfree(v);
	return ret;
}

static void xen_teardown_msi_irqs(struct pci_dev *dev)
{
	struct msi_desc *msidesc;

	msidesc = list_entry(dev->msi_list.next, struct msi_desc, list);
	if (msidesc->msi_attrib.is_msix)
		xen_pci_frontend_disable_msix(dev);
	else
		xen_pci_frontend_disable_msi(dev);

	/* Free the IRQ's and the msidesc using the generic code. */
	default_teardown_msi_irqs(dev);
}

static void xen_teardown_msi_irq(unsigned int irq)
{
	xen_destroy_irq(irq);
}

#ifdef CONFIG_XEN_DOM0
static int xen_initdom_setup_msi_irqs(struct pci_dev *dev, int nvec, int type)
{
	int ret = 0;
	struct msi_desc *msidesc;

	list_for_each_entry(msidesc, &dev->msi_list, list) {
		struct physdev_map_pirq map_irq;
<<<<<<< HEAD

		memset(&map_irq, 0, sizeof(map_irq));
		map_irq.domid = DOMID_SELF;
		map_irq.type = MAP_PIRQ_TYPE_MSI;
		map_irq.index = -1;
		map_irq.pirq = -1;
		map_irq.bus = dev->bus->number;
		map_irq.devfn = dev->devfn;

=======
		domid_t domid;

		domid = ret = xen_find_device_domain_owner(dev);
		/* N.B. Casting int's -ENODEV to uint16_t results in 0xFFED,
		 * hence check ret value for < 0. */
		if (ret < 0)
			domid = DOMID_SELF;

		memset(&map_irq, 0, sizeof(map_irq));
		map_irq.domid = domid;
		map_irq.type = MAP_PIRQ_TYPE_MSI;
		map_irq.index = -1;
		map_irq.pirq = -1;
		map_irq.bus = dev->bus->number;
		map_irq.devfn = dev->devfn;

>>>>>>> d762f438
		if (type == PCI_CAP_ID_MSIX) {
			int pos;
			u32 table_offset, bir;

			pos = pci_find_capability(dev, PCI_CAP_ID_MSIX);

			pci_read_config_dword(dev, pos + PCI_MSIX_TABLE,
					      &table_offset);
			bir = (u8)(table_offset & PCI_MSIX_FLAGS_BIRMASK);

			map_irq.table_base = pci_resource_start(dev, bir);
			map_irq.entry_nr = msidesc->msi_attrib.entry_nr;
		}

		ret = HYPERVISOR_physdev_op(PHYSDEVOP_map_pirq, &map_irq);
		if (ret) {
<<<<<<< HEAD
			dev_warn(&dev->dev, "xen map irq failed %d\n", ret);
=======
			dev_warn(&dev->dev, "xen map irq failed %d for %d domain\n",
				 ret, domid);
>>>>>>> d762f438
			goto out;
		}

		ret = xen_bind_pirq_msi_to_irq(dev, msidesc,
					       map_irq.pirq, map_irq.index,
					       (type == PCI_CAP_ID_MSIX) ?
<<<<<<< HEAD
					       "msi-x" : "msi");
=======
					       "msi-x" : "msi",
						domid);
>>>>>>> d762f438
		if (ret < 0)
			goto out;
	}
	ret = 0;
out:
	return ret;
}
#endif
#endif

static int xen_pcifront_enable_irq(struct pci_dev *dev)
{
	int rc;
	int share = 1;
	int pirq;
	u8 gsi;

	rc = pci_read_config_byte(dev, PCI_INTERRUPT_LINE, &gsi);
	if (rc < 0) {
		dev_warn(&dev->dev, "Xen PCI: failed to read interrupt line: %d\n",
			 rc);
		return rc;
	}

	rc = xen_allocate_pirq_gsi(gsi);
	if (rc < 0) {
		dev_warn(&dev->dev, "Xen PCI: failed to allocate a PIRQ for GSI%d: %d\n",
			 gsi, rc);
		return rc;
	}
	pirq = rc;

	if (gsi < NR_IRQS_LEGACY)
		share = 0;

	rc = xen_bind_pirq_gsi_to_irq(gsi, pirq, share, "pcifront");
	if (rc < 0) {
		dev_warn(&dev->dev, "Xen PCI: failed to bind GSI%d (PIRQ%d) to IRQ: %d\n",
			 gsi, pirq, rc);
		return rc;
	}

	dev->irq = rc;
	dev_info(&dev->dev, "Xen PCI mapped GSI%d to IRQ%d\n", gsi, dev->irq);
	return 0;
}

int __init pci_xen_init(void)
{
	if (!xen_pv_domain() || xen_initial_domain())
		return -ENODEV;

	printk(KERN_INFO "PCI: setting up Xen PCI frontend stub\n");

	pcibios_set_cache_line_size();

	pcibios_enable_irq = xen_pcifront_enable_irq;
	pcibios_disable_irq = NULL;

#ifdef CONFIG_ACPI
	/* Keep ACPI out of the picture */
	acpi_noirq = 1;
#endif

#ifdef CONFIG_PCI_MSI
	x86_msi.setup_msi_irqs = xen_setup_msi_irqs;
	x86_msi.teardown_msi_irq = xen_teardown_msi_irq;
	x86_msi.teardown_msi_irqs = xen_teardown_msi_irqs;
#endif
	return 0;
}

int __init pci_xen_hvm_init(void)
{
	if (!xen_feature(XENFEAT_hvm_pirqs))
		return 0;

#ifdef CONFIG_ACPI
	/*
	 * We don't want to change the actual ACPI delivery model,
	 * just how GSIs get registered.
	 */
	__acpi_register_gsi = acpi_register_gsi_xen_hvm;
#endif

#ifdef CONFIG_PCI_MSI
	x86_msi.setup_msi_irqs = xen_hvm_setup_msi_irqs;
	x86_msi.teardown_msi_irq = xen_teardown_msi_irq;
#endif
	return 0;
}

#ifdef CONFIG_XEN_DOM0
static int xen_register_pirq(u32 gsi, int triggering)
{
	int rc, pirq, irq = -1;
	struct physdev_map_pirq map_irq;
	int shareable = 0;
	char *name;

	if (!xen_pv_domain())
		return -1;

	if (triggering == ACPI_EDGE_SENSITIVE) {
		shareable = 0;
		name = "ioapic-edge";
	} else {
		shareable = 1;
		name = "ioapic-level";
	}

	pirq = xen_allocate_pirq_gsi(gsi);
	if (pirq < 0)
		goto out;

	irq = xen_bind_pirq_gsi_to_irq(gsi, pirq, shareable, name);
	if (irq < 0)
		goto out;

	printk(KERN_DEBUG "xen: --> pirq=%d -> irq=%d\n", pirq, irq);

	map_irq.domid = DOMID_SELF;
	map_irq.type = MAP_PIRQ_TYPE_GSI;
	map_irq.index = gsi;
	map_irq.pirq = pirq;

	rc = HYPERVISOR_physdev_op(PHYSDEVOP_map_pirq, &map_irq);
	if (rc) {
		printk(KERN_WARNING "xen map irq failed %d\n", rc);
		return -1;
	}

out:
	return irq;
}

static int xen_register_gsi(u32 gsi, int triggering, int polarity)
{
	int rc, irq;
	struct physdev_setup_gsi setup_gsi;

	if (!xen_pv_domain())
		return -1;

	printk(KERN_DEBUG "xen: registering gsi %u triggering %d polarity %d\n",
			gsi, triggering, polarity);

	irq = xen_register_pirq(gsi, triggering);

	setup_gsi.gsi = gsi;
	setup_gsi.triggering = (triggering == ACPI_EDGE_SENSITIVE ? 0 : 1);
	setup_gsi.polarity = (polarity == ACPI_ACTIVE_HIGH ? 0 : 1);

	rc = HYPERVISOR_physdev_op(PHYSDEVOP_setup_gsi, &setup_gsi);
	if (rc == -EEXIST)
		printk(KERN_INFO "Already setup the GSI :%d\n", gsi);
	else if (rc) {
		printk(KERN_ERR "Failed to setup GSI :%d, err_code:%d\n",
				gsi, rc);
	}

	return irq;
}

static __init void xen_setup_acpi_sci(void)
{
	int rc;
	int trigger, polarity;
	int gsi = acpi_sci_override_gsi;

	if (!gsi)
		return;

	rc = acpi_get_override_irq(gsi, &trigger, &polarity);
	if (rc) {
		printk(KERN_WARNING "xen: acpi_get_override_irq failed for acpi"
				" sci, rc=%d\n", rc);
		return;
	}
	trigger = trigger ? ACPI_LEVEL_SENSITIVE : ACPI_EDGE_SENSITIVE;
	polarity = polarity ? ACPI_ACTIVE_LOW : ACPI_ACTIVE_HIGH;
	
	printk(KERN_INFO "xen: sci override: global_irq=%d trigger=%d "
			"polarity=%d\n", gsi, trigger, polarity);

	gsi = xen_register_gsi(gsi, trigger, polarity);
	printk(KERN_INFO "xen: acpi sci %d\n", gsi);

	return;
}

static int acpi_register_gsi_xen(struct device *dev, u32 gsi,
				 int trigger, int polarity)
{
	return xen_register_gsi(gsi, trigger, polarity);
}

static int __init pci_xen_initial_domain(void)
{
#ifdef CONFIG_PCI_MSI
	x86_msi.setup_msi_irqs = xen_initdom_setup_msi_irqs;
	x86_msi.teardown_msi_irq = xen_teardown_msi_irq;
#endif
	xen_setup_acpi_sci();
	__acpi_register_gsi = acpi_register_gsi_xen;

	return 0;
}

void __init xen_setup_pirqs(void)
{
	int pirq, irq;

	pci_xen_initial_domain();

	if (0 == nr_ioapics) {
		for (irq = 0; irq < NR_IRQS_LEGACY; irq++) {
			pirq = xen_allocate_pirq_gsi(irq);
			if (WARN(pirq < 0,
				 "Could not allocate PIRQ for legacy interrupt\n"))
				break;
			irq = xen_bind_pirq_gsi_to_irq(irq, pirq, 0, "xt-pic");
		}
		return;
	}

	/* Pre-allocate legacy irqs */
	for (irq = 0; irq < NR_IRQS_LEGACY; irq++) {
		int trigger, polarity;

		if (acpi_get_override_irq(irq, &trigger, &polarity) == -1)
			continue;

		xen_register_pirq(irq,
			trigger ? ACPI_LEVEL_SENSITIVE : ACPI_EDGE_SENSITIVE);
	}
}
#endif

#ifdef CONFIG_XEN_DOM0
struct xen_device_domain_owner {
	domid_t domain;
	struct pci_dev *dev;
	struct list_head list;
};

static DEFINE_SPINLOCK(dev_domain_list_spinlock);
static struct list_head dev_domain_list = LIST_HEAD_INIT(dev_domain_list);

static struct xen_device_domain_owner *find_device(struct pci_dev *dev)
{
	struct xen_device_domain_owner *owner;

	list_for_each_entry(owner, &dev_domain_list, list) {
		if (owner->dev == dev)
			return owner;
	}
	return NULL;
}

int xen_find_device_domain_owner(struct pci_dev *dev)
{
	struct xen_device_domain_owner *owner;
	int domain = -ENODEV;

	spin_lock(&dev_domain_list_spinlock);
	owner = find_device(dev);
	if (owner)
		domain = owner->domain;
	spin_unlock(&dev_domain_list_spinlock);
	return domain;
}
EXPORT_SYMBOL_GPL(xen_find_device_domain_owner);

int xen_register_device_domain_owner(struct pci_dev *dev, uint16_t domain)
{
	struct xen_device_domain_owner *owner;

	owner = kzalloc(sizeof(struct xen_device_domain_owner), GFP_KERNEL);
	if (!owner)
		return -ENODEV;

	spin_lock(&dev_domain_list_spinlock);
	if (find_device(dev)) {
		spin_unlock(&dev_domain_list_spinlock);
		kfree(owner);
		return -EEXIST;
	}
	owner->domain = domain;
	owner->dev = dev;
	list_add_tail(&owner->list, &dev_domain_list);
	spin_unlock(&dev_domain_list_spinlock);
	return 0;
}
EXPORT_SYMBOL_GPL(xen_register_device_domain_owner);

int xen_unregister_device_domain_owner(struct pci_dev *dev)
{
	struct xen_device_domain_owner *owner;

	spin_lock(&dev_domain_list_spinlock);
	owner = find_device(dev);
	if (!owner) {
		spin_unlock(&dev_domain_list_spinlock);
		return -ENODEV;
	}
	list_del(&owner->list);
	spin_unlock(&dev_domain_list_spinlock);
	kfree(owner);
	return 0;
}
EXPORT_SYMBOL_GPL(xen_unregister_device_domain_owner);
#endif<|MERGE_RESOLUTION|>--- conflicted
+++ resolved
@@ -108,12 +108,8 @@
 		}
 		irq = xen_bind_pirq_msi_to_irq(dev, msidesc, pirq, 0,
 					       (type == PCI_CAP_ID_MSIX) ?
-<<<<<<< HEAD
-					       "msi-x" : "msi");
-=======
 					       "msi-x" : "msi",
 					       DOMID_SELF);
->>>>>>> d762f438
 		if (irq < 0)
 			goto error;
 		dev_dbg(&dev->dev,
@@ -153,12 +149,8 @@
 		irq = xen_bind_pirq_msi_to_irq(dev, msidesc, v[i], 0,
 					       (type == PCI_CAP_ID_MSIX) ?
 					       "pcifront-msi-x" :
-<<<<<<< HEAD
-					       "pcifront-msi");
-=======
 					       "pcifront-msi",
 						DOMID_SELF);
->>>>>>> d762f438
 		if (irq < 0)
 			goto free;
 		i++;
@@ -200,17 +192,6 @@
 
 	list_for_each_entry(msidesc, &dev->msi_list, list) {
 		struct physdev_map_pirq map_irq;
-<<<<<<< HEAD
-
-		memset(&map_irq, 0, sizeof(map_irq));
-		map_irq.domid = DOMID_SELF;
-		map_irq.type = MAP_PIRQ_TYPE_MSI;
-		map_irq.index = -1;
-		map_irq.pirq = -1;
-		map_irq.bus = dev->bus->number;
-		map_irq.devfn = dev->devfn;
-
-=======
 		domid_t domid;
 
 		domid = ret = xen_find_device_domain_owner(dev);
@@ -227,7 +208,6 @@
 		map_irq.bus = dev->bus->number;
 		map_irq.devfn = dev->devfn;
 
->>>>>>> d762f438
 		if (type == PCI_CAP_ID_MSIX) {
 			int pos;
 			u32 table_offset, bir;
@@ -244,24 +224,16 @@
 
 		ret = HYPERVISOR_physdev_op(PHYSDEVOP_map_pirq, &map_irq);
 		if (ret) {
-<<<<<<< HEAD
-			dev_warn(&dev->dev, "xen map irq failed %d\n", ret);
-=======
 			dev_warn(&dev->dev, "xen map irq failed %d for %d domain\n",
 				 ret, domid);
->>>>>>> d762f438
 			goto out;
 		}
 
 		ret = xen_bind_pirq_msi_to_irq(dev, msidesc,
 					       map_irq.pirq, map_irq.index,
 					       (type == PCI_CAP_ID_MSIX) ?
-<<<<<<< HEAD
-					       "msi-x" : "msi");
-=======
 					       "msi-x" : "msi",
 						domid);
->>>>>>> d762f438
 		if (ret < 0)
 			goto out;
 	}
