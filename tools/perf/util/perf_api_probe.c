/* SPDX-License-Identifier: GPL-2.0 */

#include "perf-sys.h"
#include "util/cloexec.h"
#include "util/evlist.h"
#include "util/evsel.h"
#include "util/parse-events.h"
#include "util/perf_api_probe.h"
#include <perf/cpumap.h>
#include <errno.h>

typedef void (*setup_probe_fn_t)(struct evsel *evsel);

static int perf_do_probe_api(setup_probe_fn_t fn, struct perf_cpu cpu, const char *str)
{
	struct evlist *evlist;
	struct evsel *evsel;
	unsigned long flags = perf_event_open_cloexec_flag();
	int err = -EAGAIN, fd;
	static pid_t pid = -1;

	evlist = evlist__new();
	if (!evlist)
		return -ENOMEM;

	if (parse_events(evlist, str, NULL))
		goto out_delete;

	evsel = evlist__first(evlist);

	while (1) {
		fd = sys_perf_event_open(&evsel->core.attr, pid, cpu.cpu, -1, flags);
		if (fd < 0) {
			if (pid == -1 && errno == EACCES) {
				pid = 0;
				continue;
			}
			goto out_delete;
		}
		break;
	}
	close(fd);

	fn(evsel);

	fd = sys_perf_event_open(&evsel->core.attr, pid, cpu.cpu, -1, flags);
	if (fd < 0) {
		if (errno == EINVAL)
			err = -EINVAL;
		goto out_delete;
	}
	close(fd);
	err = 0;

out_delete:
	evlist__delete(evlist);
	return err;
}

static bool perf_probe_api(setup_probe_fn_t fn)
{
	const char *try[] = {"cycles:u", "instructions:u", "cpu-clock:u", NULL};
	struct perf_cpu_map *cpus;
	struct perf_cpu cpu;
	int ret, i = 0;

	cpus = perf_cpu_map__new(NULL);
	if (!cpus)
		return false;
	cpu = perf_cpu_map__cpu(cpus, 0);
	perf_cpu_map__put(cpus);

	do {
		ret = perf_do_probe_api(fn, cpu, try[i++]);
		if (!ret)
			return true;
	} while (ret == -EAGAIN && try[i]);

	return false;
}

static void perf_probe_sample_identifier(struct evsel *evsel)
{
	evsel->core.attr.sample_type |= PERF_SAMPLE_IDENTIFIER;
}

static void perf_probe_comm_exec(struct evsel *evsel)
{
	evsel->core.attr.comm_exec = 1;
}

static void perf_probe_context_switch(struct evsel *evsel)
{
	evsel->core.attr.context_switch = 1;
}

static void perf_probe_text_poke(struct evsel *evsel)
{
	evsel->core.attr.text_poke = 1;
}

static void perf_probe_build_id(struct evsel *evsel)
{
	evsel->core.attr.build_id = 1;
}

static void perf_probe_cgroup(struct evsel *evsel)
{
	evsel->core.attr.cgroup = 1;
}

bool perf_can_sample_identifier(void)
{
	return perf_probe_api(perf_probe_sample_identifier);
}

bool perf_can_comm_exec(void)
{
	return perf_probe_api(perf_probe_comm_exec);
}

bool perf_can_record_switch_events(void)
{
	return perf_probe_api(perf_probe_context_switch);
}

bool perf_can_record_text_poke_events(void)
{
	return perf_probe_api(perf_probe_text_poke);
}

bool perf_can_record_cpu_wide(void)
{
	struct perf_event_attr attr = {
		.type = PERF_TYPE_SOFTWARE,
		.config = PERF_COUNT_SW_CPU_CLOCK,
		.exclude_kernel = 1,
	};
	struct perf_cpu_map *cpus;
	struct perf_cpu cpu;
	int fd;

	cpus = perf_cpu_map__new(NULL);
	if (!cpus)
		return false;

<<<<<<< HEAD
	cpu = cpus->map[0];
=======
	cpu = perf_cpu_map__cpu(cpus, 0);
>>>>>>> ed9f4f96
	perf_cpu_map__put(cpus);

	fd = sys_perf_event_open(&attr, -1, cpu.cpu, -1, 0);
	if (fd < 0)
		return false;
	close(fd);

	return true;
}

/*
 * Architectures are expected to know if AUX area sampling is supported by the
 * hardware. Here we check for kernel support.
 */
bool perf_can_aux_sample(void)
{
	struct perf_event_attr attr = {
		.size = sizeof(struct perf_event_attr),
		.exclude_kernel = 1,
		/*
		 * Non-zero value causes the kernel to calculate the effective
		 * attribute size up to that byte.
		 */
		.aux_sample_size = 1,
	};
	int fd;

	fd = sys_perf_event_open(&attr, -1, 0, -1, 0);
	/*
	 * If the kernel attribute is big enough to contain aux_sample_size
	 * then we assume that it is supported. We are relying on the kernel to
	 * validate the attribute size before anything else that could be wrong.
	 */
	if (fd < 0 && errno == E2BIG)
		return false;
	if (fd >= 0)
		close(fd);

	return true;
}

bool perf_can_record_build_id(void)
{
	return perf_probe_api(perf_probe_build_id);
}

bool perf_can_record_cgroup(void)
{
	return perf_probe_api(perf_probe_cgroup);
}<|MERGE_RESOLUTION|>--- conflicted
+++ resolved
@@ -144,11 +144,7 @@
 	if (!cpus)
 		return false;
 
-<<<<<<< HEAD
-	cpu = cpus->map[0];
-=======
 	cpu = perf_cpu_map__cpu(cpus, 0);
->>>>>>> ed9f4f96
 	perf_cpu_map__put(cpus);
 
 	fd = sys_perf_event_open(&attr, -1, cpu.cpu, -1, 0);
