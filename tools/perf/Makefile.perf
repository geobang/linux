--- conflicted
+++ resolved
@@ -231,10 +231,7 @@
 BPF_DIR         = $(srctree)/tools/lib/bpf/
 SUBCMD_DIR      = $(srctree)/tools/lib/subcmd/
 LIBPERF_DIR     = $(srctree)/tools/lib/perf/
-<<<<<<< HEAD
-=======
 DOC_DIR         = $(srctree)/tools/perf/Documentation/
->>>>>>> 04d5ce62
 
 # Set FEATURE_TESTS to 'all' so all possible feature checkers are executed.
 # Without this setting the output feature dump file misses some features, for
